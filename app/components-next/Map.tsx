--- conflicted
+++ resolved
@@ -305,15 +305,9 @@
       />
       {organizations.length > 0 ? (
         <div
-<<<<<<< HEAD
           className={`mv-absolute mv-top-0 mv-bottom-0 mv-left-0 mv-w-fit md:mv-w-[336px] mv-overflow-y-auto mv-pointer-events-none ${
             mapMenuIsOpen === true
               ? "mv-w-full md:mv-w-[336px]"
-=======
-          className={`mv-absolute mv-top-0 mv-bottom-0 mv-left-0 mv-w-fit md:mv-w-[336px] mv-overflow-y-auto mv-pointer-events-none mv-z-10 ${
-            mapMenuIsOpen
-              ? "mv-w-screen md:mv-w-[336px]"
->>>>>>> e6e5c437
               : "mv-w-fit md:mv-w-[336px]"
           }`}
         >
@@ -324,29 +318,12 @@
                 : "mv-rounded-br-2xl"
             }`}
           >
-<<<<<<< HEAD
-            <div className="mv-flex mv-items-center mv-gap-2.5">
-              <p
-                className={`${
-                  mapMenuIsOpen === true ? "mv-block" : "mv-hidden md:mv-block"
-                }  mv-w-full mv-text-neutral-700 mv-leading-5`}
-              >
-                <span className="mv-font-bold mv-text-lg mv-leading-6">
-                  {organizations.length}
-                </span>{" "}
-                {locales.components.Map.organizationCountHeadline}
-              </p>
-              {mapMenuIsOpen === true ? (
-                <Link
-                  to={`?${closeMenuSearchParams.toString()}`}
-                  onClick={() => {
-                    setMapMenuIsOpen(false);
-                  }}
-                  preventScrollReset
-                  replace
-=======
             <Link
-              to={mapMenuIsOpen ? "." : "?openMapMenu=true"}
+              to={
+                mapMenuIsOpen
+                  ? `?${closeMenuSearchParams.toString()}`
+                  : `?${openMenuSearchParams.toString()}`
+              }
               onClick={() => {
                 setMapMenuIsOpen(!mapMenuIsOpen);
               }}
@@ -357,7 +334,6 @@
                   className={`${
                     mapMenuIsOpen ? "mv-block" : "mv-hidden md:mv-block"
                   }  mv-w-full mv-text-neutral-700 mv-leading-5`}
->>>>>>> e6e5c437
                 >
                   <span className="mv-font-bold mv-text-lg mv-leading-6">
                     {organizations.length}
@@ -369,20 +345,7 @@
                     className="mv-shrink-0"
                     aria-label={locales.components.Map.openMenu}
                   />
-<<<<<<< HEAD
-                </Link>
-              ) : (
-                <Link
-                  to={`?${openMenuSearchParams.toString()}`}
-                  onClick={() => {
-                    setMapMenuIsOpen(true);
-                  }}
-                  preventScrollReset
-                  replace
-                >
-=======
                 ) : (
->>>>>>> e6e5c437
                   <BurgerMenuClosed
                     className="mv-shrink-0"
                     aria-label={locales.components.Map.closeMenu}
