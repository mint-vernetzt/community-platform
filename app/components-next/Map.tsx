import { Avatar } from "@mint-vernetzt/components/src/molecules/Avatar";
import { type Organization } from "@prisma/client";
import maplibreGL from "maplibre-gl";
import { useCallback, useEffect, useRef, useState } from "react";
import { renderToStaticMarkup } from "react-dom/server";
import { Link, useSearchParams } from "react-router";
import { type MapLocales } from "~/routes/map.server";
import { ListItem, type ListOrganization } from "./ListItem";
import { BurgerMenuClosed } from "./icons/BurgerMenuClosed";
import { BurgerMenuOpen } from "./icons/BurgerMenuOpen";
import { MapPopupClose } from "./icons/MapPopupClose";
import { extendSearchParams } from "~/lib/utils/searchParams";
import { type ArrayElement } from "~/lib/utils/types";
import { type SUPPORTED_COOKIE_LANGUAGES } from "~/i18n.shared";
<<<<<<< HEAD
import { HeaderLogo } from "./HeaderLogo";
=======
import { Alert } from "@mint-vernetzt/components/src/molecules/Alert";
import { insertComponentsIntoLocale } from "~/lib/utils/i18n";
>>>>>>> dbd056a4

type MapOrganization = ListOrganization &
  Pick<
    Organization,
    "longitude" | "latitude" | "street" | "streetNumber" | "zipCode" | "city"
  >;

export function Map(props: {
  organizations: Array<MapOrganization>;
  locales: MapLocales;
  language: ArrayElement<typeof SUPPORTED_COOKIE_LANGUAGES>;
  embeddable?: boolean;
}) {
  const { organizations, locales, language, embeddable = false } = props;
  const [searchParams] = useSearchParams();
  const openMenuSearchParams = extendSearchParams(searchParams, {
    addOrReplace: {
      openMapMenu: "true",
    },
  });
  const closeMenuSearchParams = extendSearchParams(searchParams, {
    remove: ["openMapMenu"],
  });

  const [mapMenuIsOpen, setMapMenuIsOpen] = useState(
    searchParams.get("openMapMenu") === "true"
  );

  const mapContainer = useRef<HTMLDivElement | null>(null);
  const mapRef = useRef<maplibreGL.Map | null>(null);
  const [mapLoaded, setMapLoaded] = useState(false);
  const lastOrgsRef = useRef<MapOrganization[]>([]);
  const lastLanguageRef = useRef<ArrayElement<
    typeof SUPPORTED_COOKIE_LANGUAGES
  > | null>(null);
  const popupsRef = useRef<maplibreGL.Popup[]>([]);
  const [highlightedOrganization, setHighlightedOrganization] = useState<
    string | null
  >(null);
  const popupClosedByHandlerRef = useRef(false);

  useEffect(() => {
    if (mapRef.current === null && mapContainer.current !== null) {
      const center = [10.451526, 51.165691] as [number, number];
      const zoom = 5.2;
      const minZoom = 2;
      const maxZoom = 18;
      // eslint-disable-next-line import/no-named-as-default-member
      mapRef.current = new maplibreGL.Map({
        container: mapContainer.current,
        style: "https://tiles.openfreemap.org/styles/liberty",
        center,
        zoom,
        minZoom,
        maxZoom,
        transformRequest: (url) => {
          if (url.startsWith("https://tiles.openfreemap.org/")) {
            return {
              url: `${
                ENV.COMMUNITY_BASE_URL
              }/map-proxy?path=${encodeURIComponent(
                url.replace("https://tiles.openfreemap.org", "")
              )}`,
            };
          }
          return { url };
        },
      });
      mapRef.current.addControl(
        // eslint-disable-next-line import/no-named-as-default-member
        new maplibreGL.NavigationControl({
          visualizePitch: true,
          visualizeRoll: true,
          showZoom: true,
          showCompass: false,
        })
      );

      mapRef.current.on("load", async () => {
        setMapLoaded(true);
      });
    }
    // eslint-disable-next-line react-hooks/exhaustive-deps
  }, []);

  useEffect(() => {
    const ctrlContainerTopRight = document.querySelector(
      ".maplibregl-ctrl-top-right .maplibregl-ctrl"
    );
    if (ctrlContainerTopRight !== null && embeddable === false) {
      ctrlContainerTopRight.classList.add("maplibregl-ctrl-not-embeddable");
    }
  }, [mapLoaded, embeddable]);

  const unclusteredClickHandler = useCallback(
    (
      event: maplibreGL.MapMouseEvent & {
        features?: maplibreGL.MapGeoJSONFeature[];
      } & {
        slug?: string;
      }
    ) => {
      if (mapRef.current === null) {
        return;
      }
      const slug =
        "slug" in event
          ? event.slug
          : typeof event.features !== "undefined"
          ? (event.features[0].properties.id as string)
          : null;
      if (slug === null) {
        return;
      }
      const organization = organizations.find((organization) => {
        return organization.slug === slug;
      });
      if (
        typeof organization === "undefined" ||
        organization.longitude === null ||
        organization.latitude === null
      ) {
        return;
      }
      const coordinates = [
        parseFloat(organization.longitude),
        parseFloat(organization.latitude),
      ];

      mapRef.current.flyTo({
        center: coordinates as [number, number],
        zoom: 18,
        essential: true,
      });

      popupClosedByHandlerRef.current = true;
      for (const popup of popupsRef.current) {
        popup.remove();
      }
      popupClosedByHandlerRef.current = false;
      // eslint-disable-next-line import/no-named-as-default-member
      const popup = new maplibreGL.Popup()
        .setLngLat([
          parseFloat(organization.longitude),
          parseFloat(organization.latitude),
        ])
        .setHTML(
          renderToStaticMarkup(
            <Popup organization={organization} locales={locales} />
          )
        );
      popup.on("open", () => {
        setHighlightedOrganization(organization.slug);
        const mapMenu = document.getElementById("map-menu");
        const listItem = document.getElementById(
          `list-item-${organization.slug}`
        );
        if (mapMenu !== null && listItem !== null) {
          mapMenu.scrollTo({
            top: listItem.offsetTop - 58,
            behavior: "smooth",
          });
        }
      });
      popup.on("close", () => {
        setHighlightedOrganization(null);
        if (
          mapRef.current !== null &&
          popupClosedByHandlerRef.current === false
        ) {
          mapRef.current.flyTo({
            center: mapRef.current.getCenter(),
            zoom: 6,
            essential: true,
          });
        }
      });
      popupsRef.current.push(popup);

      const onMove = () => {
        if (mapRef.current !== null) {
          const center = mapRef.current.getCenter();
          if (
            Math.abs(center.lng - coordinates[0]) < 0.01 &&
            Math.abs(center.lat - coordinates[1]) < 0.01
          ) {
            popup.addTo(mapRef.current);
            mapRef.current.off("move", onMove);
          }
        }
      };
      mapRef.current.on("move", onMove);
      mapRef.current.once("moveend", () => {
        if (mapRef.current !== null) {
          mapRef.current.off("move", onMove);
        }
      });
    },
    [locales, organizations, popupClosedByHandlerRef]
  );

  useEffect(() => {
    if (
      mapLoaded &&
      mapRef.current !== null &&
      JSON.stringify(lastOrgsRef.current) !== JSON.stringify(organizations)
    ) {
      lastOrgsRef.current = organizations;

      const geoJSON: GeoJSON.FeatureCollection = {
        type: "FeatureCollection",
        features: [],
      };

      for (const organization of organizations) {
        if (organization.longitude === null || organization.latitude === null) {
          continue;
        }

        const feature: GeoJSON.Feature<
          GeoJSON.Point,
          GeoJSON.GeoJsonProperties
        > = {
          type: "Feature",
          properties: {
            id: organization.slug,
          },
          geometry: {
            type: "Point",
            coordinates: [
              parseFloat(organization.longitude),
              parseFloat(organization.latitude),
            ],
          },
        };

        geoJSON.features.push(feature);
      }

      for (const popup of popupsRef.current) {
        popup.remove();
      }

      const clusterClickHandler = async (
        event: maplibreGL.MapMouseEvent & {
          features?: maplibreGL.MapGeoJSONFeature[];
        }
      ) => {
        if (mapRef.current !== null) {
          const features = mapRef.current.queryRenderedFeatures(event.point, {
            layers: ["clusters"],
          });
          const clusterId = features[0].properties.cluster_id;
          const source = mapRef.current.getSource("organizations");
          if (typeof source !== "undefined") {
            const geoJsonSource = source as maplibreGL.GeoJSONSource;
            const zoom = await geoJsonSource.getClusterExpansionZoom(clusterId);
            const currentZoom = mapRef.current.getZoom();
            const duration = ((zoom - currentZoom) * 4000) / zoom;
            mapRef.current.flyTo({
              center: (features[0].geometry as GeoJSON.Point).coordinates as [
                number,
                number
              ],
              zoom,
              duration,
            });
          }
        }
      };

      const mouseEnterHandler = () => {
        if (mapRef.current !== null) {
          mapRef.current.getCanvas().style.cursor = "pointer";
        }
      };

      const mouseLeaveHandler = () => {
        if (mapRef.current !== null) {
          mapRef.current.getCanvas().style.cursor = "";
        }
      };

      if (mapRef.current.getLayer("clusters")) {
        mapRef.current.removeLayer("clusters");
      }
      if (mapRef.current.getLayer("unclustered-point")) {
        mapRef.current.removeLayer("unclustered-point");
      }
      if (mapRef.current.getLayer("cluster-count")) {
        mapRef.current.removeLayer("cluster-count");
      }
      if (mapRef.current.getSource("organizations")) {
        mapRef.current.removeSource("organizations");
      }

      mapRef.current.addSource("organizations", {
        type: "geojson",
        data: geoJSON,
        cluster: true,
        clusterMaxZoom: 16,
        clusterRadius: 50,
      });

      mapRef.current.addLayer({
        id: "clusters",
        type: "circle",
        source: "organizations",
        filter: ["has", "point_count"],
        paint: {
          "circle-color": "#2D6BE1",
          "circle-radius": [
            "step",
            ["get", "point_count"],
            24,
            5,
            32,
            20,
            40,
            100,
            48,
            300,
            56,
          ],
          "circle-stroke-width": [
            "step",
            ["get", "point_count"],
            2,
            100,
            3,
            300,
            4,
          ],
          "circle-stroke-color": "#2D6BE166",
        },
      });

      mapRef.current.addLayer({
        id: "unclustered-point",
        type: "circle",
        source: "organizations",
        filter: ["!", ["has", "point_count"]],
        paint: {
          "circle-color": "#2D6BE1",
          "circle-radius": 16,
          "circle-stroke-width": 2,
          "circle-stroke-color": "#2D6BE166",
        },
      });

      mapRef.current.addLayer({
        id: "cluster-count",
        type: "symbol",
        source: "organizations",
        filter: ["has", "point_count"],
        layout: {
          "text-field": "{point_count_abbreviated}",
          "text-font": ["Noto Sans Bold"],
          "text-size": 14,
        },
        paint: {
          "text-color": "#fff",
        },
      });

      mapRef.current.off("click", "clusters", clusterClickHandler);
      mapRef.current.on("click", "clusters", clusterClickHandler);

      mapRef.current.off("click", "unclustered-point", unclusteredClickHandler);
      mapRef.current.on("click", "unclustered-point", unclusteredClickHandler);

      mapRef.current.off("mouseenter", "clusters", mouseEnterHandler);
      mapRef.current.on("mouseenter", "clusters", mouseEnterHandler);
      mapRef.current.off("mouseleave", "clusters", mouseLeaveHandler);
      mapRef.current.on("mouseleave", "clusters", mouseLeaveHandler);

      mapRef.current.off("mouseenter", "unclustered-point", mouseEnterHandler);
      mapRef.current.on("mouseenter", "unclustered-point", mouseEnterHandler);
      mapRef.current.off("mouseleave", "unclustered-point", mouseLeaveHandler);
      mapRef.current.on("mouseleave", "unclustered-point", mouseLeaveHandler);
    }
  }, [mapLoaded, organizations, locales, unclusteredClickHandler]);

  useEffect(() => {
    if (
      mapLoaded &&
      mapRef.current !== null &&
      lastLanguageRef.current !== language
    ) {
      lastLanguageRef.current = language;

      mapRef.current.setLayoutProperty("label_country_1", "text-field", [
        "get",
        `name:${language}`,
      ]);
      mapRef.current.setLayoutProperty("label_country_2", "text-field", [
        "get",
        `name:${language}`,
      ]);
      mapRef.current.setLayoutProperty("label_country_3", "text-field", [
        "get",
        `name:${language}`,
      ]);
      mapRef.current.setLayoutProperty("label_state", "text-field", [
        "get",
        `name:${language}`,
      ]);
      mapRef.current.setLayoutProperty("label_city", "text-field", [
        "get",
        `name:${language}`,
      ]);
      mapRef.current.setLayoutProperty("label_city_capital", "text-field", [
        "get",
        `name:${language}`,
      ]);
    }
  }, [mapLoaded, language]);

  return (
    <>
      <div
        ref={mapContainer}
        className={`mv-absolute mv-h-full mv-min-h-[284px] mv-overflow-hidden ${
          mapLoaded === true
            ? mapMenuIsOpen === true
              ? "mv-left-[336px] mv-w-[calc(100%-336px)]"
              : "mv-w-full"
            : "mv-w-0"
        }`}
      />
      {organizations.length > 0 ? (
        <div
          className={`mv-absolute mv-top-0 mv-bottom-0 mv-left-0 mv-w-fit md:mv-w-[336px] mv-pointer-events-none mv-z-10 ${
            mapMenuIsOpen === true
              ? "mv-w-full md:mv-w-[336px]"
              : "mv-w-fit md:mv-w-[336px]"
          }`}
        >
          <div
            className={`mv-flex mv-flex-col mv-gap-2 mv-p-2 mv-bg-white mv-border-r mv-border-neutral-200 mv-w-full mv-pointer-events-auto ${
              mapMenuIsOpen ? "mv-h-full mv-rounded-l-2xl" : "mv-rounded-br-2xl"
            }`}
          >
            <Link
              to={
                mapMenuIsOpen
                  ? `?${closeMenuSearchParams.toString()}`
                  : `?${openMenuSearchParams.toString()}`
              }
              onClick={() => {
                setMapMenuIsOpen(!mapMenuIsOpen);
              }}
              className="mv-p-2 hover:mv-bg-neutral-100 active:mv-bg-neutral-200 mv-rounded"
              preventScrollReset
              replace
            >
              <div className="mv-flex mv-items-center mv-gap-2.5">
                <p
                  className={`${
                    mapMenuIsOpen ? "mv-block" : "mv-hidden md:mv-block"
                  }  mv-w-full mv-text-neutral-700 mv-leading-5`}
                >
                  <span className="mv-font-bold mv-text-lg mv-leading-6">
                    {organizations.length}
                  </span>{" "}
                  {locales.components.Map.organizationCountHeadline}
                </p>
                {mapMenuIsOpen ? (
                  <BurgerMenuOpen
                    className="mv-shrink-0"
                    aria-label={locales.components.Map.openMenu}
                  />
                ) : (
                  <BurgerMenuClosed
                    className="mv-shrink-0"
                    aria-label={locales.components.Map.closeMenu}
                  />
                )}
              </div>
            </Link>
            {mapMenuIsOpen ? (
              <ul
                id="map-menu"
                className="mv-w-full mv-h-full mv-flex mv-flex-col mv-gap-2 mv-px-4 mv-overflow-y-auto mv-py-2"
              >
                {organizations.map((organization) => {
                  return (
                    <ListItem
                      onClick={(event) => {
                        event.preventDefault();
                        event.stopPropagation();
                        if (mapRef.current === null) {
                          return;
                        }
                        // eslint-disable-next-line import/no-named-as-default-member
                        const mapEvent = new maplibreGL.MapMouseEvent(
                          "click",
                          mapRef.current,
                          event.nativeEvent
                        );
                        unclusteredClickHandler({
                          ...mapEvent,
                          preventDefault: () => event.preventDefault(),
                          defaultPrevented: false,
                          slug: event.currentTarget.id,
                        });
                      }}
                      id={organization.slug}
                      key={`organization-${organization.slug}`}
                      entity={organization}
                      locales={locales}
                      rel="noopener noreferrer"
                      target="_blank"
                      highlighted={
                        highlightedOrganization === organization.slug
                      }
                      preventScrollReset
                    />
                  );
                })}
              </ul>
            ) : null}
          </div>
        </div>
      ) : null}
<<<<<<< HEAD
      {embeddable === true ? (
        <div className="mv-absolute mv-top-4 mv-right-4 mv-z-10">
          <Link to="/" aria-label={locales.components.Map.toThePlatform}>
            <HeaderLogo
              locales={props.locales}
              width={32}
              height={32}
              aria-hidden="true"
              showLabel={false}
            />
          </Link>
=======
      {embeddable === false ? (
        <div
          className={`mv-absolute ${
            mapMenuIsOpen === true ? "mv-left-[344px]" : "mv-left-2"
          } mv-bottom-2 mv-right-2 mv-z-10 mv-h-fit`}
        >
          <Alert
            position="relative"
            textAlign={mapMenuIsOpen ? "left" : "center"}
            truncate={false}
            level="neutral"
          >
            {insertComponentsIntoLocale(locales.components.Map.whatIsShown, [
              <Link
                key="help-link"
                to="/help#TODO"
                target="_blank"
                className="mv-font-bold hover:mv-underline"
              >
                {" "}
              </Link>,
            ])}
          </Alert>
>>>>>>> dbd056a4
        </div>
      ) : null}
    </>
  );
}

function Popup(props: { organization: MapOrganization; locales: MapLocales }) {
  const { organization, locales } = props;

  return (
    <div className="mv-flex mv-flex-col mv-gap-4 mv-w-full mv-items-center mv-rounded-2xl mv-p-4 mv-bg-white mv-border mv-border-neutral-200">
      <div className="mv-relative mv-w-full mv-flex mv-flex-col mv-items-center mv-gap-2">
        <Avatar size="lg" {...organization} disableFadeIn={true} />
        <div className="mv-flex mv-flex-col mv-gap-1 mv-items-center">
          <h1 className="mv-appearance-none mv-text-base mv-text-center mv-mb-0 mv-text-primary mv-font-bold mv-leading-5">
            {organization.name}
          </h1>
          <p className="mv-text-neutral-700 mv-text-center mv-font-semibold">
            {[...organization.types, ...organization.networkTypes]
              .map((relation) => {
                let title;
                if (relation.slug in locales.organizationTypes) {
                  type LocaleKey = keyof typeof locales.organizationTypes;
                  title =
                    locales.organizationTypes[relation.slug as LocaleKey].title;
                } else if (relation.slug in locales.networkTypes) {
                  type LocaleKey = keyof typeof locales.networkTypes;
                  title =
                    locales.networkTypes[relation.slug as LocaleKey].title;
                } else {
                  console.error(
                    `Organization or network type ${relation.slug} not found in locales`
                  );
                  title = relation.slug;
                }
                return title;
              })
              .join(", ")}
          </p>
        </div>
        <address className="mv-not-italic mv-text-center mv-text-neutral-700">
          {organization.street !== null ? `${organization.street} ` : ""}
          {organization.streetNumber !== null
            ? `${organization.streetNumber}, `
            : ""}
          {organization.zipCode !== null ? `${organization.zipCode} ` : ""}
          {organization.city !== null ? `${organization.city}` : ""}
        </address>
        <div className="mv-absolute mv-right-0 mv-top-0">
          <MapPopupClose />
        </div>
      </div>
      <a
        href={`/organization/${organization.slug}`}
        className="mv-appearance-none mv-font-semibold mv-whitespace-nowrap mv-flex mv-items-center mv-justify-center mv-align-middle mv-text-center mv-rounded-lg mv-h-10 mv-text-sm mv-px-4 mv-py-2.5 mv-leading-5 mv-w-full mv-bg-white mv-border mv-border-primary mv-text-primary hover:mv-bg-neutral-100 active:mv-bg-neutral-200 focus:mv-ring-1 focus:mv-ring-primary-200 focus:mv-outline-none focus:mv-border-primary-200"
        rel="noreferrer noopener"
        target="_blank"
      >
        {locales.components.Map.organizationCardCta}
      </a>
    </div>
  );
}<|MERGE_RESOLUTION|>--- conflicted
+++ resolved
@@ -12,12 +12,9 @@
 import { extendSearchParams } from "~/lib/utils/searchParams";
 import { type ArrayElement } from "~/lib/utils/types";
 import { type SUPPORTED_COOKIE_LANGUAGES } from "~/i18n.shared";
-<<<<<<< HEAD
 import { HeaderLogo } from "./HeaderLogo";
-=======
 import { Alert } from "@mint-vernetzt/components/src/molecules/Alert";
 import { insertComponentsIntoLocale } from "~/lib/utils/i18n";
->>>>>>> dbd056a4
 
 type MapOrganization = ListOrganization &
   Pick<
@@ -543,7 +540,6 @@
           </div>
         </div>
       ) : null}
-<<<<<<< HEAD
       {embeddable === true ? (
         <div className="mv-absolute mv-top-4 mv-right-4 mv-z-10">
           <Link to="/" aria-label={locales.components.Map.toThePlatform}>
@@ -555,8 +551,8 @@
               showLabel={false}
             />
           </Link>
-=======
-      {embeddable === false ? (
+        </div>
+      ) : (
         <div
           className={`mv-absolute ${
             mapMenuIsOpen === true ? "mv-left-[344px]" : "mv-left-2"
@@ -579,9 +575,8 @@
               </Link>,
             ])}
           </Alert>
->>>>>>> dbd056a4
         </div>
-      ) : null}
+      )}
     </>
   );
 }
