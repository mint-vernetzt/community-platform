import type { SupabaseClient, User } from "@supabase/auth-helpers-remix";
import type { BinaryToTextEncoding } from "crypto";
import { createHmac, randomBytes } from "crypto";
import { forbidden, serverError } from "remix-utils";
import { getScoreOfEntity } from "../prisma/scripts/update-score/utils";
<<<<<<< HEAD
import { redirect } from "@remix-run/node";
import { getAlert, redirectWithAlert } from "./alert.server";
=======
import { getSession } from "./auth.server";
import { prismaClient } from "./prisma.server";

export type Mode = "anon" | "authenticated";

export function deriveMode(sessionUser: User | null): Mode {
  if (sessionUser === null) {
    return "anon";
  }
  return "authenticated";
}
>>>>>>> b91e4900

export async function createHashFromString(
  string: string,
  hashAlgorithm: string = "md5",
  encoding: BinaryToTextEncoding = "hex"
) {
  if (process.env.HASH_SECRET !== undefined) {
    const hash = createHmac(hashAlgorithm, process.env.HASH_SECRET);
    hash.update(string);
    return hash.digest(encoding);
  } else {
    throw serverError({
      message: "Could not find HASH_SECRET in the .env file.",
    });
  }
}

export function createCSRFToken() {
  return randomBytes(100).toString("base64");
}

// TODO: Do we need user id in combination with csrf?
export async function validateCSRFToken(
  authClient: SupabaseClient,
  request: Request
) {
  const formData = await request.clone().formData();
  const session = await getSession(authClient);

  const message = "Not allowed";

  if (session === null) {
    console.error(new Error("Session is null"));
    throw forbidden({ message });
  }

  const csrf = formData.get("csrf");

  // TODO: .has() and .get() does not exist on session since supabase v2
  // Use getSession(), refreshSession() and setSession() instead
  // https://supabase.com/docs/reference/javascript/auth-getsession
  // https://supabase.com/docs/reference/javascript/auth-refreshsession
  // https://supabase.com/docs/reference/javascript/auth-setsession

  // if (session.has("csrf") === false || csrf === null) {
  //   console.error(new Error("CSRF Token not included"));
  //   throw forbidden({ message });
  // }

  // if (csrf !== session.get("csrf")) {
  //   console.error(new Error("CSRF tokens do not match"));
  //   console.log("formData:", csrf, "session:", session.get("csrf"));
  //   throw forbidden({ message });
  // }
}

export async function addCsrfTokenToSession(authClient: SupabaseClient) {
  const session = await getSession(authClient);

  // TODO: .has() and .get() does not exist on session since supabase v2
  // Use getSession(), refreshSession() and setSession() instead
  // https://supabase.com/docs/reference/javascript/auth-getsession
  // https://supabase.com/docs/reference/javascript/auth-refreshsession
  // https://supabase.com/docs/reference/javascript/auth-setsession

  // console.log(session.get("csrf"));

  // if (session !== null) {
  //   const csrf = createCSRFToken();

  //   console.log("\n", "----add csrf to session----\n", csrf, "\n");

  //   session.set("csrf", csrf);

  //   console.log(session.get("csrf"));
  //   return csrf;
  // }

  return null;
}

export async function getFocuses() {
  const focuses = await prismaClient.focus.findMany();
  return focuses;
}

export async function getTypes() {
  const types = await prismaClient.eventType.findMany();
  return types;
}

export async function getTags() {
  const tags = await prismaClient.tag.findMany();
  return tags;
}

export async function getTargetGroups() {
  const targetGroups = await prismaClient.targetGroup.findMany();
  return targetGroups;
}

export async function getExperienceLevels() {
  const experienceLevel = await prismaClient.experienceLevel.findMany();
  return experienceLevel;
}

export async function getStages() {
  const stages = await prismaClient.stage.findMany();
  return stages;
}

export async function getAreas() {
  return await prismaClient.area.findMany({
    include: {
      state: true,
    },
  });
}

export async function getDisciplines() {
  const result = await prismaClient.discipline.findMany();
  return result;
}

export async function triggerEntityScore(options: {
  entity: "organization" | "profile";
  where: { id?: string; slug?: string };
}) {
  if (options.entity === "profile" && options.where.slug !== undefined) {
    return;
  }
  let entity;
  if (options.entity === "profile") {
    entity = await prismaClient.profile.findFirst({
      where: options.where,
      include: { areas: true },
    });
  } else {
    entity = await prismaClient.organization.findFirst({
      where: options.where,
      include: { areas: true, types: true },
    });
  }
  if (entity !== null) {
    const score = getScoreOfEntity(entity);
    // @ts-ignore
    await prismaClient[options.entity].update({
      where: { id: entity.id },
      data: { score },
    });
  }
}

<<<<<<< HEAD
export function combineHeaders(
  ...headers: Array<ResponseInit["headers"] | null>
) {
  const combined = new Headers();
  for (const header of headers) {
    if (!header) continue;
    for (const [key, value] of new Headers(header).entries()) {
      combined.append(key, value);
    }
  }
  return combined;
}

export async function enhancedRedirect(
  url: string,
  options: {
    request: Request;
    response?: ResponseInit;
  }
) {
  const { alert } = await getAlert(options.request);
  if (alert !== undefined) {
    return redirectWithAlert(url, alert, options.response);
  }
  return redirect(url, options.response);
=======
export function generateUsername(firstName: string, lastName: string) {
  return generateValidSlug(`${firstName}${lastName}`);
}

export function generateOrganizationSlug(name: string) {
  return generateValidSlug(name);
}

export function generateEventSlug(name: string) {
  return generateValidSlug(name);
}

export function generateProjectSlug(name: string) {
  return generateValidSlug(name);
}

// TODO: Use libraray (Don't know the name anymore) to convert all Unicode in a valid slug
// (Greek letters, chinese letters, arabic letters, etc...)
export function generateValidSlug(string: string) {
  const slug = string
    .toLowerCase()
    .replace(/[áàâãå]/, "a")
    .replace(/[äæ]/, "ae")
    .replace(/[ç]/, "c")
    .replace(/[éèêë]/, "e")
    .replace(/[íìîï]/, "i")
    .replace(/[ñ]/, "n")
    .replace(/[ß]/, "ss")
    .replace(/[óòôõ]/, "o")
    .replace(/[öœø]/, "oe")
    .replace(/[úùû]/, "u")
    .replace(/[ü]/, "ue")
    .replace(/[^\w ]/g, "")
    .replace(/[\s]/g, "");

  const timestamp = Date.now();
  const stringFromTimestamp = timestamp.toString(36);
  return `${slug}-${stringFromTimestamp}`;
>>>>>>> b91e4900
}<|MERGE_RESOLUTION|>--- conflicted
+++ resolved
@@ -1,12 +1,10 @@
+import { redirect } from "@remix-run/node";
 import type { SupabaseClient, User } from "@supabase/auth-helpers-remix";
 import type { BinaryToTextEncoding } from "crypto";
 import { createHmac, randomBytes } from "crypto";
 import { forbidden, serverError } from "remix-utils";
 import { getScoreOfEntity } from "../prisma/scripts/update-score/utils";
-<<<<<<< HEAD
-import { redirect } from "@remix-run/node";
 import { getAlert, redirectWithAlert } from "./alert.server";
-=======
 import { getSession } from "./auth.server";
 import { prismaClient } from "./prisma.server";
 
@@ -18,7 +16,6 @@
   }
   return "authenticated";
 }
->>>>>>> b91e4900
 
 export async function createHashFromString(
   string: string,
@@ -172,7 +169,6 @@
   }
 }
 
-<<<<<<< HEAD
 export function combineHeaders(
   ...headers: Array<ResponseInit["headers"] | null>
 ) {
@@ -198,7 +194,8 @@
     return redirectWithAlert(url, alert, options.response);
   }
   return redirect(url, options.response);
-=======
+}
+
 export function generateUsername(firstName: string, lastName: string) {
   return generateValidSlug(`${firstName}${lastName}`);
 }
@@ -237,5 +234,4 @@
   const timestamp = Date.now();
   const stringFromTimestamp = timestamp.toString(36);
   return `${slug}-${stringFromTimestamp}`;
->>>>>>> b91e4900
 }