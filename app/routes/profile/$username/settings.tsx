<<<<<<< HEAD
import { NavLink, Outlet } from "@remix-run/react";
import { redirect, type LoaderArgs } from "@remix-run/server-runtime";
import { createAuthClient, getSessionUser } from "~/auth.server";
import { getParamValueOrThrow } from "~/lib/utils/routes";
import { prismaClient } from "~/prisma.server";

export const loader = async (args: LoaderArgs) => {
  const { request, params } = args;
  const username = getParamValueOrThrow(params, "username");
  const response = new Response();

  const authClient = createAuthClient(request, response);

  const sessionUser = await getSessionUser(authClient);
  if (sessionUser !== null) {
    const userProfile = await prismaClient.profile.findFirst({
      where: { id: sessionUser.id },
      select: { termsAccepted: true },
    });
    if (userProfile !== null && userProfile.termsAccepted === false) {
      return redirect(
        `/accept-terms?redirect_to=/profile/${username}/settings`,
        { headers: response.headers }
      );
    }
  }
=======
import { NavLink, Outlet, useLoaderData } from "@remix-run/react";
import { type LoaderArgs } from "@remix-run/node";
import { createAuthClient, getSessionOrThrow } from "~/auth.server";

export const loader = async (args: LoaderArgs) => {
  const { request } = args;
  const response = new Response();
  const authClient = createAuthClient(request, response);
  const session = await getSessionOrThrow(authClient);
  if (session !== null) {
    const { user } = session;
    if (user.app_metadata.provider === "keycloak") {
      return { provider: "keycloak" };
    }
  }
  return { provider: "email" };
>>>>>>> 535e9cd2
};

function Index() {
  const loaderData = useLoaderData<typeof loader>();
  const getClassName = (active: boolean) =>
    `block text-3xl ${
      active ? "text-primary" : "text-neutral-500"
    }  hover:text-primary py-3`;

  return (
    <>
      <div className="container relative">
        <div className="flex flex-col lg:flex-row -mx-4 pt-10 lg:pt-0">
          <div className="basis-4/12 px-4">
            <div className="px-4 py-8 lg:p-8 pb-15 rounded-lg bg-neutral-200 shadow-lg relative mb-8">
              <h3 className="font-bold mb-7">Profil bearbeiten</h3>
              <menu>
                <ul>
                  <li>
                    <NavLink
                      to="general"
                      className={({ isActive }) => getClassName(isActive)}
                    >
                      Allgemein
                    </NavLink>
                  </li>
                  {loaderData.provider === "email" && (
                    <li>
                      <NavLink
                        to="security"
                        className={({ isActive }) => getClassName(isActive)}
                      >
                        Login und Sicherheit
                      </NavLink>
                    </li>
                  )}
                </ul>
                <hr className="border-neutral-400 my-4 lg:my-8" />
                <div>
                  <NavLink
                    to="delete"
                    className={({ isActive }) => getClassName(isActive)}
                  >
                    Profil löschen
                  </NavLink>
                </div>
              </menu>
            </div>
            <div className="px-8 relative mb-16">
              <p className="text-xs flex items-center mb-4">
                <span className="icon w-4 h-4 mr-3">
                  <svg
                    viewBox="0 0 20 20"
                    fill="none"
                    xmlns="http://www.w3.org/2000/svg"
                  >
                    <path
                      d="M20 10C20 10 16.25 3.125 10 3.125C3.75 3.125 0 10 0 10C0 10 3.75 16.875 10 16.875C16.25 16.875 20 10 20 10ZM1.46625 10C2.07064 9.0814 2.7658 8.22586 3.54125 7.44625C5.15 5.835 7.35 4.375 10 4.375C12.65 4.375 14.8488 5.835 16.46 7.44625C17.2354 8.22586 17.9306 9.0814 18.535 10C18.4625 10.1087 18.3825 10.2287 18.2913 10.36C17.8725 10.96 17.2538 11.76 16.46 12.5538C14.8488 14.165 12.6488 15.625 10 15.625C7.35 15.625 5.15125 14.165 3.54 12.5538C2.76456 11.7741 2.0694 10.9186 1.465 10H1.46625Z"
                      fill="currentColor"
                    />
                    <path
                      d="M10 6.875C9.1712 6.875 8.37634 7.20424 7.79029 7.79029C7.20424 8.37634 6.875 9.1712 6.875 10C6.875 10.8288 7.20424 11.6237 7.79029 12.2097C8.37634 12.7958 9.1712 13.125 10 13.125C10.8288 13.125 11.6237 12.7958 12.2097 12.2097C12.7958 11.6237 13.125 10.8288 13.125 10C13.125 9.1712 12.7958 8.37634 12.2097 7.79029C11.6237 7.20424 10.8288 6.875 10 6.875ZM5.625 10C5.625 8.83968 6.08594 7.72688 6.90641 6.90641C7.72688 6.08594 8.83968 5.625 10 5.625C11.1603 5.625 12.2731 6.08594 13.0936 6.90641C13.9141 7.72688 14.375 8.83968 14.375 10C14.375 11.1603 13.9141 12.2731 13.0936 13.0936C12.2731 13.9141 11.1603 14.375 10 14.375C8.83968 14.375 7.72688 13.9141 6.90641 13.0936C6.08594 12.2731 5.625 11.1603 5.625 10Z"
                      fill="currentColor"
                    />
                  </svg>
                </span>
                <span>Für alle sichtbar</span>
              </p>

              <p className="text-xs flex items-center mb-4">
                <span className="icon w-5 h-5 mr-2">
                  <svg
                    className="block w-4 h-5 "
                    viewBox="0 0 20 20"
                    fill="none"
                    xmlns="http://www.w3.org/2000/svg"
                  >
                    <path
                      d="M16.6987 14.0475C18.825 12.15 20 10 20 10C20 10 16.25 3.125 10 3.125C8.79949 3.12913 7.61256 3.37928 6.5125 3.86L7.475 4.82375C8.28429 4.52894 9.13868 4.3771 10 4.375C12.65 4.375 14.8487 5.835 16.46 7.44625C17.2354 8.22586 17.9306 9.08141 18.535 10C18.4625 10.1088 18.3825 10.2288 18.2912 10.36C17.8725 10.96 17.2537 11.76 16.46 12.5538C16.2537 12.76 16.0387 12.9638 15.8137 13.1613L16.6987 14.0475Z"
                      fill="#454C5C"
                    />
                    <path
                      d="M14.1212 11.47C14.4002 10.6898 14.4518 9.84643 14.2702 9.03803C14.0886 8.22962 13.6811 7.48941 13.0952 6.90352C12.5093 6.31764 11.7691 5.91018 10.9607 5.72854C10.1523 5.5469 9.30895 5.59856 8.52875 5.8775L9.5575 6.90625C10.0379 6.83749 10.5277 6.88156 10.9881 7.03495C11.4485 7.18835 11.8668 7.44687 12.21 7.79001C12.5531 8.13316 12.8116 8.55151 12.965 9.01191C13.1184 9.47231 13.1625 9.96211 13.0937 10.4425L14.1212 11.47ZM10.4425 13.0937L11.47 14.1212C10.6898 14.4002 9.84643 14.4518 9.03803 14.2702C8.22962 14.0886 7.48941 13.6811 6.90352 13.0952C6.31764 12.5093 5.91018 11.7691 5.72854 10.9607C5.5469 10.1523 5.59856 9.30895 5.8775 8.52875L6.90625 9.5575C6.83749 10.0379 6.88156 10.5277 7.03495 10.9881C7.18835 11.4485 7.44687 11.8668 7.79001 12.21C8.13316 12.5531 8.55151 12.8116 9.01191 12.965C9.47231 13.1184 9.96211 13.1625 10.4425 13.0937Z"
                      fill="#454C5C"
                    />
                    <path
                      d="M4.1875 6.8375C3.9625 7.0375 3.74625 7.24 3.54 7.44625C2.76456 8.22586 2.0694 9.08141 1.465 10L1.70875 10.36C2.1275 10.96 2.74625 11.76 3.54 12.5538C5.15125 14.165 7.35125 15.625 10 15.625C10.895 15.625 11.7375 15.4588 12.525 15.175L13.4875 16.14C12.3874 16.6207 11.2005 16.8708 10 16.875C3.75 16.875 0 10 0 10C0 10 1.17375 7.84875 3.30125 5.9525L4.18625 6.83875L4.1875 6.8375ZM17.0575 17.9425L2.0575 2.9425L2.9425 2.0575L17.9425 17.0575L17.0575 17.9425Z"
                      fill="#454C5C"
                    />
                  </svg>
                </span>
                <span>Für unregistrierte Nutzer:innen nicht sichtbar</span>
              </p>
            </div>
          </div>
          <div className="basis-6/12 px-4 pb-24">
            <main>
              <Outlet />
            </main>
          </div>
        </div>
      </div>
    </>
  );
}

export default Index;<|MERGE_RESOLUTION|>--- conflicted
+++ resolved
@@ -1,5 +1,4 @@
-<<<<<<< HEAD
-import { NavLink, Outlet } from "@remix-run/react";
+import { NavLink, Outlet, useLoaderData } from "@remix-run/react";
 import { redirect, type LoaderArgs } from "@remix-run/server-runtime";
 import { createAuthClient, getSessionUser } from "~/auth.server";
 import { getParamValueOrThrow } from "~/lib/utils/routes";
@@ -24,25 +23,11 @@
         { headers: response.headers }
       );
     }
-  }
-=======
-import { NavLink, Outlet, useLoaderData } from "@remix-run/react";
-import { type LoaderArgs } from "@remix-run/node";
-import { createAuthClient, getSessionOrThrow } from "~/auth.server";
-
-export const loader = async (args: LoaderArgs) => {
-  const { request } = args;
-  const response = new Response();
-  const authClient = createAuthClient(request, response);
-  const session = await getSessionOrThrow(authClient);
-  if (session !== null) {
-    const { user } = session;
-    if (user.app_metadata.provider === "keycloak") {
+    if (sessionUser.app_metadata.provider === "keycloak") {
       return { provider: "keycloak" };
     }
   }
   return { provider: "email" };
->>>>>>> 535e9cd2
 };
 
 function Index() {
