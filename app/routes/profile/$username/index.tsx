--- conflicted
+++ resolved
@@ -58,16 +58,11 @@
 
 export const loader = async (args: LoaderFunctionArgs) => {
   const { request, params } = args;
-<<<<<<< HEAD
-  const response = new Response();
 
   const locale = detectLanguage(request);
   const t = await i18next.getFixedT(locale, i18nNS);
 
-  const authClient = createAuthClient(request, response);
-=======
   const { authClient } = createAuthClient(request);
->>>>>>> 2b574f4a
 
   const username = getParamValueOrThrow(params, "username");
 
@@ -84,21 +79,13 @@
         return redirect(`/accept-terms?redirect_to=/profile/${username}`);
       }
     } else {
-<<<<<<< HEAD
-      throw notFound({ message: t("error.profileNotFound") });
-=======
-      throw json({ message: "Profile not found" }, { status: 404 });
->>>>>>> 2b574f4a
+      throw json({ message: t("error.profileNotFound") }, { status: 404 });
     }
   }
 
   const profile = await getProfileByUsername(username, mode);
   if (profile === null) {
-<<<<<<< HEAD
-    throw notFound(t("error.profileNotFound"));
-=======
-    throw json({ message: "Profile not found" }, { status: 404 });
->>>>>>> 2b574f4a
+    throw json(t("error.profileNotFound"), { status: 404 });
   }
 
   const abilities = await getFeatureAbilities(authClient, [
