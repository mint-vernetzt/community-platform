--- conflicted
+++ resolved
@@ -80,7 +80,6 @@
   return json({ provider });
 };
 
-<<<<<<< HEAD
 const createPasswordMutation = (t: TFunction) => {
   return makeDomainFunction(
     createPasswordSchema(t),
@@ -94,7 +93,8 @@
     }
 
     const { error } = await updatePassword(
-      // @ts-ignore TODO: fix type issue
+      // TODO: fix type issue
+      // @ts-ignore
       environment.authClient,
       values.password
     );
@@ -105,53 +105,6 @@
     return values;
   });
 };
-=======
-const passwordMutation = makeDomainFunction(
-  passwordSchema,
-  passwordEnvironmentSchema
-)(async (values, environment) => {
-  if (values.confirmPassword !== values.password) {
-    throw new InputError(
-      "Deine Passwörter stimmen nicht überein.",
-      "confirmPassword"
-    ); // -- Field error
-  }
-
-  const { error } = await updatePassword(
-    // TODO: fix type issue
-    // @ts-ignore
-    environment.authClient,
-    values.password
-  );
-  if (error !== null) {
-    throw error.message;
-  }
-
-  return values;
-});
-
-const emailMutation = makeDomainFunction(
-  emailSchema,
-  emailEnvironmentSchema
-)(async (values, environment) => {
-  if (values.confirmEmail !== values.email) {
-    throw new InputError(
-      "Deine E-Mails stimmen nicht überein.",
-      "confirmEmail"
-    ); // -- Field error
-  }
-
-  const { error } = await sendResetEmailLink(
-    // TODO: fix type issue
-    // @ts-ignore
-    environment.authClient,
-    values.email,
-    environment.siteUrl
-  );
-  if (error !== null) {
-    throw error.message;
-  }
->>>>>>> 207bb73b
 
 const createEmailMutation = (t: TFunction) => {
   return makeDomainFunction(
@@ -163,7 +116,8 @@
     }
 
     const { error } = await sendResetEmailLink(
-      // @ts-ignore TODO: fix type issue
+      // TODO: fix type issue
+      // @ts-ignore
       environment.authClient,
       values.email,
       environment.siteUrl
