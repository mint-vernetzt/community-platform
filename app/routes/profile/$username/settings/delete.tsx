import type { ActionFunctionArgs, LoaderFunctionArgs } from "@remix-run/node";
import { json, redirect } from "@remix-run/node";
import { makeDomainFunction } from "domain-functions";
import { performMutation } from "remix-forms";
import { z } from "zod";
import {
  createAdminAuthClient,
  createAuthClient,
  deleteUserByUid,
  getSessionUserOrThrow,
  signOut,
} from "~/auth.server";
import Input from "~/components/FormElements/Input/Input";
import { invariantResponse } from "~/lib/utils/response";
import { getParamValueOrThrow } from "~/lib/utils/routes";
import { deriveProfileMode } from "../utils.server";
import {
  getProfileByUsername,
  getProfileWithAdministrations,
} from "./delete.server";
<<<<<<< HEAD
import { type TFunction } from "i18next";
import i18next from "~/i18next.server";
import { useTranslation } from "react-i18next";
import { detectLanguage } from "~/root.server";

const i18nNS = ["routes/profile/settings/delete"];
export const handle = {
  i18n: i18nNS,
};
=======
import { RemixFormsForm } from "~/components/RemixFormsForm/RemixFormsForm";
>>>>>>> 2b574f4a

const createSchema = (t: TFunction) => {
  return z.object({
    confirmedToken: z
      .string()
      .regex(
        new RegExp(`/${t("validation.confirmed.regex")}/`),
        t("validation.confirmed.message")
      ),
  });
};

const environmentSchema = z.object({
  userId: z.string(),
});

<<<<<<< HEAD
export const loader = async ({ request, params }: DataFunctionArgs) => {
  const response = new Response();
  const locale = detectLanguage(request);
  const t = await i18next.getFixedT(locale, ["routes/profile/settings/delete"]);
  const authClient = createAuthClient(request, response);
  const username = getParamValueOrThrow(params, "username");
  const profile = await getProfileByUsername(username);
  if (profile === null) {
    throw notFound({ message: t("error.profileNotFound") });
=======
export const loader = async ({ request, params }: LoaderFunctionArgs) => {
  const { authClient } = createAuthClient(request);
  const username = getParamValueOrThrow(params, "username");
  const profile = await getProfileByUsername(username);
  if (profile === null) {
    throw json({ message: "profile not found." }, { status: 404 });
>>>>>>> 2b574f4a
  }
  const sessionUser = await getSessionUserOrThrow(authClient);
  const mode = await deriveProfileMode(sessionUser, username);
  invariantResponse(mode === "owner", t("error.notPrivileged"), {
    status: 403,
  });

  return null;
};

<<<<<<< HEAD
const createMutation = (t: TFunction) => {
  return makeDomainFunction(
    createSchema(t),
    environmentSchema
  )(async (values, environment) => {
    const profile = await getProfileWithAdministrations(environment.userId);
    if (profile === null) {
      throw t("error.notFound");
=======
const mutation = makeDomainFunction(
  schema,
  environmentSchema
)(async (values, environment) => {
  const profile = await getProfileWithAdministrations(environment.userId);
  if (profile === null) {
    throw "Das Profil konnte nicht gefunden werden";
  }
  const lastAdminOrganizations: string[] = [];
  profile.administeredOrganizations.map((relation) => {
    if (relation.organization._count.admins === 1) {
      lastAdminOrganizations.push(relation.organization.name);
    }
    return null;
  });
  const lastAdminEvents: string[] = [];
  profile.administeredEvents.map((relation) => {
    if (relation.event._count.admins === 1) {
      lastAdminEvents.push(relation.event.name);
    }
    return null;
  });
  const lastAdminProjects: string[] = [];
  profile.administeredProjects.map((relation) => {
    if (relation.project._count.admins === 1) {
      lastAdminProjects.push(relation.project.name);
>>>>>>> 2b574f4a
    }
    let lastAdminOrganizations: string[] = [];
    profile.administeredOrganizations.map((relation) => {
      if (relation.organization._count.admins === 1) {
        lastAdminOrganizations.push(relation.organization.name);
      }
      return null;
    });
    let lastAdminEvents: string[] = [];
    profile.administeredEvents.map((relation) => {
      if (relation.event._count.admins === 1) {
        lastAdminEvents.push(relation.event.name);
      }
      return null;
    });
    let lastAdminProjects: string[] = [];
    profile.administeredProjects.map((relation) => {
      if (relation.project._count.admins === 1) {
        lastAdminProjects.push(relation.project.name);
      }
      return null;
    });

    if (
      lastAdminOrganizations.length > 0 ||
      lastAdminEvents.length > 0 ||
      lastAdminProjects.length > 0
    ) {
      const errors: string[] = [];
      if (lastAdminOrganizations.length > 0) {
        errors.push(
          t("error.lastAdmin.organizations", {
            organizations: lastAdminOrganizations.join(", "),
          })
        );
      }
      if (lastAdminEvents.length > 0) {
        errors.push(
          t("error.lastAdmin.events", { events: lastAdminEvents.join(", ") })
        );
      }
      if (lastAdminProjects.length > 0) {
        errors.push(
          t("error.lastAdmin.projects", {
            events: lastAdminProjects.join(", "),
          })
        );
      }

      throw `${t("error.lastAdmin.intro")} ${errors.join(", ")} ${t(
        "error.lastAdmin.outro"
      )}`;
    }

    const adminAuthClient = createAdminAuthClient();

    const { error } = await deleteUserByUid(
      adminAuthClient,
      environment.userId
    );
    if (error !== null) {
      console.error(error.message);
      throw t("error.serverError");
    }
    return values;
  });
};

<<<<<<< HEAD
export const action = async ({ request, params }: DataFunctionArgs) => {
  const response = new Response();

  const locale = detectLanguage(request);
  const t = await i18next.getFixedT(locale, ["routes/profile/settings/delete"]);
  const authClient = createAuthClient(request, response);
=======
export const action = async ({ request, params }: ActionFunctionArgs) => {
  const { authClient } = createAuthClient(request);
>>>>>>> 2b574f4a
  const username = getParamValueOrThrow(params, "username");
  const sessionUser = await getSessionUserOrThrow(authClient);
  const mode = await deriveProfileMode(sessionUser, username);
  invariantResponse(mode === "owner", t("error.notPrivileged"), {
    status: 403,
  });

  const result = await performMutation({
    request,
    schema: createSchema(t),
    mutation: createMutation(t),
    environment: { userId: sessionUser.id },
  });
  if (result.success) {
    const { error, headers } = await signOut(request);
    if (error !== null) {
      throw json({ message: error.message }, { status: 500 });
    }
    return redirect("/goodbye", { headers });
  }
  return json(result);
};

export default function Index() {
  const { t } = useTranslation(i18nNS);
  const schema = createSchema(t);

  return (
    <>
      <h1 className="mb-8">{t("content.headline")}</h1>

      <h4 className="mb-4 font-semibold">{t("content.subline")}</h4>

      <p className="mb-8">{t("content.headline")}</p>

      <RemixFormsForm method="post" schema={schema}>
        {({ Field, Button, Errors, register }) => (
          <>
            <Field name="confirmedToken" className="mb-4">
              {({ Errors }) => (
                <>
                  <Input
                    id="confirmedToken"
                    label={t("form.confirmed.label")}
                    placeholder={t("form.confirmed.placeholder")}
                    {...register("confirmedToken")}
                  />
                  <Errors />
                </>
              )}
            </Field>
            <button
              type="submit"
              className="btn btn-outline-primary ml-auto btn-small"
            >
              {t("form.submit.label")}
            </button>
            <Errors />
          </>
        )}
      </RemixFormsForm>
    </>
  );
}<|MERGE_RESOLUTION|>--- conflicted
+++ resolved
@@ -18,19 +18,16 @@
   getProfileByUsername,
   getProfileWithAdministrations,
 } from "./delete.server";
-<<<<<<< HEAD
 import { type TFunction } from "i18next";
 import i18next from "~/i18next.server";
 import { useTranslation } from "react-i18next";
 import { detectLanguage } from "~/root.server";
+import { RemixFormsForm } from "~/components/RemixFormsForm/RemixFormsForm";
 
 const i18nNS = ["routes/profile/settings/delete"];
 export const handle = {
   i18n: i18nNS,
 };
-=======
-import { RemixFormsForm } from "~/components/RemixFormsForm/RemixFormsForm";
->>>>>>> 2b574f4a
 
 const createSchema = (t: TFunction) => {
   return z.object({
@@ -47,24 +44,16 @@
   userId: z.string(),
 });
 
-<<<<<<< HEAD
-export const loader = async ({ request, params }: DataFunctionArgs) => {
-  const response = new Response();
-  const locale = detectLanguage(request);
-  const t = await i18next.getFixedT(locale, ["routes/profile/settings/delete"]);
-  const authClient = createAuthClient(request, response);
-  const username = getParamValueOrThrow(params, "username");
-  const profile = await getProfileByUsername(username);
-  if (profile === null) {
-    throw notFound({ message: t("error.profileNotFound") });
-=======
 export const loader = async ({ request, params }: LoaderFunctionArgs) => {
   const { authClient } = createAuthClient(request);
   const username = getParamValueOrThrow(params, "username");
+
+  const locale = detectLanguage(request);
+  const t = await i18next.getFixedT(locale, ["routes/profile/settings/delete"]);
+
   const profile = await getProfileByUsername(username);
   if (profile === null) {
-    throw json({ message: "profile not found." }, { status: 404 });
->>>>>>> 2b574f4a
+    throw json({ message: t("error.profileNotFound") }, { status: 404 });
   }
   const sessionUser = await getSessionUserOrThrow(authClient);
   const mode = await deriveProfileMode(sessionUser, username);
@@ -75,7 +64,6 @@
   return null;
 };
 
-<<<<<<< HEAD
 const createMutation = (t: TFunction) => {
   return makeDomainFunction(
     createSchema(t),
@@ -84,34 +72,6 @@
     const profile = await getProfileWithAdministrations(environment.userId);
     if (profile === null) {
       throw t("error.notFound");
-=======
-const mutation = makeDomainFunction(
-  schema,
-  environmentSchema
-)(async (values, environment) => {
-  const profile = await getProfileWithAdministrations(environment.userId);
-  if (profile === null) {
-    throw "Das Profil konnte nicht gefunden werden";
-  }
-  const lastAdminOrganizations: string[] = [];
-  profile.administeredOrganizations.map((relation) => {
-    if (relation.organization._count.admins === 1) {
-      lastAdminOrganizations.push(relation.organization.name);
-    }
-    return null;
-  });
-  const lastAdminEvents: string[] = [];
-  profile.administeredEvents.map((relation) => {
-    if (relation.event._count.admins === 1) {
-      lastAdminEvents.push(relation.event.name);
-    }
-    return null;
-  });
-  const lastAdminProjects: string[] = [];
-  profile.administeredProjects.map((relation) => {
-    if (relation.project._count.admins === 1) {
-      lastAdminProjects.push(relation.project.name);
->>>>>>> 2b574f4a
     }
     let lastAdminOrganizations: string[] = [];
     profile.administeredOrganizations.map((relation) => {
@@ -180,17 +140,12 @@
   });
 };
 
-<<<<<<< HEAD
-export const action = async ({ request, params }: DataFunctionArgs) => {
-  const response = new Response();
+export const action = async ({ request, params }: ActionFunctionArgs) => {
+  const { authClient } = createAuthClient(request);
 
   const locale = detectLanguage(request);
   const t = await i18next.getFixedT(locale, ["routes/profile/settings/delete"]);
-  const authClient = createAuthClient(request, response);
-=======
-export const action = async ({ request, params }: ActionFunctionArgs) => {
-  const { authClient } = createAuthClient(request);
->>>>>>> 2b574f4a
+
   const username = getParamValueOrThrow(params, "username");
   const sessionUser = await getSessionUserOrThrow(authClient);
   const mode = await deriveProfileMode(sessionUser, username);
