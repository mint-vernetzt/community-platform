--- conflicted
+++ resolved
@@ -12,15 +12,12 @@
   useLoaderData,
   useSubmit,
 } from "@remix-run/react";
-import { z } from "zod";
 import { createAuthClient, getSessionUserOrThrow } from "~/auth.server";
 import { invariantResponse } from "~/lib/utils/response";
 import { getParamValueOrThrow } from "~/lib/utils/routes";
 import { prismaClient } from "~/prisma.server";
 import { deriveProfileMode } from "../utils.server";
-<<<<<<< HEAD
 import { z } from "zod";
-import { Button } from "@mint-vernetzt/components";
 import i18next from "~/i18next.server";
 import { useTranslation } from "react-i18next";
 import { detectLanguage } from "~/root.server";
@@ -29,8 +26,6 @@
 export const handle = {
   i18n: i18nNS,
 };
-=======
->>>>>>> 2b574f4a
 
 const schema = z.object({
   updates: z
@@ -46,16 +41,11 @@
 
 export const loader = async (args: LoaderFunctionArgs) => {
   const { request, params } = args;
-<<<<<<< HEAD
-  const response = new Response();
   const locale = detectLanguage(request);
   const t = await i18next.getFixedT(locale, [
     "routes/profile/settings/notifications",
   ]);
-  const authClient = createAuthClient(request, response);
-=======
   const { authClient } = createAuthClient(request);
->>>>>>> 2b574f4a
   const username = getParamValueOrThrow(params, "username");
   const profile = await prismaClient.profile.findFirst({
     where: { username },
@@ -64,11 +54,7 @@
     },
   });
   if (profile === null) {
-<<<<<<< HEAD
-    throw notFound(t("error.profileNotFound"));
-=======
-    throw json("Profile not found", { status: 404 });
->>>>>>> 2b574f4a
+    throw json(t("error.profileNotFound"), { status: 404 });
   }
   const sessionUser = await getSessionUserOrThrow(authClient);
   const mode = await deriveProfileMode(sessionUser, username);
@@ -85,16 +71,11 @@
 
 export const action = async (args: ActionFunctionArgs) => {
   const { request, params } = args;
-<<<<<<< HEAD
-  const response = new Response();
   const locale = detectLanguage(request);
   const t = await i18next.getFixedT(locale, [
     "routes/profile/settings/notifications",
   ]);
-  const authClient = createAuthClient(request, response);
-=======
   const { authClient } = createAuthClient(request);
->>>>>>> 2b574f4a
   const sessionUser = await getSessionUserOrThrow(authClient);
   const username = getParamValueOrThrow(params, "username");
   const mode = await deriveProfileMode(sessionUser, username);
