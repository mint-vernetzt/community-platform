--- conflicted
+++ resolved
@@ -238,9 +238,10 @@
                   <h4 className="mb-4 font-semibold">Allgemein</h4>
 
                   <p className="mb-8">
-                    Lorem ipsum dolor sit amet, consetetur sadipscing elitr, sed
-                    diam nonumy eirmod tempor invidunt ut labore et dolore magna
-                    aliquyam erat, sed diam voluptua.
+                    Welche Informationen möchtest Du über Dich mit der Community
+                    teilen? Über das Augen-Symbol kannst Du auswählen, ob die
+                    Informationen für alle öffentlich sichtbar sind oder ob Du
+                    sie nur mit registrierten Nutzer:innen teilst.
                   </p>
 
                   <div className="flex flex-col md:flex-row -mx-4">
@@ -265,172 +266,6 @@
                         defaultValue={profile.academicTitle}
                       />
                     </div>
-<<<<<<< HEAD
-                    <div className="px-8 relative mb-16">
-                      <p className="text-xs flex items-center mb-4">
-                        <span className="icon w-4 h-4 mr-3">
-                          <svg
-                            viewBox="0 0 20 20"
-                            fill="none"
-                            xmlns="http://www.w3.org/2000/svg"
-                          >
-                            <path
-                              d="M20 10C20 10 16.25 3.125 10 3.125C3.75 3.125 0 10 0 10C0 10 3.75 16.875 10 16.875C16.25 16.875 20 10 20 10ZM1.46625 10C2.07064 9.0814 2.7658 8.22586 3.54125 7.44625C5.15 5.835 7.35 4.375 10 4.375C12.65 4.375 14.8488 5.835 16.46 7.44625C17.2354 8.22586 17.9306 9.0814 18.535 10C18.4625 10.1087 18.3825 10.2287 18.2913 10.36C17.8725 10.96 17.2538 11.76 16.46 12.5538C14.8488 14.165 12.6488 15.625 10 15.625C7.35 15.625 5.15125 14.165 3.54 12.5538C2.76456 11.7741 2.0694 10.9186 1.465 10H1.46625Z"
-                              fill="currentColor"
-                            />
-                            <path
-                              d="M10 6.875C9.1712 6.875 8.37634 7.20424 7.79029 7.79029C7.20424 8.37634 6.875 9.1712 6.875 10C6.875 10.8288 7.20424 11.6237 7.79029 12.2097C8.37634 12.7958 9.1712 13.125 10 13.125C10.8288 13.125 11.6237 12.7958 12.2097 12.2097C12.7958 11.6237 13.125 10.8288 13.125 10C13.125 9.1712 12.7958 8.37634 12.2097 7.79029C11.6237 7.20424 10.8288 6.875 10 6.875ZM5.625 10C5.625 8.83968 6.08594 7.72688 6.90641 6.90641C7.72688 6.08594 8.83968 5.625 10 5.625C11.1603 5.625 12.2731 6.08594 13.0936 6.90641C13.9141 7.72688 14.375 8.83968 14.375 10C14.375 11.1603 13.9141 12.2731 13.0936 13.0936C12.2731 13.9141 11.1603 14.375 10 14.375C8.83968 14.375 7.72688 13.9141 6.90641 13.0936C6.08594 12.2731 5.625 11.1603 5.625 10Z"
-                              fill="currentColor"
-                            />
-                          </svg>
-                        </span>
-                        <span>Öffentlich sichtbar</span>
-                      </p>
-
-                      <p className="text-xs flex items-center mb-4">
-                        <span className="icon w-5 h-5 mr-2">
-                          <svg
-                            className="block w-4 h-5 "
-                            viewBox="0 0 20 20"
-                            fill="none"
-                            xmlns="http://www.w3.org/2000/svg"
-                          >
-                            <path
-                              d="M16.6987 14.0475C18.825 12.15 20 10 20 10C20 10 16.25 3.125 10 3.125C8.79949 3.12913 7.61256 3.37928 6.5125 3.86L7.475 4.82375C8.28429 4.52894 9.13868 4.3771 10 4.375C12.65 4.375 14.8487 5.835 16.46 7.44625C17.2354 8.22586 17.9306 9.08141 18.535 10C18.4625 10.1088 18.3825 10.2288 18.2912 10.36C17.8725 10.96 17.2537 11.76 16.46 12.5538C16.2537 12.76 16.0387 12.9638 15.8137 13.1613L16.6987 14.0475Z"
-                              fill="#454C5C"
-                            />
-                            <path
-                              d="M14.1212 11.47C14.4002 10.6898 14.4518 9.84643 14.2702 9.03803C14.0886 8.22962 13.6811 7.48941 13.0952 6.90352C12.5093 6.31764 11.7691 5.91018 10.9607 5.72854C10.1523 5.5469 9.30895 5.59856 8.52875 5.8775L9.5575 6.90625C10.0379 6.83749 10.5277 6.88156 10.9881 7.03495C11.4485 7.18835 11.8668 7.44687 12.21 7.79001C12.5531 8.13316 12.8116 8.55151 12.965 9.01191C13.1184 9.47231 13.1625 9.96211 13.0937 10.4425L14.1212 11.47ZM10.4425 13.0937L11.47 14.1212C10.6898 14.4002 9.84643 14.4518 9.03803 14.2702C8.22962 14.0886 7.48941 13.6811 6.90352 13.0952C6.31764 12.5093 5.91018 11.7691 5.72854 10.9607C5.5469 10.1523 5.59856 9.30895 5.8775 8.52875L6.90625 9.5575C6.83749 10.0379 6.88156 10.5277 7.03495 10.9881C7.18835 11.4485 7.44687 11.8668 7.79001 12.21C8.13316 12.5531 8.55151 12.8116 9.01191 12.965C9.47231 13.1184 9.96211 13.1625 10.4425 13.0937Z"
-                              fill="#454C5C"
-                            />
-                            <path
-                              d="M4.1875 6.8375C3.9625 7.0375 3.74625 7.24 3.54 7.44625C2.76456 8.22586 2.0694 9.08141 1.465 10L1.70875 10.36C2.1275 10.96 2.74625 11.76 3.54 12.5538C5.15125 14.165 7.35125 15.625 10 15.625C10.895 15.625 11.7375 15.4588 12.525 15.175L13.4875 16.14C12.3874 16.6207 11.2005 16.8708 10 16.875C3.75 16.875 0 10 0 10C0 10 1.17375 7.84875 3.30125 5.9525L4.18625 6.83875L4.1875 6.8375ZM17.0575 17.9425L2.0575 2.9425L2.9425 2.0575L17.9425 17.0575L17.0575 17.9425Z"
-                              fill="#454C5C"
-                            />
-                          </svg>
-                        </span>
-                        <span>Nur für registrierte Nutzer:innen sichtbar</span>
-                      </p>
-                    </div>
-                  </div>
-                  <div className="basis-6/12 px-4">
-                    <h1 className="mb-8">Persönliche Daten</h1>
-
-                    <h4 className="mb-4 font-semibold">Allgemein</h4>
-
-                    <p className="mb-8">
-                      Welche Informationen möchtest Du über Dich mit der
-                      Community teilen? Über das Augen-Symbol kannst Du
-                      auswählen, ob die Informationen für alle öffentlich
-                      sichtbar sind oder ob Du sie nur mit registrierten
-                      Nutzer:innen teilst.
-                    </p>
-
-                    <div className="flex flex-col md:flex-row -mx-4">
-                      <div className="basis-full md:basis-6/12 px-4 mb-4">
-                        <SelectField
-                          {...register("academicTitle")}
-                          label="Titel"
-                          options={[
-                            {
-                              label: "Dr.",
-                              value: "Dr.",
-                            },
-                            {
-                              label: "Prof.",
-                              value: "Prof.",
-                            },
-                            {
-                              label: "Prof. Dr.",
-                              value: "Prof. Dr.",
-                            },
-                          ]}
-                          defaultValue={profile.academicTitle}
-                        />
-                      </div>
-                      <div className="basis-full md:basis-6/12 px-4 mb-4">
-                        <InputText
-                          {...register("position")}
-                          id="position"
-                          label="Position"
-                          defaultValue={profile.position}
-                          isPublic={profile.publicFields?.includes("position")}
-                          errorMessage={errors?.position?.message}
-                        />
-                      </div>
-                    </div>
-
-                    <div className="flex flex-col md:flex-row -mx-4">
-                      <div className="basis-full md:basis-6/12 px-4 mb-4">
-                        <InputText
-                          {...register("firstName")}
-                          id="firstName"
-                          label="Vorname"
-                          defaultValue={profile.firstName}
-                          required
-                          errorMessage={errors?.firstName?.message}
-                        />
-                      </div>
-                      <div className="basis-full md:basis-6/12 px-4 mb-4">
-                        <InputText
-                          {...register("lastName")}
-                          id="lastName"
-                          label="Nachname"
-                          required
-                          defaultValue={profile.lastName}
-                          errorMessage={errors?.lastName?.message}
-                        />
-                      </div>
-                    </div>
-
-                    <div className="flex flex-col md:flex-row -mx-4">
-                      <div className="basis-full md:basis-6/12 px-4 mb-4">
-                        <InputText
-                          {...register("email")}
-                          type="text"
-                          id="email"
-                          label="E-Mail"
-                          readOnly
-                          isPublic={profile.publicFields?.includes("email")}
-                          defaultValue={profile.email}
-                          errorMessage={errors?.email?.message}
-                        />
-                      </div>
-                      <div className="basis-full md:basis-6/12 px-4 mb-4">
-                        <InputText
-                          {...register("phone")}
-                          id="phone"
-                          label="Telefon"
-                          isPublic={profile.publicFields?.includes("phone")}
-                          defaultValue={profile.phone}
-                          errorMessage={errors?.phone?.message}
-                        />
-                      </div>
-                    </div>
-
-                    <hr className="border-neutral-400 my-10 lg:my-16" />
-
-                    <div className="flex flex-row items-center mb-4">
-                      <h4 className="font-semibold">Über mich</h4>
-                    </div>
-
-                    <p className="mb-8">
-                      Erzähl der Community etwas über Dich: Wer bist Du und was
-                      machst du konkret im MINT-Bereich? In welchen Regionen
-                      Deutschlands bist Du vorrangig aktiv? Welche Kompetenzen
-                      bringst Du mit und welche Themen interessieren Dich im
-                      MINT-Kontext besonders?
-                    </p>
-
-                    <div className="mb-4">
-                      <TextArea
-                        {...register("bio")}
-                        id="bio"
-                        label="Kurzbeschreibung"
-                        isPublic={profile.publicFields?.includes("bio")}
-                        defaultValue={profile.bio}
-                        errorMessage={errors?.bio?.message}
-=======
                     <div className="basis-full md:basis-6/12 px-4 mb-4">
                       <InputText
                         {...register("position")}
@@ -452,7 +287,6 @@
                         defaultValue={profile.firstName}
                         required
                         errorMessage={errors?.firstName?.message}
->>>>>>> 60dc4aec
                       />
                     </div>
                     <div className="basis-full md:basis-6/12 px-4 mb-4">
@@ -494,21 +328,16 @@
 
                   <hr className="border-neutral-400 my-10 lg:my-16" />
 
-<<<<<<< HEAD
-                    <p className="mb-8">
-                      Was bringst Du mit, wovon die Community profitieren kann?
-                      Wie kannst Du andere Mitglieder unterstützen?
-                    </p>
-=======
                   <div className="flex flex-row items-center mb-4">
                     <h4 className="font-semibold">Über mich</h4>
                   </div>
->>>>>>> 60dc4aec
-
-                  <p className="mb-8">
-                    Lorem ipsum dolor sit amet, consetetur sadipscing elitr, sed
-                    diam nonumy eirmod tempor invidunt ut labore et dolore magna
-                    aliquyam erat, sed diam voluptua.
+
+                  <p className="mb-8">
+                    Erzähl der Community etwas über Dich: Wer bist Du und was
+                    machst du konkret im MINT-Bereich? In welchen Regionen
+                    Deutschlands bist Du vorrangig aktiv? Welche Kompetenzen
+                    bringst Du mit und welche Themen interessieren Dich im
+                    MINT-Kontext besonders?
                   </p>
 
                   <div className="mb-4">
@@ -546,12 +375,6 @@
                     />
                   </div>
 
-<<<<<<< HEAD
-                    <p className="mb-8">
-                      Wonach suchst Du? Wie können Dich andere Mitglieder
-                      unterstützen?
-                    </p>
-=======
                   <div className="mb-4">
                     <InputAdd
                       name="interests"
@@ -561,15 +384,13 @@
                       isPublic={profile.publicFields?.includes("interests")}
                     />
                   </div>
->>>>>>> 60dc4aec
 
                   <hr className="border-neutral-400 my-10 lg:my-16" />
                   <h4 className="mb-4 font-semibold">Ich biete</h4>
 
                   <p className="mb-8">
-                    Lorem ipsum dolor sit amet, consetetur sadipscing elitr, sed
-                    diam nonumy eirmod tempor invidunt ut labore et dolore magna
-                    aliquyam erat, sed diam voluptua.
+                    Was bringst Du mit, wovon die Community profitieren kann?
+                    Wie kannst Du andere Mitglieder unterstützen?
                   </p>
 
                   <div className="mb-4">
@@ -593,9 +414,8 @@
                   <h4 className="mb-4 font-semibold">Ich suche</h4>
 
                   <p className="mb-8">
-                    Lorem ipsum dolor sit amet, consetetur sadipscing elitr, sed
-                    diam nonumy eirmod tempor invidunt ut labore et dolore magna
-                    aliquyam erat, sed diam voluptua.
+                    Wonach suchst Du? Wie können Dich andere Mitglieder
+                    unterstützen?
                   </p>
 
                   <div className="mb-4">
@@ -614,33 +434,6 @@
                     />
                   </div>
 
-<<<<<<< HEAD
-                    <div className="flex flex-row items-center mb-4">
-                      <h4 className="font-semibold">
-                        Organisation, Netzwerk, Projekt hinzufügen
-                      </h4>
-                      <button
-                        type="submit"
-                        className="btn btn-outline-primary ml-auto btn-small"
-                        disabled
-                      >
-                        Organisation anlegen
-                      </button>
-                    </div>
-                    <p className="mb-8">
-                      Die Organisation, das Netzwerk oder das Projekt, in dem Du
-                      tätig bist, hat noch kein Profil? Füge es direkt hinzu,
-                      damit auch andere Mitglieder darüber erfahren können.
-                    </p>
-
-                    <div className="mb-4">
-                      <InputAdd
-                        name="organizations"
-                        label="Organisation, Netzwerk, Projekt hinzufügen"
-                        readOnly
-                        placeholder="Noch nicht implementiert"
-                        entries={[]}
-=======
                   <hr className="border-neutral-400 my-10 lg:my-16" />
 
                   <h2 className="mb-8">Website und Soziale Netzwerke</h2>
@@ -688,7 +481,6 @@
                         isPublic={profile.publicFields?.includes(service.id)}
                         errorMessage={errors?.[service.id]?.message}
                         withClearButton
->>>>>>> 60dc4aec
                       />
                     ))}
                   </div>
@@ -696,7 +488,9 @@
                   <hr className="border-neutral-400 my-10 lg:my-16" />
 
                   <div className="flex flex-row items-center mb-4">
-                    <h4 className="font-semibold">Organisation hinzufügen</h4>
+                    <h4 className="font-semibold">
+                      Organisation, Netzwerk, Projekt hinzufügen
+                    </h4>
                     <button
                       type="submit"
                       className="btn btn-outline-primary ml-auto btn-small"
@@ -706,15 +500,15 @@
                     </button>
                   </div>
                   <p className="mb-8">
-                    Lorem ipsum dolor sit amet, consetetur sadipscing elitr, sed
-                    diam nonumy eirmod tempor invidunt ut labore et dolore magna
-                    aliquyam erat, sed diam voluptua.
+                    Die Organisation, das Netzwerk oder das Projekt, in dem Du
+                    tätig bist, hat noch kein Profil? Füge es direkt hinzu,
+                    damit auch andere Mitglieder über darüber erfahren können.
                   </p>
 
                   <div className="mb-4">
                     <InputAdd
                       name="organizations"
-                      label="Organisation hinzufügen"
+                      label="Organisation, Netzwerk, Projekt hinzufügen"
                       readOnly
                       placeholder="Noch nicht implementiert"
                       entries={[]}
