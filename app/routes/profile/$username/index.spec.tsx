--- conflicted
+++ resolved
@@ -1,11 +1,6 @@
 import { User } from "@supabase/supabase-js";
-import { badRequest, notFound } from "remix-utils";
-<<<<<<< HEAD
 import { getSessionUser } from "~/auth.server";
-=======
-import { getUserByRequest } from "~/auth.server";
 import { testURL } from "~/lib/utils/tests";
->>>>>>> e80a0ee9
 import { getProfileByUserId, getProfileByUsername } from "~/profile.server";
 import { loader } from "./index";
 import { deriveMode } from "./utils.server";
@@ -19,7 +14,7 @@
 jest.mock("~/auth.server", () => {
   return {
     // eslint-disable-next-line
-    getUserByRequest: jest.fn(),
+    getSessionUser: jest.fn(),
   };
 });
 
