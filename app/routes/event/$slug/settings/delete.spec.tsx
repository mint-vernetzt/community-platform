import type { User } from "@supabase/supabase-js";
import { redirect } from "@remix-run/node";
import * as authServerModule from "~/auth.server";
import { createRequestWithFormData, testURL } from "~/lib/utils/tests";
import { prismaClient } from "~/prisma.server";
import { action, loader } from "./delete";

// @ts-ignore
const expect = global.expect as jest.Expect;

const getSessionUserOrThrow = jest.spyOn(
  authServerModule,
  "getSessionUserOrThrow"
);

jest.mock("~/lib/utils/application", () => {
  return {
    checkFeatureAbilitiesOrThrow: jest.fn(),
  };
});

jest.mock("~/prisma.server", () => {
  return {
    prismaClient: {
      event: {
        findFirst: jest.fn(),
        findUnique: jest.fn(),
        delete: jest.fn(),
      },
      profile: {
        findFirst: jest.fn(),
      },
    },
  };
});

const slug = "slug-test";

describe("/event/$slug/settings/delete", () => {
  describe("loader", () => {
    test("no params", async () => {
      expect.assertions(2);

      const request = new Request(testURL);
      try {
        await loader({ request, context: {}, params: {} });
      } catch (error) {
        const response = error as Response;
        expect(response.status).toBe(400);

        const json = await response.json();
        expect(json.message).toBe('"slug" missing');
      }
    });

    test("anon user", async () => {
      expect.assertions(2);

      try {
        await loader({
          request: new Request(testURL),
          context: {},
          params: { slug },
        });
      } catch (error) {
        const response = error as Response;
        expect(response.status).toBe(401);

        const json = await response.json();
        expect(json.message).toBe("No session or session user found");
      }
    });

    test("event not found", async () => {
      expect.assertions(1);

      getSessionUserOrThrow.mockResolvedValueOnce({
        id: "some-user-id",
      } as User);

      (prismaClient.event.findUnique as jest.Mock).mockResolvedValueOnce(null);

      const request = new Request(testURL);
      try {
        await loader({ request, context: {}, params: { slug } });
      } catch (error) {
        const response = error as Response;
        expect(response.status).toBe(404);
      }
    });

    test("authenticated user", async () => {
      expect.assertions(1);

      getSessionUserOrThrow.mockResolvedValueOnce({
        id: "some-user-id",
      } as User);

      (prismaClient.event.findUnique as jest.Mock).mockResolvedValueOnce({
        id: "some-event-id",
      });

      (prismaClient.event.findFirst as jest.Mock).mockResolvedValueOnce(null);

      try {
        await loader({
          request: new Request(testURL),
          context: {},
          params: { slug },
        });
      } catch (error) {
        const response = error as Response;
        expect(response.status).toBe(403);
      }
    });

    test("admin user", async () => {
      expect.assertions(3);

      getSessionUserOrThrow.mockResolvedValueOnce({
        id: "some-user-id",
      } as User);

      (prismaClient.event.findUnique as jest.Mock).mockResolvedValueOnce({
        id: "some-event-id",
        published: true,
        name: "some-event-name",
        childEvents: [
          {
            id: "child-event-id",
            name: "child-event-name",
            slug: "child-event-slug",
          },
        ],
      });

      (prismaClient.event.findFirst as jest.Mock).mockResolvedValueOnce({
        id: "some-event-id",
      });

      const response = await loader({
        request: new Request(testURL),
        context: {},
        params: { slug },
      });
      const responseBody = await response.json();
      expect(responseBody.published).toBe(true);
      expect(responseBody.eventName).toBe("some-event-name");
      expect(responseBody.childEvents).toStrictEqual([
        {
          id: "child-event-id",
          name: "child-event-name",
          slug: "child-event-slug",
        },
      ]);
    });
  });

  describe("action", () => {
    test("no params", async () => {
      const request = createRequestWithFormData({});

      expect.assertions(2);

      try {
        await action({ request, context: {}, params: {} });
      } catch (error) {
        const response = error as Response;
        expect(response.status).toBe(400);

        const json = await response.json();
        expect(json.message).toBe('"slug" missing');
      }
    });

    test("anon user", async () => {
      const request = createRequestWithFormData({});

      expect.assertions(2);

      try {
        await action({
          request,
          context: {},
          params: { slug },
        });
      } catch (error) {
        const response = error as Response;
        expect(response.status).toBe(401);

        const json = await response.json();
        expect(json.message).toBe("No session or session user found");
      }
    });

    test("authenticated user", async () => {
      const request = createRequestWithFormData({});

      expect.assertions(1);

      getSessionUserOrThrow.mockResolvedValueOnce({
        id: "some-user-id",
      } as User);

      (prismaClient.event.findFirst as jest.Mock).mockResolvedValueOnce(null);

      try {
        await action({
          request,
          context: {},
          params: { slug },
        });
      } catch (error) {
        const response = error as Response;
        expect(response.status).toBe(403);
      }
    });

    test("event not found", async () => {
      const request = createRequestWithFormData({ userId: "some-user-id" });

      expect.assertions(1);

      getSessionUserOrThrow.mockResolvedValueOnce({
        id: "some-user-id",
      } as User);

      (prismaClient.event.findFirst as jest.Mock).mockResolvedValueOnce({
        id: "some-event-id",
      });

      (prismaClient.event.findUnique as jest.Mock).mockResolvedValueOnce(null);

      try {
        await action({ request, context: {}, params: { slug } });
      } catch (error) {
        const response = error as Response;
        expect(response.status).toBe(404);
      }
    });

    test("different event name", async () => {
      expect.assertions(2);

      const request = createRequestWithFormData({
        eventName: "wrong-event-name",
      });

      getSessionUserOrThrow.mockResolvedValueOnce({
        id: "some-user-id",
      } as User);

      (prismaClient.event.findFirst as jest.Mock).mockResolvedValueOnce({
        id: "some-event-id",
      });

      (prismaClient.event.findUnique as jest.Mock).mockResolvedValueOnce({
        id: "some-event-id",
        name: "some-event-name",
      });

      const response = await action({
        request,
        context: {},
        params: { slug },
      });
      const responseBody = await response.json();

      expect(responseBody.errors.eventName).toBeDefined();
<<<<<<< HEAD
      expect(responseBody.errors.eventName[0]).toBe("error.input");
=======
      // TODO: fix type issue
      // @ts-ignore
      expect(responseBody.errors.eventName[0]).toBe(
        "Der Name der Veranstaltung ist nicht korrekt"
      );
>>>>>>> 2b574f4a
    });

    test("profile not found", async () => {
      expect.assertions(1);

      const request = createRequestWithFormData({
        eventName: "some-event-name",
      });

      getSessionUserOrThrow.mockResolvedValueOnce({
        id: "some-user-id",
      } as User);

      (prismaClient.event.findFirst as jest.Mock).mockResolvedValueOnce({
        id: "some-event-id",
      });

      (prismaClient.event.findUnique as jest.Mock).mockResolvedValueOnce({
        id: "some-event-id",
        name: "some-event-name",
      });

      (prismaClient.profile.findFirst as jest.Mock).mockResolvedValueOnce(null);

      try {
        await action({ request, context: {}, params: { slug } });
      } catch (error) {
        const response = error as Response;
        expect(response.status).toBe(404);
      }
    });

    test("delete", async () => {
      expect.assertions(2);

      const request = createRequestWithFormData({
        eventName: "some-event-name",
      });

      getSessionUserOrThrow.mockResolvedValueOnce({
        id: "some-user-id",
      } as User);

      (prismaClient.event.findFirst as jest.Mock).mockResolvedValueOnce({
        id: "some-event-id",
      });

      (prismaClient.event.findUnique as jest.Mock).mockResolvedValueOnce({
        id: "some-event-id",
        name: "some-event-name",
      });

      (prismaClient.profile.findFirst as jest.Mock).mockResolvedValueOnce({
        username: "someuser",
      });

      const response = await action({
        request,
        context: {},
        params: { slug },
      });

      expect(response).toEqual(redirect("/profile/someuser"));
      expect(prismaClient.event.delete).toHaveBeenLastCalledWith({
        where: {
          slug: slug,
        },
      });
    });
  });
});<|MERGE_RESOLUTION|>--- conflicted
+++ resolved
@@ -267,15 +267,9 @@
       const responseBody = await response.json();
 
       expect(responseBody.errors.eventName).toBeDefined();
-<<<<<<< HEAD
-      expect(responseBody.errors.eventName[0]).toBe("error.input");
-=======
       // TODO: fix type issue
       // @ts-ignore
-      expect(responseBody.errors.eventName[0]).toBe(
-        "Der Name der Veranstaltung ist nicht korrekt"
-      );
->>>>>>> 2b574f4a
+      expect(responseBody.errors.eventName[0]).toBe("error.input");
     });
 
     test("profile not found", async () => {
