--- conflicted
+++ resolved
@@ -147,16 +147,10 @@
     // TODO: fix type issues
     // @ts-ignore
     expect(responseBody.success).toBe(false);
-<<<<<<< HEAD
+    // @ts-ignore
     expect(responseBody.errors.organizationId).toStrictEqual([
       "error.inputError",
     ]);
-=======
-    // @ts-ignore
-    expect(responseBody.errors.organizationId).toContain(
-      "Die Organisation mit diesem Namen ist bereits für Eure Veranstaltung verantwortlich."
-    );
->>>>>>> 2b574f4a
   });
 
   test("event not found", async () => {
@@ -241,14 +235,8 @@
         organizationId: "some-organization-id",
       },
     });
-<<<<<<< HEAD
+    // TODO: fix type issue
+    // @ts-ignore
     expect(responseBody.message).toBe("feedback");
-=======
-    // TODO: fix type issue
-    // @ts-ignore
-    expect(responseBody.message).toBe(
-      'Die Organisation "some-organization-name" ist jetzt verantwortlich für Eure Veranstaltung.'
-    );
->>>>>>> 2b574f4a
   });
 });