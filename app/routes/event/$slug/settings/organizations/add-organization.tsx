--- conflicted
+++ resolved
@@ -47,14 +47,10 @@
 
 export const action = async (args: ActionFunctionArgs) => {
   const { request, params } = args;
-<<<<<<< HEAD
-  const response = new Response();
   const locale = detectLanguage(request);
   const t = await i18next.getFixedT(locale, [
     "routes/event/settings/organizations/add-organization",
   ]);
-=======
->>>>>>> 2b574f4a
   const slug = getParamValueOrThrow(params, "slug");
   const { authClient } = createAuthClient(request);
   const sessionUser = await getSessionUserOrThrow(authClient);
@@ -75,18 +71,9 @@
     const event = await getEventBySlug(slug);
     invariantResponse(event, "Event not found", { status: 404 });
     await connectOrganizationToEvent(event.id, result.data.organizationId);
-<<<<<<< HEAD
-    return json(
-      {
-        message: t("feedback", { title: result.data.name }),
-      },
-      { headers: response.headers }
-    );
-=======
     return json({
-      message: `Die Organisation "${result.data.name}" ist jetzt verantwortlich für Eure Veranstaltung.`,
+      message: t("feedback", { title: result.data.name }),
     });
->>>>>>> 2b574f4a
   }
   return json(result);
 };