--- conflicted
+++ resolved
@@ -62,11 +62,11 @@
 import { invariantResponse } from "~/lib/utils/response";
 import { deriveEventMode } from "../../utils.server";
 import { getEventBySlug, getEventBySlugForAction } from "./general.server";
-<<<<<<< HEAD
 import { type TFunction } from "i18next";
 import i18next from "~/i18next.server";
 import { useTranslation } from "react-i18next";
 import { detectLanguage } from "~/root.server";
+import { RemixFormsForm } from "~/components/RemixFormsForm/RemixFormsForm";
 
 const createSchema = (t: TFunction) => {
   return object({
@@ -154,23 +154,15 @@
     privateFields: array(string().required()).required(),
   });
 };
-=======
-import { RemixFormsForm } from "~/components/RemixFormsForm/RemixFormsForm";
->>>>>>> 2b574f4a
 
 type SchemaType = ReturnType<typeof createSchema>;
 type FormType = InferType<SchemaType>;
 
 export const loader = async (args: LoaderFunctionArgs) => {
   const { request, params } = args;
-<<<<<<< HEAD
-  const response = new Response();
   const locale = detectLanguage(request);
   const t = await i18next.getFixedT(locale, ["routes/event/settings/general"]);
-  const authClient = createAuthClient(request, response);
-=======
   const { authClient } = createAuthClient(request);
->>>>>>> 2b574f4a
   await checkFeatureAbilitiesOrThrow(authClient, "events");
 
   const slug = getParamValueOrThrow(params, "slug");
@@ -213,14 +205,9 @@
 
 export const action = async (args: ActionFunctionArgs) => {
   const { request, params } = args;
-<<<<<<< HEAD
-  const response = new Response();
-  const authClient = createAuthClient(request, response);
+  const { authClient } = createAuthClient(request);
   const locale = detectLanguage(request);
   const t = await i18next.getFixedT(locale, ["routes/event/settings/general"]);
-=======
-  const { authClient } = createAuthClient(request);
->>>>>>> 2b574f4a
 
   await checkFeatureAbilitiesOrThrow(authClient, "events");
 
