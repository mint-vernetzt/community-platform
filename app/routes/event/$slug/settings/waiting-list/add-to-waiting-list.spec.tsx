--- conflicted
+++ resolved
@@ -151,17 +151,11 @@
     const responseBody = await response.json();
 
     expect(responseBody.success).toBe(false);
-<<<<<<< HEAD
+    // TODO: fix type issue
+    // @ts-ignore
     expect(responseBody.errors.profileId).toStrictEqual([
       "error.inputError.alreadyOn",
     ]);
-=======
-    // TODO: fix type issue
-    // @ts-ignore
-    expect(responseBody.errors.profileId).toContain(
-      "Das Profil unter diesem Namen ist bereits auf der Warteliste Eurer Veranstaltung."
-    );
->>>>>>> 2b574f4a
   });
 
   test("already participant", async () => {
@@ -193,17 +187,11 @@
     const responseBody = await response.json();
 
     expect(responseBody.success).toBe(false);
-<<<<<<< HEAD
+    // TODO: fix type issue
+    // @ts-ignore
     expect(responseBody.errors.profileId).toStrictEqual([
       "error.inputError.alreadyParticipant",
     ]);
-=======
-    // TODO: fix type issue
-    // @ts-ignore
-    expect(responseBody.errors.profileId).toContain(
-      "Das Profil unter diesem Namen nimmt bereits bei Eurer Veranstaltung teil. Bitte entferne die Person erst von der Teilnehmer:innenliste."
-    );
->>>>>>> 2b574f4a
   });
 
   test("event not found", async () => {
@@ -274,15 +262,9 @@
         profileId: "another-user-id",
       },
     });
-<<<<<<< HEAD
+    // TODO: fix type issue
+    // @ts-ignore
     expect(responseBody.message).toBe("feedback");
-=======
-    // TODO: fix type issue
-    // @ts-ignore
-    expect(responseBody.message).toBe(
-      'Das Profil mit dem Namen "some-first-name some-last-name" wurde zur Warteliste hinzugefügt.'
-    );
->>>>>>> 2b574f4a
   });
 
   test("add yourself as participant (admin and authenticated)", async () => {
@@ -320,14 +302,8 @@
         profileId: "some-user-id",
       },
     });
-<<<<<<< HEAD
+    // TODO: fix type issue
+    // @ts-ignore
     expect(responseBody.message).toBe("feedback");
-=======
-    // TODO: fix type issue
-    // @ts-ignore
-    expect(responseBody.message).toBe(
-      'Das Profil mit dem Namen "some-first-name some-last-name" wurde zur Warteliste hinzugefügt.'
-    );
->>>>>>> 2b574f4a
   });
 });