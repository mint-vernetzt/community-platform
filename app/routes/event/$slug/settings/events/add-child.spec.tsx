--- conflicted
+++ resolved
@@ -229,14 +229,8 @@
         }),
       })
     );
-<<<<<<< HEAD
+    // TODO: fix type issue
+    // @ts-ignore
     expect(responseBody.message).toBe("feedback");
-=======
-    // TODO: fix type issue
-    // @ts-ignore
-    expect(responseBody.message).toBe(
-      'Die Veranstaltung "some-child-name" ist jetzt Eurer Veranstaltung zugehörig.'
-    );
->>>>>>> 2b574f4a
   });
 });