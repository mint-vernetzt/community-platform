--- conflicted
+++ resolved
@@ -1,10 +1,6 @@
-<<<<<<< HEAD
 import { createServerClient } from "@supabase/auth-helpers-remix";
-import { ActionFunction, json, useFetcher } from "remix";
-=======
-import { ActionFunction } from "@remix-run/node";
+import { ActionFunction, json } from "@remix-run/node";
 import { useFetcher } from "@remix-run/react";
->>>>>>> e80a0ee9
 import { InputError, makeDomainFunction } from "remix-domains";
 import { Form, PerformMutation, performMutation } from "remix-forms";
 import { Schema, z } from "zod";
