--- conflicted
+++ resolved
@@ -220,15 +220,9 @@
         profileId: "another-user-id",
       },
     });
-<<<<<<< HEAD
+    // TODO: fix type issue
+    // @ts-ignore
     expect(responseBody.message).toBe("feedback");
-=======
-    // TODO: fix type issue
-    // @ts-ignore
-    expect(responseBody.message).toBe(
-      'Das Profil mit dem Namen "some-first-name some-last-name" wurde als Teilnehmer:in hinzugefügt.'
-    );
->>>>>>> 2b574f4a
   });
 
   test("add yourself as participant (admin and authenticated)", async () => {
@@ -263,14 +257,8 @@
         profileId: "some-user-id",
       },
     });
-<<<<<<< HEAD
+    // TODO: fix type issue
+    // @ts-ignore
     expect(responseBody.message).toBe("feedback");
-=======
-    // TODO: fix type issue
-    // @ts-ignore
-    expect(responseBody.message).toBe(
-      'Das Profil mit dem Namen "some-first-name some-last-name" wurde als Teilnehmer:in hinzugefügt.'
-    );
->>>>>>> 2b574f4a
   });
 });