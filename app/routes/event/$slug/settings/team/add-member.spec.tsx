--- conflicted
+++ resolved
@@ -225,14 +225,8 @@
         profileId: "another-user-id",
       },
     });
-<<<<<<< HEAD
+    // TODO: fix type issue
+    // @ts-ignore
     expect(responseBody.message).toBe("feedback");
-=======
-    // TODO: fix type issue
-    // @ts-ignore
-    expect(responseBody.message).toBe(
-      'Ein neues Teammitglied mit dem Namen "another-user-firstname another-user-lastname" wurde hinzugefügt.'
-    );
->>>>>>> 2b574f4a
   });
 });