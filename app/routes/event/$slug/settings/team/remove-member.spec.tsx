import type { User } from "@supabase/supabase-js";
import * as authServerModule from "~/auth.server";
import { createRequestWithFormData } from "~/lib/utils/tests";
import { prismaClient } from "~/prisma.server";
import { action } from "./remove-member";

// @ts-ignore
const expect = global.expect as jest.Expect;

const getSessionUserOrThrow = jest.spyOn(
  authServerModule,
  "getSessionUserOrThrow"
);

jest.mock("~/prisma.server", () => {
  return {
    prismaClient: {
      event: {
        findFirst: jest.fn(),
        findUnique: jest.fn(),
      },
      teamMemberOfEvent: {
        delete: jest.fn(),
      },
    },
  };
});

jest.mock("~/lib/utils/application", () => {
  return {
    checkFeatureAbilitiesOrThrow: jest.fn(),
  };
});

describe("/event/$slug/settings/team/remove-member", () => {
  test("anon user", async () => {
    const request = createRequestWithFormData({});

    expect.assertions(2);

    try {
      await action({
        request,
        context: {},
        params: { slug: "some-event-slug" },
      });
    } catch (error) {
      const response = error as Response;
      expect(response.status).toBe(401);

      const json = await response.json();
      expect(json.message).toBe("No session or session user found");
    }
  });

  test("authenticated but not admin user", async () => {
    const request = createRequestWithFormData({});

    expect.assertions(1);

    getSessionUserOrThrow.mockResolvedValueOnce({ id: "some-user-id" } as User);

    (prismaClient.event.findFirst as jest.Mock).mockResolvedValueOnce(null);

    try {
      await action({
        request,
        context: {},
        params: { slug: "some-event-slug" },
      });
    } catch (error) {
      const response = error as Response;
      expect(response.status).toBe(403);
    }
  });

  test("event not found", async () => {
    const request = createRequestWithFormData({
      profileId: "some-user-id",
    });

    expect.assertions(1);

    getSessionUserOrThrow.mockResolvedValueOnce({ id: "some-user-id" } as User);

    (prismaClient.event.findFirst as jest.Mock).mockResolvedValueOnce({
      id: "some-profile-id",
    });

    (prismaClient.event.findUnique as jest.Mock).mockResolvedValueOnce(null);

    try {
      await action({
        request,
        context: {},
        params: { slug: "some-event-slug" },
      });
    } catch (error) {
      const response = error as Response;
      expect(response.status).toBe(404);
    }
  });

  test("last member cannot be removed", async () => {
    expect.assertions(2);

    const request = createRequestWithFormData({
      profileId: "some-user-id",
    });

    getSessionUserOrThrow.mockResolvedValueOnce({ id: "some-user-id" } as User);

    (prismaClient.event.findFirst as jest.Mock).mockResolvedValueOnce({
      id: "some-event-id",
    });

    (prismaClient.event.findUnique as jest.Mock).mockResolvedValueOnce({
      id: "some-event-id",
      _count: {
        teamMembers: 1,
      },
    });

    const response = await action({
      request,
      context: {},
      params: { slug: "some-event-slug" },
    });
    const responseBody = await response.json();

    expect(responseBody.success).toBe(false);
<<<<<<< HEAD
    expect(responseBody.errors._global).toStrictEqual(["error.minimum"]);
=======
    // TODO: fix type issue
    // @ts-ignore
    expect(responseBody.errors._global).toContain(
      "Es muss immer ein Teammitglied geben. Bitte füge zuerst jemand anderen als Teammitglied hinzu."
    );
>>>>>>> 2b574f4a
  });

  test("remove event team member (self and others are possible)", async () => {
    expect.assertions(2);

    const request = createRequestWithFormData({
      profileId: "some-user-id",
    });

    getSessionUserOrThrow.mockResolvedValueOnce({ id: "some-user-id" } as User);

    (prismaClient.event.findFirst as jest.Mock).mockResolvedValueOnce({
      id: "some-event-id",
    });

    (prismaClient.event.findUnique as jest.Mock).mockResolvedValueOnce({
      id: "some-event-id",
      _count: {
        teamMembers: 2,
      },
    });

    const response = await action({
      request,
      context: {},
      params: { slug: "some-event-slug" },
    });
    const responseBody = await response.json();
    expect(prismaClient.teamMemberOfEvent.delete).toHaveBeenLastCalledWith({
      where: {
        eventId_profileId: {
          eventId: "some-event-id",
          profileId: "some-user-id",
        },
      },
    });
    expect(responseBody.success).toBe(true);
  });
});<|MERGE_RESOLUTION|>--- conflicted
+++ resolved
@@ -129,15 +129,9 @@
     const responseBody = await response.json();
 
     expect(responseBody.success).toBe(false);
-<<<<<<< HEAD
-    expect(responseBody.errors._global).toStrictEqual(["error.minimum"]);
-=======
     // TODO: fix type issue
     // @ts-ignore
-    expect(responseBody.errors._global).toContain(
-      "Es muss immer ein Teammitglied geben. Bitte füge zuerst jemand anderen als Teammitglied hinzu."
-    );
->>>>>>> 2b574f4a
+    expect(responseBody.errors._global).toStrictEqual(["error.minimum"]);
   });
 
   test("remove event team member (self and others are possible)", async () => {
