--- conflicted
+++ resolved
@@ -1,11 +1,7 @@
 import { createServerClient } from "@supabase/auth-helpers-remix";
 import { useState } from "react";
-<<<<<<< HEAD
-import { json, Link, LoaderFunction, useFetcher, useLoaderData } from "remix";
-=======
-import { LoaderFunction } from "@remix-run/node";
+import { json, LoaderFunction } from "@remix-run/node";
 import { Link, useFetcher, useLoaderData } from "@remix-run/react";
->>>>>>> e80a0ee9
 import { Form as RemixForm } from "remix-forms";
 import { getSessionUserOrThrow } from "~/auth.server";
 import InputText from "~/components/FormElements/InputText/InputText";
