--- conflicted
+++ resolved
@@ -9,13 +9,10 @@
 import { getParamValueOrThrow } from "~/lib/utils/routes";
 import { deriveEventMode } from "~/routes/event/utils.server";
 import { getIsTeamMember } from "../../utils.server";
-<<<<<<< HEAD
 import { type TFunction } from "i18next";
 import i18next from "~/i18next.server";
 import { detectLanguage } from "~/root.server";
-=======
 import { getEventBySlug, removeAdminFromEvent } from "./remove-admin.server";
->>>>>>> 2b574f4a
 
 const schema = z.object({
   profileId: z.string(),
@@ -42,16 +39,11 @@
 
 export const action = async (args: ActionFunctionArgs) => {
   const { request, params } = args;
-<<<<<<< HEAD
   const locale = detectLanguage(request);
   const t = await i18next.getFixedT(locale, [
     "routes/event/settings/admins/remove-admin",
   ]);
-  const response = new Response();
-  const authClient = createAuthClient(request, response);
-=======
   const { authClient } = createAuthClient(request);
->>>>>>> 2b574f4a
   await checkFeatureAbilitiesOrThrow(authClient, "events");
   const sessionUser = await getSessionUserOrThrow(authClient);
   const slug = getParamValueOrThrow(params, "slug");
