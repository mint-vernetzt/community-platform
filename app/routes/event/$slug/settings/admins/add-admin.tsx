import type { ActionFunctionArgs } from "@remix-run/node";
import { json } from "@remix-run/node";
import { InputError, makeDomainFunction } from "domain-functions";
import { performMutation } from "remix-forms";
import { z } from "zod";
import { createAuthClient, getSessionUserOrThrow } from "~/auth.server";
import { checkFeatureAbilitiesOrThrow } from "~/lib/utils/application";
import { invariantResponse } from "~/lib/utils/response";
import { getParamValueOrThrow } from "~/lib/utils/routes";
import { deriveEventMode } from "~/routes/event/utils.server";
import {
  addAdminToEvent,
  getEventBySlug,
  getProfileById,
} from "./add-admin.server";
import { type TFunction } from "i18next";
import i18next from "~/i18next.server";
import { detectLanguage } from "~/root.server";

const schema = z.object({
  profileId: z.string(),
});

const environmentSchema = z.object({
  eventSlug: z.string(),
});

export const addAdminSchema = schema;

const createMutation = (t: TFunction) => {
  return makeDomainFunction(
    schema,
    environmentSchema
  )(async (values, environment) => {
    const profile = await getProfileById(values.profileId);
    if (profile === null) {
      throw new InputError(t("error.inputError.doesNotExist"), "profileId");
    }
    const alreadyAdmin = profile.administeredEvents.some((relation) => {
      return relation.event.slug === environment.eventSlug;
    });
    if (alreadyAdmin) {
      throw new InputError(t("error.inputError.alreadyAdmin"), "profileId");
    }
    return {
      ...values,
      firstName: profile.firstName,
      lastName: profile.lastName,
    };
  });
};

export const action = async (args: ActionFunctionArgs) => {
  const { request, params } = args;
<<<<<<< HEAD
  const response = new Response();
  const locale = detectLanguage(request);
  const t = await i18next.getFixedT(locale, [
    "routes/event/settings/admins/add-admin",
  ]);
  const authClient = createAuthClient(request, response);
=======
  const { authClient } = createAuthClient(request);
>>>>>>> 2b574f4a
  await checkFeatureAbilitiesOrThrow(authClient, "events");
  const sessionUser = await getSessionUserOrThrow(authClient);
  const slug = getParamValueOrThrow(params, "slug");
  const mode = await deriveEventMode(sessionUser, slug);
  invariantResponse(mode === "admin", t("error.notPrivileged"), {
    status: 403,
  });

  const result = await performMutation({
    request,
    schema,
    mutation: createMutation(t),
    environment: { eventSlug: slug },
  });

  if (result.success === true) {
    const event = await getEventBySlug(slug);
    invariantResponse(event, t("error.notFound"), { status: 404 });
    await addAdminToEvent(event.id, result.data.profileId);

<<<<<<< HEAD
    return json(
      {
        message: t("feedback", {
          firstName: result.data.firstName,
          lastName: result.data.lastName,
        }),
      },
      { headers: response.headers }
    );
=======
    return json({
      message: `"${result.data.firstName} ${result.data.lastName}" wurde als Administrator:in hinzugefügt.`,
    });
>>>>>>> 2b574f4a
  }
  return json(result);
};<|MERGE_RESOLUTION|>--- conflicted
+++ resolved
@@ -52,16 +52,11 @@
 
 export const action = async (args: ActionFunctionArgs) => {
   const { request, params } = args;
-<<<<<<< HEAD
-  const response = new Response();
   const locale = detectLanguage(request);
   const t = await i18next.getFixedT(locale, [
     "routes/event/settings/admins/add-admin",
   ]);
-  const authClient = createAuthClient(request, response);
-=======
   const { authClient } = createAuthClient(request);
->>>>>>> 2b574f4a
   await checkFeatureAbilitiesOrThrow(authClient, "events");
   const sessionUser = await getSessionUserOrThrow(authClient);
   const slug = getParamValueOrThrow(params, "slug");
@@ -82,21 +77,12 @@
     invariantResponse(event, t("error.notFound"), { status: 404 });
     await addAdminToEvent(event.id, result.data.profileId);
 
-<<<<<<< HEAD
-    return json(
-      {
-        message: t("feedback", {
-          firstName: result.data.firstName,
-          lastName: result.data.lastName,
-        }),
-      },
-      { headers: response.headers }
-    );
-=======
     return json({
-      message: `"${result.data.firstName} ${result.data.lastName}" wurde als Administrator:in hinzugefügt.`,
+      message: t("feedback", {
+        firstName: result.data.firstName,
+        lastName: result.data.lastName,
+      }),
     });
->>>>>>> 2b574f4a
   }
   return json(result);
 };