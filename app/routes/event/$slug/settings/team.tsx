import type { LoaderFunctionArgs } from "@remix-run/node";
import { json } from "@remix-run/node";
import {
  Link,
  useFetcher,
  useLoaderData,
  useParams,
  useSearchParams,
  useSubmit,
} from "@remix-run/react";
import { createAuthClient, getSessionUserOrThrow } from "~/auth.server";
import Autocomplete from "~/components/Autocomplete/Autocomplete";
import { H3 } from "~/components/Heading/Heading";
import { RemixFormsForm } from "~/components/RemixFormsForm/RemixFormsForm";
import { GravityType, getImageURL } from "~/images.server";
import { getInitials } from "~/lib/profile/getInitials";
import { checkFeatureAbilitiesOrThrow } from "~/lib/utils/application";
import { invariantResponse } from "~/lib/utils/response";
import { getParamValueOrThrow } from "~/lib/utils/routes";
import { getProfileSuggestionsForAutocomplete } from "~/routes/utils.server";
import { getPublicURL } from "~/storage.server";
import { deriveEventMode } from "../../utils.server";
import { type action as publishAction, publishSchema } from "./events/publish";
import { getEvent } from "./team.server";
import {
  type action as addMemberAction,
  addMemberSchema,
} from "./team/add-member";
import {
  type action as removeMemberAction,
  removeMemberSchema,
} from "./team/remove-member";
import i18next from "~/i18next.server";
import { useTranslation } from "react-i18next";
import { detectLanguage } from "~/root.server";

export const loader = async (args: LoaderFunctionArgs) => {
  const { request, params } = args;
<<<<<<< HEAD
  const locale = detectLanguage(request);
  const t = await i18next.getFixedT(locale, ["routes/event/settings/team"]);
  const response = new Response();
  const authClient = createAuthClient(request, response);
=======
  const { authClient } = createAuthClient(request);
>>>>>>> 2b574f4a
  await checkFeatureAbilitiesOrThrow(authClient, "events");
  const slug = getParamValueOrThrow(params, "slug");
  const sessionUser = await getSessionUserOrThrow(authClient);
  const event = await getEvent(slug);
  invariantResponse(event, t("error.notFound"), { status: 404 });
  const mode = await deriveEventMode(sessionUser, slug);
  invariantResponse(mode === "admin", t("error.notPrivileged"), {
    status: 403,
  });

  const enhancedTeamMembers = event.teamMembers.map((relation) => {
    let avatar = relation.profile.avatar;
    if (avatar !== null) {
      const publicURL = getPublicURL(authClient, avatar);
      if (publicURL !== null) {
        avatar = getImageURL(publicURL, {
          resize: { type: "fill", width: 64, height: 64 },
          gravity: GravityType.center,
        });
      }
    }
    return { ...relation.profile, avatar };
  });

  const url = new URL(request.url);
  const suggestionsQuery =
    url.searchParams.get("autocomplete_query") || undefined;
  let teamMemberSuggestions;
  if (suggestionsQuery !== undefined && suggestionsQuery !== "") {
    const query = suggestionsQuery.split(" ");
    const alreadyTeamMemberIds = event.teamMembers.map((relation) => {
      return relation.profile.id;
    });
    teamMemberSuggestions = await getProfileSuggestionsForAutocomplete(
      authClient,
      alreadyTeamMemberIds,
      query
    );
  }

  return json({
    published: event.published,
    teamMembers: enhancedTeamMembers,
    teamMemberSuggestions,
  });
};

function Team() {
  const { slug } = useParams();
  const loaderData = useLoaderData<typeof loader>();
  const addMemberFetcher = useFetcher<typeof addMemberAction>();
  const removeMemberFetcher = useFetcher<typeof removeMemberAction>();
  const publishFetcher = useFetcher<typeof publishAction>();
  const [searchParams] = useSearchParams();
  const suggestionsQuery = searchParams.get("autocomplete_query");
  const submit = useSubmit();
  const { t } = useTranslation(["routes/event/settings/team"]);

  return (
    <>
<<<<<<< HEAD
      <h1 className="mb-8">{t("content.headline")}</h1>
      <p className="mb-2">{t("content.intro1")}</p>
      <p className="mb-8">{t("content.intro2")}</p>
      <h4 className="mb-4 mt-4 font-semibold">{t("content.add.headline")}</h4>
      <p className="mb-8">{t("content.add.intro")}</p>
      <Form
=======
      <h1 className="mb-8">Das Team</h1>
      <p className="mb-2">
        Wer ist Teil Eures Veranstaltungsteams? Füge hier weitere Teammitglieder
        hinzu oder entferne sie.
      </p>
      <p className="mb-8">
        Team-Mitglieder werden auf der Event-Detailseite gezeigt. Sie können
        Events im Entwurf einsehen, diese aber nicht bearbeiten.
      </p>
      <h4 className="mb-4 mt-4 font-semibold">Teammitglied hinzufügen</h4>
      <p className="mb-8">
        Füge hier Deiner Veranstaltung ein bereits bestehendes Profil hinzu.
      </p>
      <RemixFormsForm
>>>>>>> 2b574f4a
        schema={addMemberSchema}
        fetcher={addMemberFetcher}
        action={`/event/${slug}/settings/team/add-member`}
        onSubmit={() => {
          submit({
            method: "get",
            action: `/event/${slug}/settings/team`,
          });
        }}
      >
        {({ Field, Errors, Button, register }) => {
          return (
            <>
              <Errors />
              <div className="form-control w-full">
                <div className="flex flex-row items-center mb-2">
                  <div className="flex-auto">
                    <label id="label-for-name" htmlFor="Name" className="label">
                      {t("content.add.label")}
                    </label>
                  </div>
                </div>

                <div className="flex flex-row">
                  <Field name="profileId" className="flex-auto">
                    {({ Errors }) => (
                      <>
                        <Errors />
                        <Autocomplete
                          suggestions={loaderData.teamMemberSuggestions || []}
                          suggestionsLoaderPath={`/event/${slug}/settings/team`}
                          defaultValue={suggestionsQuery || ""}
                          {...register("profileId")}
                          searchParameter="autocomplete_query"
                        />
                      </>
                    )}
                  </Field>
                  <div className="ml-2">
                    <Button className="bg-transparent w-10 h-8 flex items-center justify-center rounded-md border border-neutral-500 text-neutral-600 mt-0.5">
                      +
                    </Button>
                  </div>
                </div>
              </div>
            </>
          );
        }}
      </RemixFormsForm>
      {addMemberFetcher.data !== undefined &&
      "message" in addMemberFetcher.data ? (
        <div className={`p-4 bg-green-200 rounded-md mt-4`}>
          {addMemberFetcher.data.message}
        </div>
      ) : null}
      <h4 className="mb-4 mt-16 font-semibold">
        {t("content.current.headline")}
      </h4>
      <p className="mb-8">{t("content.current.intro")} </p>
      <div className="mb-4 md:max-h-[630px] overflow-auto">
        {loaderData.teamMembers.map((teamMember) => {
          const initials = getInitials(teamMember);
          return (
            <div
              key={`team-member-${teamMember.id}`}
              className="w-full flex items-center flex-row flex-wrap sm:flex-nowrap border-b border-neutral-400 py-4 md:px-4"
            >
              <div className="h-16 w-16 bg-primary text-white text-3xl flex items-center justify-center rounded-full border overflow-hidden shrink-0">
                {teamMember.avatar !== null && teamMember.avatar !== "" ? (
                  <img src={teamMember.avatar} alt={initials} />
                ) : (
                  <>{initials}</>
                )}
              </div>
              <div className="pl-4">
                <Link to={`/profile/${teamMember.username}`}>
                  <H3
                    like="h4"
                    className="text-xl mb-1 no-underline hover:underline"
                  >
                    {teamMember.firstName} {teamMember.lastName}
                  </H3>
                </Link>
                {teamMember.position ? (
                  <p className="font-bold text-sm cursor-default">
                    {teamMember.position}
                  </p>
                ) : null}
              </div>
              <div className="flex-100 sm:flex-auto sm:ml-auto flex items-center flex-row pt-4 sm:pt-0 justify-end">
                <RemixFormsForm
                  schema={removeMemberSchema}
                  fetcher={removeMemberFetcher}
                  action={`/event/${slug}/settings/team/remove-member`}
                  hiddenFields={["profileId"]}
                  values={{
                    profileId: teamMember.id,
                  }}
                >
                  {(props) => {
                    const { Field, Button, Errors } = props;
                    return (
                      <>
                        <Errors />
                        <Field name="profileId" />
                        {loaderData.teamMembers.length > 1 ? (
                          <Button
                            className="ml-auto btn-none"
                            title={"content.current.remove"}
                          >
                            <svg
                              viewBox="0 0 10 10"
                              width="10px"
                              height="10px"
                              fill="none"
                              xmlns="http://www.w3.org/2000/svg"
                            >
                              <path
                                d="M.808.808a.625.625 0 0 1 .885 0L5 4.116 8.308.808a.626.626 0 0 1 .885.885L5.883 5l3.31 3.308a.626.626 0 1 1-.885.885L5 5.883l-3.307 3.31a.626.626 0 1 1-.885-.885L4.116 5 .808 1.693a.625.625 0 0 1 0-.885Z"
                                fill="currentColor"
                              />
                            </svg>
                          </Button>
                        ) : null}
                      </>
                    );
                  }}
                </RemixFormsForm>
              </div>
            </div>
          );
        })}
      </div>
      <footer className="fixed bg-white border-t-2 border-primary w-full inset-x-0 bottom-0 pb-24 md:pb-0">
        <div className="container">
          <div className="flex flex-row flex-nowrap items-center justify-end my-4">
            <RemixFormsForm
              schema={publishSchema}
              fetcher={publishFetcher}
              action={`/event/${slug}/settings/events/publish`}
              hiddenFields={["publish"]}
              values={{
                publish: !loaderData.published,
              }}
            >
              {(props) => {
                const { Button, Field } = props;
                return (
                  <>
                    <Field name="publish"></Field>
                    <Button className="btn btn-outline-primary">
                      {loaderData.published
                        ? t("content.hide")
                        : t("content.publish")}
                    </Button>
                  </>
                );
              }}
            </RemixFormsForm>
          </div>
        </div>
      </footer>
    </>
  );
}

export default Team;<|MERGE_RESOLUTION|>--- conflicted
+++ resolved
@@ -36,14 +36,9 @@
 
 export const loader = async (args: LoaderFunctionArgs) => {
   const { request, params } = args;
-<<<<<<< HEAD
   const locale = detectLanguage(request);
   const t = await i18next.getFixedT(locale, ["routes/event/settings/team"]);
-  const response = new Response();
-  const authClient = createAuthClient(request, response);
-=======
   const { authClient } = createAuthClient(request);
->>>>>>> 2b574f4a
   await checkFeatureAbilitiesOrThrow(authClient, "events");
   const slug = getParamValueOrThrow(params, "slug");
   const sessionUser = await getSessionUserOrThrow(authClient);
@@ -104,29 +99,12 @@
 
   return (
     <>
-<<<<<<< HEAD
       <h1 className="mb-8">{t("content.headline")}</h1>
       <p className="mb-2">{t("content.intro1")}</p>
       <p className="mb-8">{t("content.intro2")}</p>
       <h4 className="mb-4 mt-4 font-semibold">{t("content.add.headline")}</h4>
       <p className="mb-8">{t("content.add.intro")}</p>
-      <Form
-=======
-      <h1 className="mb-8">Das Team</h1>
-      <p className="mb-2">
-        Wer ist Teil Eures Veranstaltungsteams? Füge hier weitere Teammitglieder
-        hinzu oder entferne sie.
-      </p>
-      <p className="mb-8">
-        Team-Mitglieder werden auf der Event-Detailseite gezeigt. Sie können
-        Events im Entwurf einsehen, diese aber nicht bearbeiten.
-      </p>
-      <h4 className="mb-4 mt-4 font-semibold">Teammitglied hinzufügen</h4>
-      <p className="mb-8">
-        Füge hier Deiner Veranstaltung ein bereits bestehendes Profil hinzu.
-      </p>
       <RemixFormsForm
->>>>>>> 2b574f4a
         schema={addMemberSchema}
         fetcher={addMemberFetcher}
         action={`/event/${slug}/settings/team/add-member`}
