import { Event } from "@prisma/client";
import { User } from "@supabase/supabase-js";
import { format } from "date-fns";
import { unauthorized } from "remix-utils";
import { prismaClient } from "~/prisma";
import { getEventBySlugOrThrow } from "../utils.server";

export async function checkOwnership(
  event: Event,
  currentUser: User | null,
  options: {
    throw: boolean;
  } = { throw: false }
) {
  let isOwner = false;
  if (currentUser !== null) {
    const relation = await prismaClient.teamMemberOfEvent.findFirst({
      where: {
        eventId: event.id,
        profileId: currentUser.id,
        isPrivileged: true,
      },
    });
    if (relation !== null) {
      isOwner = true;
    }
  }

  if (isOwner === false && options.throw) {
    throw unauthorized({ message: "Not privileged" });
  }

  return { isOwner };
}

export async function checkOwnershipOrThrow(
  event: Event,
  currentUser: User | null
) {
  return await checkOwnership(event, currentUser, { throw: true });
}

export async function checkIdentityOrThrow(
  request: Request,
  currentUser: User
) {
  const clonedRequest = request.clone();
  const formData = await clonedRequest.formData();
  const userId = formData.get("userId") as string | null;

  if (userId === null || userId !== currentUser.id) {
    throw unauthorized({ message: "Identity check failed" });
  }
}

export function transformEventToForm(
  event: NonNullable<Awaited<ReturnType<typeof getEventBySlugOrThrow>>>
) {
  const dateFormat = "yyyy-MM-dd";
  const timeFormat = "HH:mm";

  const startDate = format(event.startTime, dateFormat);
  const startTime = format(event.startTime, timeFormat);
  const endDate = format(event.endTime, dateFormat);
  const endTime = format(event.endTime, timeFormat);
  const participationUntilDate = format(event.participationUntil, dateFormat);
  const participationUntilTime = format(event.participationUntil, timeFormat);

  return {
    ...event,
    startDate,
    startTime,
    endDate,
    endTime,
    participationUntilDate,
    participationUntilTime,
    focuses: event.focuses.map((item) => item.focusId) ?? [],
  };
}

// TODO: any type
export function transformFormToEvent(form: any) {
  const {
    userId: _userId,
    submit: _submit,
    tags: _tags,
    types: _types,
    targetGroups: _targetGroups,
    experienceLevel: _experienceLevel,
    startDate,
    endDate,
    participationUntilDate,
    participationUntilTime,
    ...event
  } = form;

  const startTime = new Date(`${startDate} ${event.startTime}`);
  const endTime = new Date(`${endDate} ${event.endTime}`);
  const participationUntil = new Date(
    `${participationUntilDate} ${participationUntilTime}`
  );

  return {
    ...event,
    startTime,
    endTime,
    participationUntil,
  };
}

// TODO: any type
export async function updateEventById(id: string, data: any) {
  await prismaClient.event.update({
    where: { id },
    data: {
      ...data,
      updatedAt: new Date(),
      focuses: {
        deleteMany: {},
        connectOrCreate: data.focuses.map((focusId: string) => {
          return {
            where: {
              eventId_focusId: {
                focusId,
                eventId: id,
              },
            },
            create: {
              focusId,
            },
          };
        }),
      },
      areas: {
        deleteMany: {},
        connectOrCreate: data.areas.map((areaId: string) => {
          return {
            where: {
              eventId_areaId: {
                areaId,
                eventId: id,
              },
            },
            create: {
              areaId,
            },
          };
        }),
      },
    },
  });
}

export async function deleteEventById(id: string) {
  return await prismaClient.event.delete({ where: { id } });
}

export async function getEventsOfPrivilegedMemberExceptOfGivenEvent(
  privilegedMemberId: string,
  currentEventId: string
) {
  const result = await prismaClient.teamMemberOfEvent.findMany({
    where: {
      profileId: privilegedMemberId,
      eventId: {
        not: currentEventId,
      },
      isPrivileged: true,
    },
    include: {
      event: {
        select: {
          id: true,
          name: true,
          parentEventId: true,
        },
      },
    },
  });
  return result;
}

export function getOptionsFromEvents(
  events: Awaited<
    ReturnType<typeof getEventsOfPrivilegedMemberExceptOfGivenEvent>
  >
) {
  const options = events.map((item) => {
    const label = item.event.name;
    const value = item.event.id;
    return { label, value, hasParent: item.event.parentEventId !== null };
  });
  return options;
}

export function getTeamMemberProfileDataFromEvent(
  event: Awaited<ReturnType<typeof getEventBySlugOrThrow>>,
  currentUserId: string
) {
  const profileData = event.teamMembers.map((teamMember) => {
    const { isPrivileged, profile } = teamMember;
    const isCurrentUser = profile.id === currentUserId;
    return { isPrivileged, ...profile, isCurrentUser };
  });
  return profileData;
}

<<<<<<< HEAD
export function getResponsibleOrganizationDataFromEvent(
  event: Awaited<ReturnType<typeof getEventBySlugOrThrow>>
) {
  const organizationData = event.responsibleOrganizations.map((item) => {
    return item.organization;
  });
  return organizationData;
=======
export function getSpeakerProfileDataFromEvent(
  event: Awaited<ReturnType<typeof getEventBySlugOrThrow>>
) {
  const profileData = event.speakers.map((speaker) => {
    const { profile } = speaker;
    return profile;
  });
  return profileData;
>>>>>>> 064fa19c
}<|MERGE_RESOLUTION|>--- conflicted
+++ resolved
@@ -205,15 +205,6 @@
   return profileData;
 }
 
-<<<<<<< HEAD
-export function getResponsibleOrganizationDataFromEvent(
-  event: Awaited<ReturnType<typeof getEventBySlugOrThrow>>
-) {
-  const organizationData = event.responsibleOrganizations.map((item) => {
-    return item.organization;
-  });
-  return organizationData;
-=======
 export function getSpeakerProfileDataFromEvent(
   event: Awaited<ReturnType<typeof getEventBySlugOrThrow>>
 ) {
@@ -222,5 +213,13 @@
     return profile;
   });
   return profileData;
->>>>>>> 064fa19c
+}
+
+export function getResponsibleOrganizationDataFromEvent(
+  event: Awaited<ReturnType<typeof getEventBySlugOrThrow>>
+) {
+  const organizationData = event.responsibleOrganizations.map((item) => {
+    return item.organization;
+  });
+  return organizationData;
 }