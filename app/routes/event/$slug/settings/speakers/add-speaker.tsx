import type { ActionFunctionArgs } from "@remix-run/node";
import { json } from "@remix-run/node";
import { InputError, makeDomainFunction } from "domain-functions";
import { performMutation } from "remix-forms";
import { z } from "zod";
import { createAuthClient, getSessionUserOrThrow } from "~/auth.server";
import { checkFeatureAbilitiesOrThrow } from "~/lib/utils/application";
import { invariantResponse } from "~/lib/utils/response";
import { getParamValueOrThrow } from "~/lib/utils/routes";
import { deriveEventMode } from "~/routes/event/utils.server";
import { getProfileById } from "../utils.server";
import { connectSpeakerProfileToEvent, getEventBySlug } from "./utils.server";
import i18next from "~/i18next.server";
import { detectLanguage } from "~/root.server";

const schema = z.object({
  profileId: z.string(),
});

export const addSpeakerSchema = schema;

const environmentSchema = z.object({
  eventSlug: z.string(),
});

const createMutation = (t: Function) => {
  return makeDomainFunction(
    schema,
    environmentSchema
  )(async (values, environment) => {
    const profile = await getProfileById(values.profileId);
    if (profile === null) {
      throw new InputError(t("error.inputError.doesNotExist"), "profileId");
    }
    const alreadySpeaker = profile.contributedEvents.some((entry) => {
      return entry.event.slug === environment.eventSlug;
    });
    if (alreadySpeaker) {
      throw new InputError(t("error.inputError.alreadyIn"), "profileId");
    }
    return {
      ...values,
      firstName: profile.firstName,
      lastName: profile.lastName,
    };
  });
};

export const action = async (args: ActionFunctionArgs) => {
  const { request, params } = args;
<<<<<<< HEAD
  const response = new Response();
  const locale = detectLanguage(request);
  const t = await i18next.getFixedT(locale, [
    "routes/event/settings/speakers/add-speaker",
  ]);
=======
>>>>>>> 2b574f4a
  const slug = getParamValueOrThrow(params, "slug");
  const { authClient } = createAuthClient(request);
  const sessionUser = await getSessionUserOrThrow(authClient);
  const mode = await deriveEventMode(sessionUser, slug);
  invariantResponse(mode === "admin", t("error.notPrivileged"), {
    status: 403,
  });
  await checkFeatureAbilitiesOrThrow(authClient, "events");

  const result = await performMutation({
    request,
    schema,
    mutation: createMutation(t),
    environment: {
      eventSlug: slug,
    },
  });

  if (result.success) {
    const event = await getEventBySlug(slug);
    invariantResponse(event, t("error.notFound"), { status: 404 });
    await connectSpeakerProfileToEvent(event.id, result.data.profileId);
<<<<<<< HEAD
    return json(
      {
        message: t("feedback", {
          firstName: result.data.firstName,
          lastName: result.data.lastName,
        }),
      },
      { headers: response.headers }
    );
=======
    return json({
      message: `Das Profil mit dem Namen "${result.data.firstName} ${result.data.lastName}" wurde als Speaker:in hinzugefügt.`,
    });
>>>>>>> 2b574f4a
  }

  return json(result);
};<|MERGE_RESOLUTION|>--- conflicted
+++ resolved
@@ -48,14 +48,10 @@
 
 export const action = async (args: ActionFunctionArgs) => {
   const { request, params } = args;
-<<<<<<< HEAD
-  const response = new Response();
   const locale = detectLanguage(request);
   const t = await i18next.getFixedT(locale, [
     "routes/event/settings/speakers/add-speaker",
   ]);
-=======
->>>>>>> 2b574f4a
   const slug = getParamValueOrThrow(params, "slug");
   const { authClient } = createAuthClient(request);
   const sessionUser = await getSessionUserOrThrow(authClient);
@@ -78,21 +74,12 @@
     const event = await getEventBySlug(slug);
     invariantResponse(event, t("error.notFound"), { status: 404 });
     await connectSpeakerProfileToEvent(event.id, result.data.profileId);
-<<<<<<< HEAD
-    return json(
-      {
-        message: t("feedback", {
-          firstName: result.data.firstName,
-          lastName: result.data.lastName,
-        }),
-      },
-      { headers: response.headers }
-    );
-=======
     return json({
-      message: `Das Profil mit dem Namen "${result.data.firstName} ${result.data.lastName}" wurde als Speaker:in hinzugefügt.`,
+      message: t("feedback", {
+        firstName: result.data.firstName,
+        lastName: result.data.lastName,
+      }),
     });
->>>>>>> 2b574f4a
   }
 
   return json(result);
