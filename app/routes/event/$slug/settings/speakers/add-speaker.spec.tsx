import type { User } from "@supabase/supabase-js";
import * as authServerModule from "~/auth.server";
import { createRequestWithFormData } from "~/lib/utils/tests";
import { prismaClient } from "~/prisma.server";
import { action } from "./add-speaker";

// @ts-ignore
const expect = global.expect as jest.Expect;

const getSessionUserOrThrow = jest.spyOn(
  authServerModule,
  "getSessionUserOrThrow"
);

jest.mock("~/prisma.server", () => {
  return {
    prismaClient: {
      event: {
        findFirst: jest.fn(),
        findUnique: jest.fn(),
      },
      speakerOfEvent: {
        create: jest.fn(),
      },
      profile: {
        findFirst: jest.fn(),
      },
    },
  };
});

jest.mock("~/lib/utils/application", () => {
  return {
    checkFeatureAbilitiesOrThrow: jest.fn(),
  };
});

describe("/event/$slug/settings/speakers/add-speaker", () => {
  test("anon user", async () => {
    const request = createRequestWithFormData({});

    expect.assertions(2);

    try {
      await action({
        request,
        context: {},
        params: { slug: "some-event-slug" },
      });
    } catch (error) {
      const response = error as Response;
      expect(response.status).toBe(401);

      const json = await response.json();
      expect(json.message).toBe("No session or session user found");
    }
  });

  test("authenticated but not admin user", async () => {
    const request = createRequestWithFormData({});

    expect.assertions(1);

    getSessionUserOrThrow.mockResolvedValueOnce({ id: "some-user-id" } as User);

    (prismaClient.event.findFirst as jest.Mock).mockResolvedValueOnce(null);

    try {
      await action({
        request,
        context: {},
        params: { slug: "some-event-slug" },
      });
    } catch (error) {
      const response = error as Response;
      expect(response.status).toBe(403);
    }
  });

  test("profile not found", async () => {
    const request = createRequestWithFormData({
      profileId: "some-user-id",
    });

    expect.assertions(4);

    getSessionUserOrThrow.mockResolvedValueOnce({ id: "some-user-id" } as User);

    (prismaClient.event.findFirst as jest.Mock).mockResolvedValueOnce({
      id: "some-event-id",
    });

    (prismaClient.profile.findFirst as jest.Mock).mockResolvedValueOnce(null);

    const response = await action({
      request,
      context: {},
      params: { slug: "some-event-slug" },
    });
    const responseBody = await response.json();
    // TODO: fix type issues
    // @ts-ignore
    expect(responseBody.success).toBe(false);
    // @ts-ignore
    expect(responseBody.errors).toBeDefined();
    // @ts-ignore
    expect(responseBody.errors).not.toBeNull();
    // @ts-ignore
    expect(responseBody.errors.profileId).toStrictEqual([
      "error.inputError.doesNotExist",
    ]);
  });

  test("already speaker", async () => {
    expect.assertions(2);

    const request = createRequestWithFormData({
      profileId: "some-user-id",
    });

    getSessionUserOrThrow.mockResolvedValueOnce({ id: "some-user-id" } as User);

    (prismaClient.event.findFirst as jest.Mock).mockResolvedValueOnce({
      id: "some-event-id",
    });

    (prismaClient.profile.findFirst as jest.Mock).mockResolvedValueOnce({
      id: "some-user-id",
      contributedEvents: [
        {
          event: {
            slug: "some-event-slug",
          },
        },
      ],
    });

    const response = await action({
      request,
      context: {},
      params: { slug: "some-event-slug" },
    });
    const responseBody = await response.json();

    // TODO: fix type issues
    // @ts-ignore
    expect(responseBody.success).toBe(false);
    // @ts-ignore
    expect(responseBody.errors.profileId).toContain(
      "error.inputError.alreadyIn"
    );
  });

  test("event not found", async () => {
    expect.assertions(1);

    const request = createRequestWithFormData({
      profileId: "some-user-id",
    });

    getSessionUserOrThrow.mockResolvedValueOnce({ id: "some-user-id" } as User);

    (prismaClient.event.findFirst as jest.Mock).mockResolvedValueOnce({
      id: "some-event-id",
    });

    (prismaClient.profile.findFirst as jest.Mock).mockResolvedValueOnce({
      id: "some-user-id",
      contributedEvents: [],
    });

    try {
      await action({
        request,
        context: {},
        params: { slug: "some-event-slug" },
      });
    } catch (error) {
      const response = error as Response;
      expect(response.status).toBe(404);
    }
  });

  test("add event speaker", async () => {
    expect.assertions(2);

    const request = createRequestWithFormData({
      profileId: "another-user-id",
    });

    getSessionUserOrThrow.mockResolvedValueOnce({ id: "some-user-id" } as User);

    (prismaClient.event.findFirst as jest.Mock).mockResolvedValueOnce({
      id: "some-event-id",
    });

    (prismaClient.profile.findFirst as jest.Mock).mockResolvedValueOnce({
      id: "another-profile-id",
      firstName: "another-user-firstname",
      lastName: "another-user-lastname",
      contributedEvents: [
        {
          event: {
            slug: "another-event-slug",
          },
        },
      ],
    });

    (prismaClient.event.findUnique as jest.Mock).mockResolvedValueOnce({
      id: "some-event-id",
    });

    const response = await action({
      request,
      context: {},
      params: { slug: "some-event-slug" },
    });
    const responseBody = await response.json();
    expect(prismaClient.speakerOfEvent.create).toHaveBeenLastCalledWith({
      data: {
        eventId: "some-event-id",
        profileId: "another-user-id",
      },
    });
<<<<<<< HEAD
    expect(responseBody.message).toBe("feedback");
=======
    // TODO: fix type issue
    // @ts-ignore
    expect(responseBody.message).toBe(
      'Das Profil mit dem Namen "another-user-firstname another-user-lastname" wurde als Speaker:in hinzugefügt.'
    );
>>>>>>> 2b574f4a
  });
});<|MERGE_RESOLUTION|>--- conflicted
+++ resolved
@@ -223,14 +223,8 @@
         profileId: "another-user-id",
       },
     });
-<<<<<<< HEAD
+    // TODO: fix type issue
+    // @ts-ignore
     expect(responseBody.message).toBe("feedback");
-=======
-    // TODO: fix type issue
-    // @ts-ignore
-    expect(responseBody.message).toBe(
-      'Das Profil mit dem Namen "another-user-firstname another-user-lastname" wurde als Speaker:in hinzugefügt.'
-    );
->>>>>>> 2b574f4a
   });
 });