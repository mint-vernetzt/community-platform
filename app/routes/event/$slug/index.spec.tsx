--- conflicted
+++ resolved
@@ -1,9 +1,5 @@
-<<<<<<< HEAD
 import { getSessionUser } from "~/auth.server";
-=======
-import { getUserByRequest } from "~/auth.server";
 import { testURL } from "~/lib/utils/tests";
->>>>>>> e80a0ee9
 import { prismaClient } from "~/prisma";
 import { loader } from ".";
 
