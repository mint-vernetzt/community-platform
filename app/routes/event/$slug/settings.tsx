--- conflicted
+++ resolved
@@ -31,17 +31,16 @@
                 Team
               </NavLink>
               <NavLink
-<<<<<<< HEAD
+                to="speakers"
+                className={({ isActive }) => getClassName(isActive)}
+              >
+                Vortragende
+              </NavLink>
+              <NavLink
                 to="organizations"
                 className={({ isActive }) => getClassName(isActive)}
               >
                 Verantwortliche Organisationen
-=======
-                to="speakers"
-                className={({ isActive }) => getClassName(isActive)}
-              >
-                Vortragende
->>>>>>> 064fa19c
               </NavLink>
               <hr className="border-neutral-400 my-4 lg:my-8" />
               <NavLink
