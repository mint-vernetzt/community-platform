import { GravityType } from "imgproxy/dist/types";
import { Link, LoaderFunction, useLoaderData } from "remix";
import { badRequest, forbidden, notFound } from "remix-utils";
import { getUserByRequest } from "~/auth.server";
import { H3 } from "~/components/Heading/Heading";
import { getImageURL } from "~/images.server";
<<<<<<< HEAD
import { getInitials } from "~/lib/profile/getInitials";
=======
import {
  canUserBeAddedToWaitingList,
  canUserParticipate,
  getIsOnWaitingList,
  getIsParticipant,
  getIsSpeaker,
  getIsTeamMember,
} from "~/lib/event/utils";
>>>>>>> 328b18d5
import { checkFeatureAbilitiesOrThrow } from "~/lib/utils/application";
import { getDuration } from "~/lib/utils/time";
import { getPublicURL } from "~/storage.server";
import { AddParticipantButton } from "./settings/participants/add-participant";
import { AddToWaitingListButton } from "./settings/participants/add-to-waiting-list";
import { RemoveFromWaitingListButton } from "./settings/participants/remove-from-waiting-list";
import { RemoveParticipantButton } from "./settings/participants/remove-participant";
import {
  deriveMode,
  enhanceChildEventsWithParticipationStatus,
  getEvent,
  getEventParticipants,
  getEventSpeakers,
  getFullDepthParticipants,
  getFullDepthSpeakers,
  MaybeEnhancedEvent,
} from "./utils.server";

type LoaderData = {
  mode: Awaited<ReturnType<typeof deriveMode>>;
  event: MaybeEnhancedEvent;
  // TODO: move "is"-Properties to event
  isParticipant: boolean | undefined;
  isOnWaitingList: boolean | undefined;
  isSpeaker: boolean | undefined;
  isTeamMember: boolean | undefined;
  userId?: string;
  email?: string;
  // fullDepthParticipants: Awaited<ReturnType<typeof getFullDepthParticipants>>;
  // fullDepthSpeaker: Awaited<ReturnType<typeof getFullDepthSpeaker>>;
  // fullDepthOrganizers: Awaited<ReturnType<typeof getFullDepthOrganizers>>;
};

export const loader: LoaderFunction = async (args): Promise<LoaderData> => {
  const { request, params } = args;
  const { slug } = params;
  await checkFeatureAbilitiesOrThrow(request, "events");

  if (slug === undefined || typeof slug !== "string") {
    throw badRequest({ message: '"slug" missing' });
  }

  const currentUser = await getUserByRequest(request);
  const event = await getEvent(slug);

  if (event === null) {
    throw notFound({ message: `Event not found` });
  }

  const mode = await deriveMode(event, currentUser);

  if (mode !== "owner" && event.published === false) {
    throw forbidden({ message: "Event not published" });
  }

  let participants: Awaited<
    ReturnType<typeof getEventParticipants | typeof getFullDepthParticipants>
  > = [];
  let speakers: Awaited<
    ReturnType<typeof getEventSpeakers | typeof getFullDepthSpeakers>
  > = [];
  let enhancedEvent: MaybeEnhancedEvent = {
    ...event,
    participants: [],
    speakers: [],
  };

  if (event.childEvents.length > 0) {
    speakers = (await getFullDepthSpeakers(event.id)) || [];
  } else {
    speakers = await getEventSpeakers(event.id);
  }

  speakers = speakers.map((item) => {
    if (item.profile.avatar !== null) {
      const publicURL = getPublicURL(item.profile.avatar);
      if (publicURL !== null) {
        const avatar = getImageURL(publicURL, {
          resize: { type: "fill", width: 64, height: 64 },
          gravity: GravityType.center,
        });
        item.profile.avatar = avatar;
      }
    }
    return item;
  });

  enhancedEvent.speakers = speakers;

  if (mode !== "anon" && currentUser !== null) {
    if (event.childEvents.length > 0) {
      participants = (await getFullDepthParticipants(event.id)) || [];
    } else {
      participants = await getEventParticipants(event.id);
    }

    participants = participants.map((item) => {
      if (item.profile.avatar !== null) {
        const publicURL = getPublicURL(item.profile.avatar);
        if (publicURL !== null) {
          const avatar = getImageURL(publicURL, {
            resize: { type: "fill", width: 64, height: 64 },
            gravity: GravityType.center,
          });
          item.profile.avatar = avatar;
        }
      }
      return item;
    });

    enhancedEvent.participants = participants;

    if (mode === "authenticated") {
      enhancedEvent = await enhanceChildEventsWithParticipationStatus(
        currentUser.id,
        enhancedEvent
      );
    }
  }

  let isParticipant;
  let isOnWaitingList;
  let isSpeaker;
  let isTeamMember;

  if (currentUser !== null) {
    isParticipant = await getIsParticipant(enhancedEvent.id, currentUser.id);
    isOnWaitingList = await getIsOnWaitingList(
      enhancedEvent.id,
      currentUser.id
    );
    isSpeaker = await getIsSpeaker(enhancedEvent.id, currentUser.id);
    isTeamMember = await getIsTeamMember(enhancedEvent.id, currentUser.id);
  }

  if (event.background !== null) {
    const publicURL = getPublicURL(event.background);
    if (publicURL) {
      event.background = getImageURL(publicURL, {
        resize: { type: "fit", width: 1488, height: 480 },
      });
    }
  }

  event.responsibleOrganizations = event.responsibleOrganizations.map(
    (item) => {
      if (item.organization.logo !== null) {
        const publicURL = getPublicURL(item.organization.logo);
        if (publicURL) {
          item.organization.logo = getImageURL(publicURL, {
            resize: { type: "fit", width: 144, height: 144 },
          });
        }
      }
      return item;
    }
  );

  return {
    mode,
    event: enhancedEvent,
    userId: currentUser?.id || undefined,
    email: currentUser?.email || undefined,
    isParticipant,
    isOnWaitingList,
    isSpeaker,
    isTeamMember,
  };
};

function getForm(loaderData: LoaderData) {
  const isParticipating = loaderData.isParticipant || false;
  const isOnWaitingList = loaderData.isOnWaitingList || false;

  const participantLimitReached =
    loaderData.event.participantLimit !== null
      ? loaderData.event.participantLimit <=
        loaderData.event._count.participants
      : false;

  if (isParticipating) {
    return (
      <RemoveParticipantButton
        action="./settings/participants/remove-participant"
        userId={loaderData.userId}
        profileId={loaderData.userId}
        eventId={loaderData.event.id}
      />
    );
  } else if (isOnWaitingList) {
    return (
      <RemoveFromWaitingListButton
        action="./settings/participants/remove-from-waiting-list"
        userId={loaderData.userId}
        profileId={loaderData.userId}
        eventId={loaderData.event.id}
      />
    );
  } else {
    if (participantLimitReached) {
      return (
        <AddToWaitingListButton
          action="./settings/participants/add-to-waiting-list"
          userId={loaderData.userId}
          eventId={loaderData.event.id}
          email={loaderData.email}
        />
      );
    } else {
      return (
        <AddParticipantButton
          action="./settings/participants/add-participant"
          userId={loaderData.userId}
          eventId={loaderData.event.id}
          email={loaderData.email}
        />
      );
    }
  }
}

function formatDateTime(date: Date) {
  const formattedDate = `${date.toLocaleDateString("de-DE", {
    day: "2-digit",
    month: "long",
    year: "numeric",
  })}, ${date.toLocaleTimeString("de-DE", {
    hour: "2-digit",
    minute: "2-digit",
  })} Uhr`;
  return formattedDate;
}

function Index() {
  const loaderData = useLoaderData<LoaderData>();

  const reachedParticipationDeadline =
    new Date() > new Date(loaderData.event.participationUntil);

  const Form = getForm(loaderData);

  const startTime = new Date(loaderData.event.startTime);
  const endTime = new Date(loaderData.event.endTime);

  const duration = getDuration(startTime, endTime);

  return (
    <>
      <section className="container md:mt-2">
        <div className="font-semi text-neutral-500 flex items-center mb-4">
          <a href="/explore">Veranstaltungen</a>
          {loaderData.event.parentEvent !== null && (
            <>
              <span className="mx-2">
                <svg
                  xmlns="http://www.w3.org/2000/svg"
                  width="16"
                  height="16"
                  fill="currentColor"
                  viewBox="0 0 16 16"
                >
                  <path
                    fill-rule="evenodd"
                    d="M4.646 1.646a.5.5 0 0 1 .708 0l6 6a.5.5 0 0 1 0 .708l-6 6a.5.5 0 0 1-.708-.708L10.293 8 4.646 2.354a.5.5 0 0 1 0-.708z"
                  />
                </svg>
              </span>
              <Link
                className=""
                to={`/event/${loaderData.event.parentEvent.slug}`}
              >
                {loaderData.event.parentEvent.name}
              </Link>
            </>
          )}
        </div>
        <div className="font-semi text-neutral-600 flex items-center">
          <a href="#" className="flex items-center">
            <svg
              xmlns="http://www.w3.org/2000/svg"
              width="16"
              height="16"
              className="h-auto w-6"
              fill="currentColor"
              viewBox="0 0 16 16"
            >
              <path
                fill-rule="evenodd"
                d="M15 8a.5.5 0 0 0-.5-.5H2.707l3.147-3.146a.5.5 0 1 0-.708-.708l-4 4a.5.5 0 0 0 0 .708l4 4a.5.5 0 0 0 .708-.708L2.707 8.5H14.5A.5.5 0 0 0 15 8z"
              />
            </svg>
            <span className="ml-2">zurück</span>
          </a>
        </div>
      </section>
      <section className="hidden md:block container mt-6">
        <div className="rounded-3xl overflow-hidden w-full">
          <div className="relative overflow-hidden bg-yellow-500 w-full aspect-[31/10]">
            <div className="w-full h-full">
              {loaderData.event.background !== undefined && (
                <img
                  src={
                    loaderData.event.background ||
                    "/images/default-event-background.jpg"
                  }
                  alt={loaderData.event.name}
                />
              )}
            </div>
          </div>
          {loaderData.mode !== "owner" && (
            <>
              {reachedParticipationDeadline ? (
                <div className="bg-accent-300 p-8">
                  <p className="font-bold text-center">
                    Teilnahmefrist bereits abgelaufen.
                  </p>
                </div>
              ) : (
                <>
                  {loaderData.mode === "anon" && (
                    <div className="bg-white border border-neutral-500 rounded-b-3xl px-8 py-6 text-right">
                      <Link
                        className="btn btn-outline btn-primary"
                        to={`/login?event_slug=${loaderData.event.slug}`}
                      >
                        Anmelden um teilzunehmen
                      </Link>
                    </div>
                  )}
                  {loaderData.mode !== "anon" &&
                    loaderData.event.childEvents.length === 0 && (
                      <div className="bg-white border border-neutral-500 rounded-b-3xl px-8 py-6 text-right">
                        {Form}
                      </div>
                    )}
                </>
              )}
              {loaderData.event.childEvents.length > 0 && (
                <>
                  <div className="bg-accent-300 p-8">
                    <p className="font-bold text-center">
                      Wähle Sub-Veranstaltungen aus, an denen Du teilnehmen
                      möchtest.
                    </p>
                  </div>
                </>
              )}
            </>
          )}
        </div>
        {loaderData.mode === "owner" && (
          <div className="bg-accent-white p-8 pb-0">
            <p className="font-bold text-right">
              <Link
                className="btn btn-outline btn-primary ml-4"
                to={`/event/${loaderData.event.slug}/settings`}
              >
                Veranstaltung bearbeiten
              </Link>
              <Link
                className="btn btn-primary ml-4"
                to={`/event/create/?child=${loaderData.event.id}`}
              >
                Rahmenveranstaltung anlegen
              </Link>
              <Link
                className="btn btn-primary ml-4"
                to={`/event/create/?parent=${loaderData.event.id}`}
              >
                Subveranstaltung anlegen
              </Link>
            </p>
          </div>
        )}
      </section>
      <div className="container relative pt-20 pb-44">
        <div className="flex -mx-4 justify-center">
          <div className="md:flex-1/2 px-4 pt-10 lg:pt-0">
            <p className="font-bold text-xl mb-8">{duration}</p>
            <header className="mb-8">
              <h1 className="m-0">{loaderData.event.name}</h1>
              <p className="font-bold text-xl mt-2">
                Subheader noch nicht implementiert.
              </p>
            </header>
            {loaderData.event.description && (
              <p className="mb-6">{loaderData.event.description}</p>
            )}

            <div className="grid grid-cols-[minmax(100px,_1fr)_4fr] gap-x-4 gap-y-6">
              {loaderData.event.types.length > 0 && (
                <>
                  <div className="text-xs leading-6">Veranstaltungsart</div>
                  <div>
                    {loaderData.event.types
                      .map((item) => item.eventType.title)
                      .join(" / ")}
                  </div>
                </>
              )}

              <div className="text-xs leading-6">Veranstaltungsort</div>
              <div>
                {loaderData.event.venueName !== null ? (
                  <p>
                    {loaderData.event.venueName}, {loaderData.event.venueStreet}{" "}
                    {loaderData.event.venueStreetNumber},{" "}
                    {loaderData.event.venueZipCode} {loaderData.event.venueCity}
                  </p>
                ) : (
                  <p>Online</p>
                )}
              </div>

              {loaderData.event.conferenceLink && (
                <>
                  <div className="text-xs leading-6">Konferenzlink</div>
                  <div>
                    <a href={loaderData.event.conferenceLink} target="_blank">
                      {loaderData.event.conferenceLink}
                    </a>
                  </div>
                </>
              )}

              {loaderData.event.conferenceCode && (
                <>
                  <div className="text-xs leading-6">Konferenzlink</div>
                  <div>{loaderData.event.conferenceCode}</div>
                </>
              )}

              {loaderData.event.startTime && (
                <>
                  <div className="text-xs leading-6">Start</div>
                  <div>{formatDateTime(startTime)}</div>
                </>
              )}
              {loaderData.event.endTime && (
                <>
                  <div className="text-xs leading-6">Ende</div>
                  <div>{formatDateTime(endTime)}</div>
                </>
              )}

              {loaderData.event.participationUntil && (
                <>
                  <div className="text-xs leading-6">Registrierung bis</div>
                  <div>
                    {formatDateTime(
                      new Date(loaderData.event.participationUntil)
                    )}
                  </div>
                </>
              )}

              {loaderData.event.participationUntil && (
                <>
                  <div className="text-xs leading-6">Verfügbare Plätze</div>
                  <div>
                    {loaderData.event.participantLimit === null ? (
                      "ohne Beschränkung"
                    ) : (
                      <>
                        {loaderData.event._count.participants} /{" "}
                        {loaderData.event.participantLimit}
                      </>
                    )}
                  </div>
                </>
              )}

              <div className="text-xs leading-6 mt-1">Kalender-Eintrag</div>
              <div>
                <Link
                  className="btn btn-outline btn-primary btn-small"
                  to="ics-download"
                  reloadDocument
                >
                  Download
                </Link>
              </div>

              {loaderData.event.documents.length > 0 && (
                <>
                  <div className="text-xs leading-6">Downloads</div>
                  <div>
                    {loaderData.event.documents.map((item, index) => {
                      return (
                        <div key={`document-${index}`} className="">
                          <Link
                            className="underline hover:no-underline"
                            to={`/event/${loaderData.event.slug}/documents-download?document_id=${item.document.id}`}
                            reloadDocument
                          >
                            {item.document.title || item.document.filename}
                          </Link>
                          {item.document.description && (
                            <p> - {item.document.description}</p>
                          )}
                        </div>
                      );
                    })}
                    <Link
                      className="btn btn-outline btn-primary btn-small mt-4"
                      to={`/event/${loaderData.event.slug}/documents-download`}
                      reloadDocument
                    >
                      Alle Herunterladen
                    </Link>
                  </div>
                </>
              )}
            </div>

            <div className="event-tags mt-6 -mx-1">
              {loaderData.event.focuses.map((item, index) => {
                return (
                  <button key={`focus-${index}`} className="badge">
                    {item.focus.title}
                  </button>
                );
              })}
<<<<<<< HEAD
              {loaderData.event.targetGroups.map((item, index) => {
                return (
                  <button key={`target-groups-${index}`} className="badge">
                    {item.targetGroup.title}
                  </button>
                );
              })}

              {loaderData.event.tags.map((item, index) => {
=======
            </ul>
            <Link
              className="btn btn-outline btn-primary mt-4"
              to={`/event/${loaderData.event.slug}/documents-download`}
              reloadDocument
            >
              Alle Herunterladen
            </Link>
          </div>
        )}
        <h3>Published: {String(loaderData.event.published)}</h3>
        <h3>Start: {formatDateTime(startTime)}</h3>
        <h3>End: {formatDateTime(endTime)}</h3>
        <h3>Venue</h3>
        {loaderData.event.venueName !== null && (
          <h5>
            {loaderData.event.venueName}, {loaderData.event.venueStreet}{" "}
            {loaderData.event.venueStreetNumber},{" "}
            {loaderData.event.venueZipCode} {loaderData.event.venueCity}
          </h5>
        )}
        <h3>
          Participation until:{" "}
          {formatDateTime(new Date(loaderData.event.participationUntil))}
        </h3>
        <h3>
          Participant limit:{" "}
          {loaderData.event.participantLimit === null
            ? "ohne Beschränkung"
            : loaderData.event.participantLimit}
        </h3>
        <h3>Description</h3>
        <p>{loaderData.event.description}</p>
        <h3>Focuses</h3>
        <ul>
          <ul>
            {loaderData.event.focuses
              .map((item) => item.focus.title)
              .join(" / ")}
          </ul>
        </ul>
        <h3>Target Groups</h3>
        <ul>
          {loaderData.event.targetGroups.map((item, index) => {
            return (
              <li key={`target-groups-${index}`}>{item.targetGroup.title}</li>
            );
          })}
        </ul>
        <h3>
          Experience Level: {loaderData.event.experienceLevel?.title || ""}
        </h3>
        <h3>Types</h3>
        <ul>
          {loaderData.event.types.map((item, index) => {
            return <li key={`types-${index}`}>{item.eventType.title}</li>;
          })}
        </ul>
        <h3>Tags</h3>
        <ul>
          {loaderData.event.tags.map((item, index) => {
            return <li key={`tags-${index}`}>{item.tag.title}</li>;
          })}
        </ul>
        <h3>Areas</h3>
        <ul>
          <div className="lg:flex-auto">
            {loaderData.event.areas.map((item) => item.area.name).join(" / ")}
          </div>
        </ul>
        <h3>Conference Link: {loaderData.event.conferenceLink}</h3>
        <h3>Conference Code: {loaderData.event.conferenceCode}</h3>
        {loaderData.event.parentEvent !== null && (
          <h3>
            Parent Event:{" "}
            <Link
              className="underline hover:no-underline"
              to={`/event/${loaderData.event.parentEvent.slug}`}
            >
              {loaderData.event.parentEvent.name}
            </Link>
          </h3>
        )}
        {loaderData.event.childEvents.length > 0 && (
          <>
            <h3>Child Events:</h3>
            {loaderData.event.childEvents.map((event, index) => {
              const startTime = new Date(event.startTime);
              const endTime = new Date(event.endTime);
              return (
                <div
                  key={`profile-${index}`}
                  data-testid="gridcell"
                  className="flex-100 lg:flex-1/2 px-3 mb-8"
                >
                  <div className="w-full flex items-center flex-row">
                    <div className="pl-4">
                      <p className="text-m">
                        {/* TODO: Display icons (see figma) */}
                        {event.stage !== null && event.stage.title + " | "}
                        {getDuration(startTime, endTime)}
                        {event._count.childEvents === 0 && (
                          <>
                            {event.participantLimit === null
                              ? " | Unbegrenzte Plätze"
                              : ` | ${
                                  event.participantLimit -
                                  event._count.participants
                                } / ${event.participantLimit} Plätzen frei`}
                          </>
                        )}
                      </p>
                    </div>
                  </div>
                  <Link to={`/event/${event.slug}`}>
                    <div className="w-full flex items-center flex-row">
                      <div className="pl-4">
                        <H3 like="h4" className="text-l mb-1 hover:underline">
                          {event.name}
                        </H3>
                      </div>
                    </div>
                  </Link>
                  {event.subline !== null && (
                    <div className="w-full flex items-center flex-row">
                      <div className="pl-4">
                        <p className="text-l mb-1">{event.subline}</p>
                      </div>
                    </div>
                  )}
                  {loaderData.mode === "owner" && !event.canceled && (
                    <div className="w-full flex items-center flex-row">
                      <div className="pl-4">
                        <H3 like="h4" className="text-l mb-1">
                          {event.published ? "Veröffentlicht" : "Entwurf"}
                        </H3>
                      </div>
                    </div>
                  )}
                  {event.canceled && (
                    <div className="w-full flex items-center flex-row">
                      <div className="pl-4">
                        <H3 like="h4" className="text-l mb-1">
                          Abgesagt
                        </H3>
                      </div>
                    </div>
                  )}
                  {"isParticipant" in event &&
                    event.isParticipant &&
                    !event.canceled && (
                      <div className="w-full flex items-center flex-row">
                        <div className="pl-4">
                          <H3 like="h4" className="text-l mb-1">
                            Angemeldet
                          </H3>
                        </div>
                      </div>
                    )}
                  {"isParticipant" in event && canUserParticipate(event) && (
                    <div className="w-full flex items-center flex-row">
                      <div className="pl-4">
                        <AddParticipantButton
                          action={`/event/${event.slug}/settings/participants/add-participant`}
                          userId={loaderData.userId}
                          eventId={event.id}
                          email={loaderData.email}
                        />
                      </div>
                    </div>
                  )}
                  {"isParticipant" in event &&
                    event.isOnWaitingList &&
                    !event.canceled && (
                      <div className="w-full flex items-center flex-row">
                        <div className="pl-4">
                          <H3 like="h4" className="text-l mb-1">
                            Auf Warteliste
                          </H3>
                        </div>
                      </div>
                    )}
                  {"isParticipant" in event &&
                    canUserBeAddedToWaitingList(event) && (
                      <div className="w-full flex items-center flex-row">
                        <div className="pl-4">
                          {/* TODO: Implement remix form to add-to-waiting-list route */}
                          <button type="submit" className="btn btn-primary">
                            Warteliste
                          </button>
                        </div>
                      </div>
                    )}
                  {loaderData.mode !== "owner" &&
                    "isParticipant" in event &&
                    !event.isParticipant &&
                    !canUserParticipate(event) &&
                    !event.isOnWaitingList &&
                    !canUserBeAddedToWaitingList(event) &&
                    !event.canceled && (
                      <div className="w-full flex items-center flex-row">
                        <div className="pl-4">
                          <Link
                            to={`/event/${event.slug}`}
                            className="btn btn-primary"
                          >
                            Mehr erfahren...
                          </Link>
                        </div>
                      </div>
                    )}
                </div>
              );
            })}
          </>
        )}
        {loaderData.event.participants !== null && (
          <>
            <h1>Participants</h1>
            <ul>
              {loaderData.event.participants.map((participant) => {
                const { profile } = participant;
>>>>>>> 328b18d5
                return (
                  <button key={`tags-${index}`} className="badge">
                    {item.tag.title}
                  </button>
                );
              })}
              {loaderData.event.areas.map((item, index) => {
                return (
                  <button key={`areas-${index}`} className="badge">
                    {item.area.name}
                  </button>
                );
              })}
            </div>

            <div className="grid grid-cols-[minmax(100px,_1fr)_4fr] gap-x-4 gap-y-6 mt-6">
              {loaderData.event.teamMembers.length > 0 && (
                <>
                  <div className="text-xs leading-6">Team</div>
                  <div className="grid grid-cols-2 gap-4">
                    {loaderData.event.teamMembers.map((member, index) => {
                      return (
                        <div key={`team-member-${index}`}>
                          <Link
                            className="flex flex-row"
                            to={`/profile/${member.profile.username}`}
                          >
                            <div className="h-11 w-11 bg-primary text-white text-xl flex items-center justify-center rounded-full overflow-hidden shrink-0">
                              {member.profile.avatar !== null &&
                              member.profile.avatar !== "" ? (
                                <img
                                  src={member.profile.avatar}
                                  alt={
                                    member.profile.firstName +
                                    " " +
                                    member.profile.lastName
                                  }
                                />
                              ) : (
                                getInitials(member.profile)
                              )}
                            </div>

                            <div className="pl-4">
                              <h5 className="text-sm m-0 font-bold">
                                {member.profile.firstName +
                                  " " +
                                  member.profile.lastName}
                              </h5>
                              <p className="text-sm m-0">
                                {member.profile.position}
                              </p>
                            </div>
                          </Link>
                        </div>
                      );
                    })}
                  </div>
                </>
              )}

              {loaderData.event.speakers !== null && (
                <>
                  <div className="text-xs leading-6">Speaker:innen</div>
                  <div className="grid grid-cols-2 gap-4">
                    {loaderData.event.speakers.map((speaker) => {
                      const { profile } = speaker;
                      return (
                        <div key={profile.username}>
                          <Link
                            className="flex flex-row"
                            to={`/profile/${profile.username}`}
                          >
                            <div className="h-11 w-11 bg-primary text-white text-xl flex items-center justify-center rounded-full overflow-hidden shrink-0">
                              {profile.avatar !== null &&
                              profile.avatar !== "" ? (
                                <img
                                  src={profile.avatar}
                                  alt={
                                    profile.firstName + " " + profile.lastName
                                  }
                                />
                              ) : (
                                getInitials(profile)
                              )}
                            </div>

                            <div className="pl-4">
                              <h5 className="text-sm m-0 font-bold">
                                {`${profile.academicTitle || ""} ${
                                  profile.firstName
                                } ${profile.lastName}`.trimStart()}
                              </h5>
                              <p className="text-sm m-0">{profile.position}</p>
                            </div>
                          </Link>
                        </div>
                      );
                    })}
                  </div>
                </>
              )}
            </div>

            {loaderData.event.childEvents.length > 0 && (
              <>
                <h3 className="mt-16 mb-8 font-bold">Subveranstaltungen</h3>
                <div className="mb-16">
                  {loaderData.event.childEvents.map((childEvent, index) => {
                    console.log(childEvent);
                    const hasChildEvents = childEvent._count.childEvents > 0;
                    const hasLimit = childEvent.participantLimit !== null;
                    const isAnon = loaderData.userId === undefined;
                    let isParticipant = false;
                    let isOnWaitingList = false;
                    if ("isParticipant" in childEvent) {
                      isParticipant = childEvent.isParticipant;
                      isOnWaitingList = childEvent.isOnWaitingList;
                    }
                    const limitReached =
                      childEvent.participantLimit !== null
                        ? childEvent.participantLimit <=
                          childEvent._count.participants
                        : false;

                    let freeSpaces =
                      childEvent.participantLimit -
                      childEvent._count.participants;

                    const childStartTime = new Date(childEvent.startTime);
                    const childEndTime = new Date(childEvent.endTime);

                    const childDuration = getDuration(
                      childStartTime,
                      childEndTime
                    );
                    return (
                      <div
                        key={`child-event-${index}`}
                        className="rounded-lg bg-white shadow-xl border border-neutral-300  mb-2 flex items-stretch overflow-hidden"
                      >
                        <div className="w-40 shrink-0">
                          {childEvent.background !== undefined && (
                            <img
                              src={
                                childEvent.background ||
                                "/images/default-event-background.jpg"
                              }
                              alt={childEvent.name}
                              className="cover w-full h-full"
                            />
                          )}
                        </div>
                        <Link
                          className="px-4 py-6"
                          to={`/event/${childEvent.slug}`}
                        >
                          <p className="text-xs mb-1">
                            {hasChildEvents && <span>{childDuration}</span>}
                            {!hasChildEvents && (
                              <span>
                                Ausgabe: Startdatum | Start Uhrzeit - Ende
                                Uhrzeit
                              </span>
                            )}
                            {hasLimit && !limitReached && (
                              <>
                                {" "}
                                |{" "}
                                <span>
                                  {freeSpaces} / {childEvent.participantLimit}{" "}
                                  Plätzen frei
                                </span>
                              </>
                            )}
                            {limitReached && (
                              <>
                                {" "}
                                |{" "}
                                <span>
                                  {childEvent._count.waitingList} auf der
                                  Warteliste
                                </span>
                              </>
                            )}
                          </p>
                          <h4 className="font-bold text-base m-0">
                            {childEvent.name}
                          </h4>
                          <p className="text-xs mt-1">
                            Subheader noch nicht implementiert.
                          </p>
                        </Link>
                        {!hasChildEvents && isAnon && (
                          <div className="flex item-center ml-auto">
                            <Link
                              className="btn btn-primary"
                              to={`/login?event_slug=${childEvent.slug}`}
                            >
                              Anmelden
                            </Link>
                          </div>
                        )}
                        {!hasChildEvents && isParticipant && (
                          <div className="flex font-semibold items-center ml-auto border-r-8 border-green-500 pr-4 py-6 text-green-600">
                            <p>Angemeldet</p>
                          </div>
                        )}
                        {!hasChildEvents && isOnWaitingList && (
                          <div className="flex font-semibold items-center ml-auto border-r-8 border-neutral-500 pr-4 py-6">
                            <p>Wartend</p>
                          </div>
                        )}
                        {!hasChildEvents &&
                          (!hasLimit || (hasLimit && !limitReached)) &&
                          !isParticipant && (
                            <div className="flex items-center ml-auto pr-4 py-6">
                              <AddParticipantButton
                                action={`/event/${childEvent.slug}/settings/participants/add-participant`}
                                userId={loaderData.userId}
                                eventId={childEvent.id}
                                email={loaderData.email}
                              />
                            </div>
                          )}
                        {!hasChildEvents &&
                          hasLimit &&
                          limitReached &&
                          !isOnWaitingList &&
                          !isParticipant && (
                            <div className="flex items-center ml-auto pr-4 py-6">
                              <AddToWaitingListButton
                                action={`/event/${childEvent.slug}/settings/participants/add-to-waiting-list`}
                                userId={loaderData.userId}
                                eventId={childEvent.id}
                                email={loaderData.email}
                              />
                            </div>
                          )}
                      </div>
                    );
                  })}
                </div>
              </>
            )}

            {loaderData.event.participants !== null && (
              <div className="grid grid-cols-[minmax(100px,_1fr)_4fr] gap-x-4 gap-y-6 mt-6">
                <div className="text-xs leading-6">Teilnehmer:innen</div>
                <div className="grid grid-cols-2 gap-4">
                  {loaderData.event.participants.map((participant) => {
                    const { profile } = participant;
                    return (
                      <div key={profile.username}>
                        <Link
                          className="flex flex-row"
                          to={`/profile/${profile.username}`}
                        >
                          <div className="h-11 w-11 bg-primary text-white text-xl flex items-center justify-center rounded-full overflow-hidden shrink-0">
                            {profile.avatar !== null &&
                            profile.avatar !== "" ? (
                              <img
                                src={profile.avatar}
                                alt={profile.firstName + " " + profile.lastName}
                              />
                            ) : (
                              getInitials(profile)
                            )}
                          </div>

                          <div className="pl-4">
                            <h5 className="text-sm m-0 font-bold">
                              {`${profile.academicTitle || ""} ${
                                profile.firstName
                              } ${profile.lastName}`.trimStart()}
                            </h5>
                            <p className="text-sm m-0">{profile.position}</p>
                          </div>
                        </Link>
                      </div>
                    );
                  })}
                </div>
              </div>
            )}
          </div>
        </div>
      </div>
      <div className="mb-4 ml-4">
        {/* {loaderData.fullDepthParticipants !== null &&
          loaderData.fullDepthParticipants.length > 0 && (
            <>
              <h3 className="mt-4">Teilnehmer*innen:</h3>
              <ul>
                {loaderData.fullDepthParticipants.map((profile, index) => {
                  return (
                    <li key={`participant-${index}`}>
                      -{" "}
                      <Link
                        className="underline hover:no-underline"
                        to={`/profile/${profile.username}`}
                      >
                        {profile.firstName + " " + profile.lastName}
                      </Link>
                    </li>
                  );
                })}
              </ul>
            </>
          )} */}
        {/* {loaderData.mode === "owner" &&
          loaderData.event.waitingList.length > 0 && (
            <>
              <h3 className="mt-4">Warteliste:</h3>
              <ul>
                {loaderData.event.waitingList.map(
                  (waitingParticipant, index) => {
                    return (
                      <li key={`waiting-participant-${index}`}>
                        -{" "}
                        <Link
                          className="underline hover:no-underline"
                          to={`/profile/${waitingParticipant.profile.username}`}
                        >
                          {waitingParticipant.profile.firstName +
                            " " +
                            waitingParticipant.profile.lastName}
                        </Link>
                      </li>
                    );
                  }
                )}
              </ul>
            </>
          )} */}
        {/* {loaderData.fullDepthSpeaker !== null &&
          loaderData.fullDepthSpeaker.length > 0 && (
            <>
              <h3 className="mt-4">Speaker*innen:</h3>
              <ul>
                {loaderData.fullDepthSpeaker.map((profile, index) => {
                  return (
                    <li key={`speaker-${index}`}>
                      -{" "}
                      <Link
                        className="underline hover:no-underline"
                        to={`/profile/${profile.username}`}
                      >
                        {profile.firstName + " " + profile.lastName}
                      </Link>
                    </li>
                  );
                })}
              </ul>
            </>
          )} */}
        {/* {loaderData.fullDepthOrganizers !== null &&
          loaderData.fullDepthOrganizers.length > 0 && (
            <>
              <h3 className="mt-4">Organisator*innen:</h3>
              <ul>
                {loaderData.fullDepthOrganizers.map((organization, index) => {
                  return (
                    <li key={`organizer-${index}`}>
                      -{" "}
                      <Link
                        className="underline hover:no-underline"
                        to={`/organization/${organization.slug}`}
                      >
                        {organization.name}
                      </Link>
                    </li>
                  );
                })}
              </ul>
            </>
          )} */}
      </div>
    </>
  );
}

export default Index;<|MERGE_RESOLUTION|>--- conflicted
+++ resolved
@@ -4,9 +4,7 @@
 import { getUserByRequest } from "~/auth.server";
 import { H3 } from "~/components/Heading/Heading";
 import { getImageURL } from "~/images.server";
-<<<<<<< HEAD
 import { getInitials } from "~/lib/profile/getInitials";
-=======
 import {
   canUserBeAddedToWaitingList,
   canUserParticipate,
@@ -15,7 +13,6 @@
   getIsSpeaker,
   getIsTeamMember,
 } from "~/lib/event/utils";
->>>>>>> 328b18d5
 import { checkFeatureAbilitiesOrThrow } from "~/lib/utils/application";
 import { getDuration } from "~/lib/utils/time";
 import { getPublicURL } from "~/storage.server";
@@ -540,7 +537,6 @@
                   </button>
                 );
               })}
-<<<<<<< HEAD
               {loaderData.event.targetGroups.map((item, index) => {
                 return (
                   <button key={`target-groups-${index}`} className="badge">
@@ -550,230 +546,6 @@
               })}
 
               {loaderData.event.tags.map((item, index) => {
-=======
-            </ul>
-            <Link
-              className="btn btn-outline btn-primary mt-4"
-              to={`/event/${loaderData.event.slug}/documents-download`}
-              reloadDocument
-            >
-              Alle Herunterladen
-            </Link>
-          </div>
-        )}
-        <h3>Published: {String(loaderData.event.published)}</h3>
-        <h3>Start: {formatDateTime(startTime)}</h3>
-        <h3>End: {formatDateTime(endTime)}</h3>
-        <h3>Venue</h3>
-        {loaderData.event.venueName !== null && (
-          <h5>
-            {loaderData.event.venueName}, {loaderData.event.venueStreet}{" "}
-            {loaderData.event.venueStreetNumber},{" "}
-            {loaderData.event.venueZipCode} {loaderData.event.venueCity}
-          </h5>
-        )}
-        <h3>
-          Participation until:{" "}
-          {formatDateTime(new Date(loaderData.event.participationUntil))}
-        </h3>
-        <h3>
-          Participant limit:{" "}
-          {loaderData.event.participantLimit === null
-            ? "ohne Beschränkung"
-            : loaderData.event.participantLimit}
-        </h3>
-        <h3>Description</h3>
-        <p>{loaderData.event.description}</p>
-        <h3>Focuses</h3>
-        <ul>
-          <ul>
-            {loaderData.event.focuses
-              .map((item) => item.focus.title)
-              .join(" / ")}
-          </ul>
-        </ul>
-        <h3>Target Groups</h3>
-        <ul>
-          {loaderData.event.targetGroups.map((item, index) => {
-            return (
-              <li key={`target-groups-${index}`}>{item.targetGroup.title}</li>
-            );
-          })}
-        </ul>
-        <h3>
-          Experience Level: {loaderData.event.experienceLevel?.title || ""}
-        </h3>
-        <h3>Types</h3>
-        <ul>
-          {loaderData.event.types.map((item, index) => {
-            return <li key={`types-${index}`}>{item.eventType.title}</li>;
-          })}
-        </ul>
-        <h3>Tags</h3>
-        <ul>
-          {loaderData.event.tags.map((item, index) => {
-            return <li key={`tags-${index}`}>{item.tag.title}</li>;
-          })}
-        </ul>
-        <h3>Areas</h3>
-        <ul>
-          <div className="lg:flex-auto">
-            {loaderData.event.areas.map((item) => item.area.name).join(" / ")}
-          </div>
-        </ul>
-        <h3>Conference Link: {loaderData.event.conferenceLink}</h3>
-        <h3>Conference Code: {loaderData.event.conferenceCode}</h3>
-        {loaderData.event.parentEvent !== null && (
-          <h3>
-            Parent Event:{" "}
-            <Link
-              className="underline hover:no-underline"
-              to={`/event/${loaderData.event.parentEvent.slug}`}
-            >
-              {loaderData.event.parentEvent.name}
-            </Link>
-          </h3>
-        )}
-        {loaderData.event.childEvents.length > 0 && (
-          <>
-            <h3>Child Events:</h3>
-            {loaderData.event.childEvents.map((event, index) => {
-              const startTime = new Date(event.startTime);
-              const endTime = new Date(event.endTime);
-              return (
-                <div
-                  key={`profile-${index}`}
-                  data-testid="gridcell"
-                  className="flex-100 lg:flex-1/2 px-3 mb-8"
-                >
-                  <div className="w-full flex items-center flex-row">
-                    <div className="pl-4">
-                      <p className="text-m">
-                        {/* TODO: Display icons (see figma) */}
-                        {event.stage !== null && event.stage.title + " | "}
-                        {getDuration(startTime, endTime)}
-                        {event._count.childEvents === 0 && (
-                          <>
-                            {event.participantLimit === null
-                              ? " | Unbegrenzte Plätze"
-                              : ` | ${
-                                  event.participantLimit -
-                                  event._count.participants
-                                } / ${event.participantLimit} Plätzen frei`}
-                          </>
-                        )}
-                      </p>
-                    </div>
-                  </div>
-                  <Link to={`/event/${event.slug}`}>
-                    <div className="w-full flex items-center flex-row">
-                      <div className="pl-4">
-                        <H3 like="h4" className="text-l mb-1 hover:underline">
-                          {event.name}
-                        </H3>
-                      </div>
-                    </div>
-                  </Link>
-                  {event.subline !== null && (
-                    <div className="w-full flex items-center flex-row">
-                      <div className="pl-4">
-                        <p className="text-l mb-1">{event.subline}</p>
-                      </div>
-                    </div>
-                  )}
-                  {loaderData.mode === "owner" && !event.canceled && (
-                    <div className="w-full flex items-center flex-row">
-                      <div className="pl-4">
-                        <H3 like="h4" className="text-l mb-1">
-                          {event.published ? "Veröffentlicht" : "Entwurf"}
-                        </H3>
-                      </div>
-                    </div>
-                  )}
-                  {event.canceled && (
-                    <div className="w-full flex items-center flex-row">
-                      <div className="pl-4">
-                        <H3 like="h4" className="text-l mb-1">
-                          Abgesagt
-                        </H3>
-                      </div>
-                    </div>
-                  )}
-                  {"isParticipant" in event &&
-                    event.isParticipant &&
-                    !event.canceled && (
-                      <div className="w-full flex items-center flex-row">
-                        <div className="pl-4">
-                          <H3 like="h4" className="text-l mb-1">
-                            Angemeldet
-                          </H3>
-                        </div>
-                      </div>
-                    )}
-                  {"isParticipant" in event && canUserParticipate(event) && (
-                    <div className="w-full flex items-center flex-row">
-                      <div className="pl-4">
-                        <AddParticipantButton
-                          action={`/event/${event.slug}/settings/participants/add-participant`}
-                          userId={loaderData.userId}
-                          eventId={event.id}
-                          email={loaderData.email}
-                        />
-                      </div>
-                    </div>
-                  )}
-                  {"isParticipant" in event &&
-                    event.isOnWaitingList &&
-                    !event.canceled && (
-                      <div className="w-full flex items-center flex-row">
-                        <div className="pl-4">
-                          <H3 like="h4" className="text-l mb-1">
-                            Auf Warteliste
-                          </H3>
-                        </div>
-                      </div>
-                    )}
-                  {"isParticipant" in event &&
-                    canUserBeAddedToWaitingList(event) && (
-                      <div className="w-full flex items-center flex-row">
-                        <div className="pl-4">
-                          {/* TODO: Implement remix form to add-to-waiting-list route */}
-                          <button type="submit" className="btn btn-primary">
-                            Warteliste
-                          </button>
-                        </div>
-                      </div>
-                    )}
-                  {loaderData.mode !== "owner" &&
-                    "isParticipant" in event &&
-                    !event.isParticipant &&
-                    !canUserParticipate(event) &&
-                    !event.isOnWaitingList &&
-                    !canUserBeAddedToWaitingList(event) &&
-                    !event.canceled && (
-                      <div className="w-full flex items-center flex-row">
-                        <div className="pl-4">
-                          <Link
-                            to={`/event/${event.slug}`}
-                            className="btn btn-primary"
-                          >
-                            Mehr erfahren...
-                          </Link>
-                        </div>
-                      </div>
-                    )}
-                </div>
-              );
-            })}
-          </>
-        )}
-        {loaderData.event.participants !== null && (
-          <>
-            <h1>Participants</h1>
-            <ul>
-              {loaderData.event.participants.map((participant) => {
-                const { profile } = participant;
->>>>>>> 328b18d5
                 return (
                   <button key={`tags-${index}`} className="badge">
                     {item.tag.title}
