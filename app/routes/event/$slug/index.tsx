--- conflicted
+++ resolved
@@ -493,18 +493,7 @@
 
   return (
     <>
-<<<<<<< HEAD
       <section className="mv-container-custom @md:mv-mt-2">
-        {loaderData.abilities.abuse_report.hasAccess &&
-        loaderData.mode === "authenticated" &&
-        loaderData.alreadyAbuseReported === false ? (
-          <Form method="post">
-            <button type="submit">{t("content.report")}</button>
-          </Form>
-        ) : null}
-=======
-      <section className="container md:mt-2">
->>>>>>> 6ec714f5
         <div className="font-semi text-neutral-500 flex flex-wrap items-center mb-4">
           {loaderData.event.parentEvent !== null ? (
             <>
@@ -565,11 +554,6 @@
             </Form>
           )}
       </section>
-<<<<<<< HEAD
-      <section className="mv-container-custom mt-6">
-        <div className="@md:mv-rounded-3xl overflow-hidden w-full relative">
-          <div className="hidden @md:mv-block">
-=======
       {loaderData.abilities.abuse_report.hasAccess &&
         loaderData.mode === "authenticated" &&
         loaderData.alreadyAbuseReported === false && (
@@ -658,10 +642,9 @@
             </NextModal.CloseButton>
           </NextModal>
         )}
-      <section className="container mt-6">
-        <div className="md:rounded-3xl overflow-hidden w-full relative">
-          <div className="hidden md:block">
->>>>>>> 6ec714f5
+      <section className="mv-container-custom mt-6">
+        <div className="@md:mv-rounded-3xl overflow-hidden w-full relative">
+          <div className="hidden @md:mv-block">
             <div className="relative overflow-hidden w-full aspect-[31/10]">
               <div className="w-full h-full relative">
                 <img
