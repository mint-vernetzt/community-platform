--- conflicted
+++ resolved
@@ -1,6 +1,6 @@
 import type { LoaderArgs, MetaFunction } from "@remix-run/node";
 import { json, redirect } from "@remix-run/node";
-import { Link, useLoaderData, useTransition } from "@remix-run/react";
+import { Link, useLoaderData } from "@remix-run/react";
 import { utcToZonedTime } from "date-fns-tz";
 import { GravityType } from "imgproxy/dist/types";
 import rcSliderStyles from "rc-slider/assets/index.css";
@@ -49,12 +49,6 @@
   getIsSpeaker,
   getIsTeamMember,
 } from "./utils.server";
-<<<<<<< HEAD
-=======
-import { prismaClient } from "~/prisma.server";
-import { getParamValueOrThrow } from "~/lib/utils/routes";
-import { Transition } from "@remix-run/react/dist/transition";
->>>>>>> cf6805eb
 
 export function links() {
   return [
