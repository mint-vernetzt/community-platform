import { ActionFunction, Link, LoaderFunction, useLoaderData } from "remix";
import { makeDomainFunction } from "remix-domains";
import { Form as RemixForm, performMutation } from "remix-forms";
import { badRequest, forbidden } from "remix-utils";
import { z } from "zod";
import { getUserByRequest, getUserByRequestOrThrow } from "~/auth.server";
import { checkFeatureAbilitiesOrThrow } from "~/lib/utils/application";
import { getParamValueOrThrow } from "~/lib/utils/routes";
import {
  connectParticipantToEvent,
  connectToWaitingListOfEvent,
  disconnectFromWaitingListOfEvent,
  disconnectParticipantFromEvent,
} from "./settings/participants/utils.server";
import { checkIdentityOrThrow } from "./settings/utils.server";
import {
  deriveMode,
  getEventBySlugOrThrow,
  getFullDepthOrganizers,
  getFullDepthParticipants,
  getFullDepthSpeaker,
} from "./utils.server";

const schema = z.object({
  userId: z.string(),
  eventId: z.string(),
  submit: z.string(),
});

const environmentSchema = z.object({
  id: z.string(),
  reachedParticipantLimit: z.boolean(),
  reachedParticipationDeadline: z.boolean(),
});

type LoaderData = {
  mode: Awaited<ReturnType<typeof deriveMode>>;
  event: Awaited<ReturnType<typeof getEventBySlugOrThrow>>;
  userId?: string;
  fullDepthParticipants: Awaited<ReturnType<typeof getFullDepthParticipants>>;
  fullDepthSpeaker: Awaited<ReturnType<typeof getFullDepthSpeaker>>;
  fullDepthOrganizers: Awaited<ReturnType<typeof getFullDepthOrganizers>>;
};

export const loader: LoaderFunction = async (args): Promise<LoaderData> => {
  const { request, params } = args;
  const { slug } = params;
  await checkFeatureAbilitiesOrThrow(request, "events");

  if (slug === undefined || typeof slug !== "string") {
    throw badRequest({ message: '"slug" missing' });
  }

  const currentUser = await getUserByRequest(request);
  const event = await getEventBySlugOrThrow(slug);

  const mode = await deriveMode(event, currentUser);

  if (mode !== "owner" && event.published === false) {
    throw forbidden({ message: "Event not published" });
  }

  const fullDepthParticipants = await getFullDepthParticipants(event.id);
  const fullDepthSpeaker = await getFullDepthSpeaker(event.id);
  const fullDepthOrganizers = await getFullDepthOrganizers(event.id);

  return {
    mode,
    event,
    fullDepthParticipants,
    fullDepthSpeaker,
    userId: currentUser?.id || undefined,
    fullDepthOrganizers,
  };
};

const mutation = makeDomainFunction(
  schema,
  environmentSchema
)(async (values, environment) => {
  if (values.eventId !== environment.id) {
    throw "Id nicht korrekt.";
  }
  if (environment.reachedParticipationDeadline) {
    throw "Teilnahmefrist bereits abgelaufen.";
  }
  if (values.submit === "participate") {
    if (environment.reachedParticipantLimit) {
      throw "Maximale Teilnehmerzahl erreicht.";
    } else {
      try {
        await connectParticipantToEvent(values.eventId, values.userId);
      } catch (error) {
        throw "An der Veranstaltung konnte nicht teilgenommen werden.";
      }
    }
  } else if (values.submit === "addToWaitingList") {
    try {
      await connectToWaitingListOfEvent(values.eventId, values.userId);
    } catch (error) {
      throw "Das Hinzufügen zur Warteliste ist leider gescheitert.";
    }
  } else if (values.submit === "revokeParticipation") {
    try {
      await disconnectParticipantFromEvent(values.eventId, values.userId);
    } catch (error) {
      throw "Das Entfernen von der Teilnehmerliste ist leider gescheitert.";
    }
  } else if (values.submit === "removeFromWaitingList") {
    try {
      await disconnectFromWaitingListOfEvent(values.eventId, values.userId);
    } catch (error) {
      throw "Das Entfernen von der Warteliste ist leider gescheitert.";
    }
  } else {
    throw "Unzulässige Operation";
  }
  return values;
});

type ActionData = any;

export const action: ActionFunction = async (args): Promise<ActionData> => {
  const { request, params } = args;

  await checkFeatureAbilitiesOrThrow(request, "events");

  const slug = getParamValueOrThrow(params, "slug");

  const currentUser = await getUserByRequestOrThrow(request);

  await checkIdentityOrThrow(request, currentUser);

  const event = await getEventBySlugOrThrow(slug);

  const result = await performMutation({
    request,
    schema,
    mutation,
    environment: {
      id: event.id,
      reachedParticipantLimit: reachedParticipantLimit(event),
      reachedParticipationDeadline: reachedParticipateDeadline(event),
    },
  });

  return result;
};

function reachedParticipateDeadline(
  event: Pick<LoaderData["event"], "participationUntil">
) {
  const participationUntil = new Date(event.participationUntil).getTime();
  return Date.now() > participationUntil;
}

function isUserParticipating(
  event: Pick<LoaderData["event"], "participants">,
  userId: LoaderData["userId"]
) {
  return event.participants.some((participant) => {
    return participant.profile.id === userId;
  });
}

function isUserOnWaitingList(
  event: Pick<LoaderData["event"], "waitingList">,
  userId: LoaderData["userId"]
) {
  return event.waitingList.some((waitingUser) => {
    return waitingUser.profile.id === userId;
  });
}

function reachedParticipantLimit(
  event: Pick<LoaderData["event"], "participants" | "participantLimit">
) {
  if (event.participantLimit === null) {
    return false;
  }
  return event.participants.length >= event.participantLimit;
}

function createParticipationOption(
  isParticipating: boolean,
  isOnWaitingList: boolean,
  participantLimitReached: boolean
) {
  let participationOption = {
    value: "",
    buttonLabel: "",
  };

  if (isParticipating) {
    participationOption.value = "revokeParticipation";
    participationOption.buttonLabel = "Nicht mehr teilnehmen";
  } else if (isOnWaitingList) {
    participationOption.value = "removeFromWaitingList";
    participationOption.buttonLabel = "Von der Warteliste entfernen";
  } else {
    if (participantLimitReached) {
      participationOption.value = "addToWaitingList";
      participationOption.buttonLabel = "Auf die Warteliste";
    } else {
      participationOption.value = "participate";
      participationOption.buttonLabel = "Teilnehmen";
    }
  }

  return participationOption;
}

function formatDateTime(date: Date) {
  const formattedDate = `${date.toLocaleDateString("de-DE", {
    day: "2-digit",
    month: "long",
    year: "numeric",
  })}, ${date.toLocaleTimeString("de-DE", {
    hour: "2-digit",
    minute: "2-digit",
  })} Uhr`;
  return formattedDate;
}

function Index() {
  const loaderData = useLoaderData<LoaderData>();

  // Should functions like these be called inside the loader?
  const reachedParticipationDeadline = reachedParticipateDeadline(
    loaderData.event
  );
  const isParticipating = isUserParticipating(
    loaderData.event,
    loaderData.userId
  );
  const isOnWaitingList = isUserOnWaitingList(
    loaderData.event,
    loaderData.userId
  );
  const participantLimitReached = reachedParticipantLimit(loaderData.event);
  const participationOption = createParticipationOption(
    isParticipating,
    isOnWaitingList,
    participantLimitReached
  );

  const startTime = new Date(loaderData.event.startTime);
  const endTime = new Date(loaderData.event.endTime);

  let duration: string;

  const formattedStartDate = startTime.toLocaleDateString("de-DE", {
    year: "numeric",
    month: "short",
    day: "2-digit",
  });
  const formattedEndDate = endTime.toLocaleDateString("de-DE", {
    year: "numeric",
    month: "short",
    day: "2-digit",
  });

  const sameYear = startTime.getFullYear() === endTime.getFullYear();
  const sameMonth = sameYear && startTime.getMonth() === endTime.getMonth();
  const sameDay = formattedStartDate === formattedEndDate;

  if (sameDay) {
    // 01. Januar 2022
    duration = startTime.toLocaleDateString("de-DE", {
      year: "numeric",
      month: "long",
      day: "2-digit",
    });
  } else if (sameMonth) {
    // 01. - 02. Januar 2022
    duration = `${startTime.toLocaleDateString("de-DE", {
      day: "2-digit",
    })}. - ${endTime.toLocaleDateString("de-DE", {
      year: "numeric",
      month: "long",
      day: "2-digit",
    })}`;
  } else if (sameYear) {
    // 01. Jan - 02. Feb 2022
    duration = `${startTime.toLocaleDateString("de-DE", {
      day: "2-digit",
      month: "short",
    })} - ${formattedEndDate}`;
  } else {
    // 01. Jan 2022 - 02. Feb 2021
    duration = `${formattedStartDate} - ${formattedEndDate}`;
  }

  return (
    <>
      <div className="mb-4 ml-4">
        <h1>{loaderData.event.name}</h1>
        {reachedParticipationDeadline ? (
          <h3>Teilnahmefrist bereits abgelaufen.</h3>
        ) : (
          <>
            {loaderData.mode === "anon" && (
              <>
                <Link
                  className="btn btn-outline btn-primary"
                  to={`/login?event_slug=${loaderData.event.slug}`}
                >
                  Anmelden um teilzunehmen
                </Link>
              </>
            )}
            {loaderData.mode !== "anon" && (
              <RemixForm method="post" schema={schema}>
                {({ Field, Errors }) => (
                  <>
                    <Field
                      name="userId"
                      hidden
                      value={loaderData.userId || ""}
                    />
                    <Field name="eventId" hidden value={loaderData.event.id} />
                    <Field
                      name="submit"
                      hidden
                      value={participationOption.value}
                    />
                    <button className="btn btn-primary" type="submit">
                      {participationOption.buttonLabel}
                    </button>
                    <Errors />
                  </>
                )}
              </RemixForm>
            )}
          </>
        )}
        <Link
          className="btn btn-outline btn-primary mt-4"
          to="ics-download"
          reloadDocument
        >
          Kalendereintrag herunterladen
        </Link>
<<<<<<< HEAD
        <p>
          <strong>{duration}</strong>
        </p>
=======
        {loaderData.event.documents.length > 0 && (
          <div className="my-8">
            <h3>Aktuelle Dokumente</h3>
            <ul>
              {loaderData.event.documents.map((item, index) => {
                return (
                  <div key={`document-${index}`} className="mb-2">
                    <Link
                      className="underline hover:no-underline"
                      to={`/event/${loaderData.event.slug}/documents-download?document_id=${item.document.id}`}
                      reloadDocument
                    >
                      {item.document.title || item.document.filename}
                    </Link>
                    {item.document.description && (
                      <p> - {item.document.description}</p>
                    )}
                  </div>
                );
              })}
            </ul>
            <Link
              className="btn btn-outline btn-primary mt-4"
              to={`/event/${loaderData.event.slug}/documents-download`}
              reloadDocument
            >
              Alle Herunterladen
            </Link>
          </div>
        )}
>>>>>>> ab00f6e0
        <h3>Published: {String(loaderData.event.published)}</h3>
        <h3>Start: {formatDateTime(startTime)}</h3>
        <h3>End: {formatDateTime(endTime)}</h3>
        <h3>Venue</h3>
        {loaderData.event.venueName !== null && (
          <h5>
            {loaderData.event.venueName}, {loaderData.event.venueStreet}{" "}
            {loaderData.event.venueStreetNumber},{" "}
            {loaderData.event.venueZipCode} {loaderData.event.venueCity}
          </h5>
        )}
        <h3>
          Participation until:{" "}
          {formatDateTime(new Date(loaderData.event.participationUntil))}
        </h3>
        <h3>
          Participant limit:{" "}
          {loaderData.event.participantLimit === null
            ? "ohne Beschränkung"
            : loaderData.event.participantLimit}
        </h3>
        <h3>Description</h3>
        <p>{loaderData.event.description}</p>
        <h3>Focuses</h3>
        <ul>
          <ul>
            {loaderData.event.focuses
              .map((item) => item.focus.title)
              .join(" / ")}
          </ul>
        </ul>
        <h3>Target Groups</h3>
        <ul>
          {loaderData.event.targetGroups.map((item, index) => {
            return (
              <li key={`target-groups-${index}`}>{item.targetGroup.title}</li>
            );
          })}
        </ul>
        <h3>
          Experience Level: {loaderData.event.experienceLevel?.title || ""}
        </h3>
        <h3>Types</h3>
        <ul>
          {loaderData.event.types.map((item, index) => {
            return <li key={`types-${index}`}>{item.eventType.title}</li>;
          })}
        </ul>
        <h3>Tags</h3>
        <ul>
          {loaderData.event.tags.map((item, index) => {
            return <li key={`tags-${index}`}>{item.tag.title}</li>;
          })}
        </ul>
        <h3>Areas</h3>
        <ul>
          <div className="lg:flex-auto">
            {loaderData.event.areas.map((item) => item.area.name).join(" / ")}
          </div>
        </ul>
        <h3>Conference Link: {loaderData.event.conferenceLink}</h3>
        <h3>Conference Code: {loaderData.event.conferenceCode}</h3>
        {loaderData.event.parentEvent !== null && (
          <h3>
            Parent Event:{" "}
            <Link
              className="underline hover:no-underline"
              to={`/event/${loaderData.event.parentEvent.slug}`}
            >
              {loaderData.event.parentEvent.name}
            </Link>
          </h3>
        )}
        {loaderData.event.childEvents.length > 0 && (
          <>
            <h3>Child Events:</h3>
            <ul>
              {loaderData.event.childEvents.map((childEvent, index) => {
                return (
                  <li key={`child-event-${index}`}>
                    -{" "}
                    <Link
                      className="underline hover:no-underline"
                      to={`/event/${childEvent.slug}`}
                    >
                      {childEvent.name}
                    </Link>
                  </li>
                );
              })}
            </ul>
          </>
        )}
        {loaderData.fullDepthParticipants !== null &&
          loaderData.fullDepthParticipants.length > 0 && (
            <>
              <h3 className="mt-4">Teilnehmer*innen:</h3>
              <ul>
                {loaderData.fullDepthParticipants.map((profile, index) => {
                  return (
                    <li key={`participant-${index}`}>
                      -{" "}
                      <Link
                        className="underline hover:no-underline"
                        to={`/profile/${profile.username}`}
                      >
                        {profile.firstName + " " + profile.lastName}
                      </Link>
                    </li>
                  );
                })}
              </ul>
            </>
          )}
        {loaderData.mode === "owner" &&
          loaderData.event.waitingList.length > 0 && (
            <>
              <h3 className="mt-4">Warteliste:</h3>
              <ul>
                {loaderData.event.waitingList.map(
                  (waitingParticipant, index) => {
                    return (
                      <li key={`waiting-participant-${index}`}>
                        -{" "}
                        <Link
                          className="underline hover:no-underline"
                          to={`/profile/${waitingParticipant.profile.username}`}
                        >
                          {waitingParticipant.profile.firstName +
                            " " +
                            waitingParticipant.profile.lastName}
                        </Link>
                      </li>
                    );
                  }
                )}
              </ul>
            </>
          )}
        {loaderData.fullDepthSpeaker !== null &&
          loaderData.fullDepthSpeaker.length > 0 && (
            <>
              <h3 className="mt-4">Speaker*innen:</h3>
              <ul>
                {loaderData.fullDepthSpeaker.map((profile, index) => {
                  return (
                    <li key={`speaker-${index}`}>
                      -{" "}
                      <Link
                        className="underline hover:no-underline"
                        to={`/profile/${profile.username}`}
                      >
                        {profile.firstName + " " + profile.lastName}
                      </Link>
                    </li>
                  );
                })}
              </ul>
            </>
          )}
        {loaderData.fullDepthOrganizers !== null &&
          loaderData.fullDepthOrganizers.length > 0 && (
            <>
              <h3 className="mt-4">Organisator*innen:</h3>
              <ul>
                {loaderData.fullDepthOrganizers.map((organization, index) => {
                  return (
                    <li key={`organizer-${index}`}>
                      -{" "}
                      <Link
                        className="underline hover:no-underline"
                        to={`/organization/${organization.slug}`}
                      >
                        {organization.name}
                      </Link>
                    </li>
                  );
                })}
              </ul>
            </>
          )}
        {loaderData.event.teamMembers.length > 0 && (
          <>
            <h3 className="mt-4">Das Team:</h3>
            <ul>
              {loaderData.event.teamMembers.map((member, index) => {
                return (
                  <li key={`team-member-${index}`}>
                    -{" "}
                    <Link
                      className="underline hover:no-underline"
                      to={`/profile/${member.profile.username}`}
                    >
                      {member.profile.firstName + " " + member.profile.lastName}
                    </Link>
                  </li>
                );
              })}
            </ul>
          </>
        )}
      </div>
      {loaderData.mode === "owner" && (
        <>
          <Link
            className="btn btn-outline btn-primary"
            to={`/event/${loaderData.event.slug}/settings`}
          >
            Veranstaltung bearbeiten
          </Link>
          <Link
            className="btn btn-outline btn-primary"
            to={`/event/create/?child=${loaderData.event.id}`}
          >
            Rahmenveranstaltung anlegen
          </Link>
          <Link
            className="btn btn-outline btn-primary"
            to={`/event/create/?parent=${loaderData.event.id}`}
          >
            Subveranstaltung anlegen
          </Link>
        </>
      )}
    </>
  );
}

export default Index;<|MERGE_RESOLUTION|>--- conflicted
+++ resolved
@@ -341,11 +341,9 @@
         >
           Kalendereintrag herunterladen
         </Link>
-<<<<<<< HEAD
         <p>
           <strong>{duration}</strong>
         </p>
-=======
         {loaderData.event.documents.length > 0 && (
           <div className="my-8">
             <h3>Aktuelle Dokumente</h3>
@@ -376,7 +374,6 @@
             </Link>
           </div>
         )}
->>>>>>> ab00f6e0
         <h3>Published: {String(loaderData.event.published)}</h3>
         <h3>Start: {formatDateTime(startTime)}</h3>
         <h3>End: {formatDateTime(endTime)}</h3>
