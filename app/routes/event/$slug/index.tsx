import type {
  ActionFunctionArgs,
  LoaderFunctionArgs,
  MetaFunction,
} from "@remix-run/node";
import { json, redirect } from "@remix-run/node";
<<<<<<< HEAD
import { Link, useLoaderData, useNavigate, Form } from "@remix-run/react";
=======
import { Form, Link, useLoaderData, useNavigate } from "@remix-run/react";
>>>>>>> f4b79dee
import { utcToZonedTime } from "date-fns-tz";
import { type TFunction } from "i18next";
import rcSliderStyles from "rc-slider/assets/index.css";
import React from "react";
import { Trans, useTranslation } from "react-i18next";
import reactCropStyles from "react-image-crop/dist/ReactCrop.css";
import { useHydrated } from "remix-utils/use-hydrated";
import {
  createAuthClient,
  getSessionUser,
  getSessionUserOrThrow,
} from "~/auth.server";
import ImageCropper from "~/components/ImageCropper/ImageCropper";
import Modal from "~/components/Modal/Modal";
import { RichText } from "~/components/Richtext/RichText";
import i18next from "~/i18next.server";
import {
  canUserAccessConferenceLink,
  canUserBeAddedToWaitingList,
  canUserParticipate,
} from "~/lib/event/utils";
import { getInitials } from "~/lib/profile/getInitials";
import { getInitialsOfName } from "~/lib/string/getInitialsOfName";
import {
  checkFeatureAbilitiesOrThrow,
  getFeatureAbilities,
} from "~/lib/utils/application";
import { getParamValueOrThrow } from "~/lib/utils/routes";
import { removeHtmlTags } from "~/lib/utils/sanitizeUserHtml";
import { getDuration } from "~/lib/utils/time";
import { prismaClient } from "~/prisma.server";
import { detectLanguage } from "~/root.server";
import { deriveEventMode } from "../utils.server";
import { AddParticipantButton } from "./settings/participants/add-participant";
import { RemoveParticipantButton } from "./settings/participants/remove-participant";
import { AddToWaitingListButton } from "./settings/waiting-list/add-to-waiting-list";
import { RemoveFromWaitingListButton } from "./settings/waiting-list/remove-from-waiting-list";
import {
  type FullDepthProfilesQuery,
  type ParticipantsQuery,
  type SpeakersQuery,
  addImgUrls,
  enhanceChildEventsWithParticipationStatus,
  filterEvent,
  getEvent,
  getEventParticipants,
  getEventSpeakers,
  getFullDepthProfiles,
  getIsOnWaitingList,
  getIsParticipant,
  getIsSpeaker,
  getIsTeamMember,
} from "./utils.server";
<<<<<<< HEAD
import { z } from "zod";
import { parseWithZod } from "@conform-to/zod-v1";
import { Modal as NextModal } from "~/routes/__components";
=======
import {
  createEventAbuseReport,
  sendNewReportMailToSupport,
} from "~/abuse-reporting.server";
import { invariantResponse } from "~/lib/utils/response";
import { redirectWithAlert } from "~/alert.server";
>>>>>>> f4b79dee

export function links() {
  return [
    { rel: "stylesheet", href: rcSliderStyles },
    { rel: "stylesheet", href: reactCropStyles },
  ];
}

export const meta: MetaFunction<typeof loader> = ({ data }) => {
  return [
    {
      title: `MINTvernetzt Community Plattform${
        data !== undefined ? ` | ${data.event.name}` : ""
      }`,
    },
  ];
};

const abuseReportSchema = z.object({
  intent: z.enum(["submit-abuse-report"]),
  reasons: z.array(z.string()),
  otherReason: z.string().optional(),
});

export const loader = async (args: LoaderFunctionArgs) => {
  const { request, params } = args;
  const slug = getParamValueOrThrow(params, "slug");
  const { authClient } = createAuthClient(request);
  const abilities = await getFeatureAbilities(authClient, [
    "events",
    "abuse_report",
  ]);
<<<<<<< HEAD

  console.log("abilities", abilities);

=======
>>>>>>> f4b79dee
  const locale = detectLanguage(request);
  const t = await i18next.getFixedT(locale, ["routes/event/index"]);

  const sessionUser = await getSessionUser(authClient);

  if (sessionUser !== null) {
    const userProfile = await prismaClient.profile.findFirst({
      where: { id: sessionUser.id },
      select: { termsAccepted: true },
    });
    if (userProfile !== null) {
      if (userProfile.termsAccepted === false) {
        return redirect(`/accept-terms?redirect_to=/event/${slug}`);
      }
    } else {
      throw json({ message: t("error.notFound") }, { status: 404 });
    }
  }

  const rawEvent = await getEvent(slug);

  if (rawEvent === null) {
    throw json({ message: t("error.notFound") }, { status: 404 });
  }

  const mode = await deriveEventMode(sessionUser, slug);

  // TODO: Could this be inserted in deriveEventMode? It defines a mode for the session user in this specific context.
  let isParticipant;
  let isOnWaitingList;
  let isSpeaker;
  let isTeamMember;
  if (sessionUser !== null) {
    isParticipant = await getIsParticipant(rawEvent.id, sessionUser.id);
    isOnWaitingList = await getIsOnWaitingList(rawEvent.id, sessionUser.id);
    isSpeaker = await getIsSpeaker(rawEvent.id, sessionUser.id);
    isTeamMember = await getIsTeamMember(rawEvent.id, sessionUser.id);
  } else {
    isParticipant = false;
    isOnWaitingList = false;
    isSpeaker = false;
    isTeamMember = false;
  }

  if (mode !== "admin" && !isTeamMember && rawEvent.published === false) {
    throw json({ message: t("error.notPublished") }, { status: 403 });
  }

  let speakers: SpeakersQuery | FullDepthProfilesQuery = [];
  let participants: ParticipantsQuery | FullDepthProfilesQuery = [];

  // Adding participants and speakers
  if (rawEvent.childEvents.length > 0) {
    speakers = (await getFullDepthProfiles(rawEvent.id, "speakers")) || [];
    participants =
      (await getFullDepthProfiles(rawEvent.id, "participants")) || [];
  } else {
    speakers = await getEventSpeakers(rawEvent.id);
    participants = await getEventParticipants(rawEvent.id);
  }
  let enhancedEvent = {
    ...rawEvent,
    speakers,
    participants,
  };

  // Filtering by publish status
  const filteredChildEvents = [];
  for (const childEvent of enhancedEvent.childEvents) {
    if (childEvent.published) {
      filteredChildEvents.push(childEvent);
    } else {
      if (sessionUser !== null) {
        const childMode = await deriveEventMode(sessionUser, childEvent.slug);
        const isTeamMember = await getIsTeamMember(
          childEvent.id,
          sessionUser.id
        );
        if (childMode === "admin" || isTeamMember) {
          filteredChildEvents.push(childEvent);
        }
      }
    }
  }
  enhancedEvent = { ...enhancedEvent, childEvents: filteredChildEvents };

  // Filtering by visbility settings
  if (mode === "anon") {
    // TODO: Still async as its using the old filter method for speakers and participants because of raw queries
    enhancedEvent = await filterEvent(enhancedEvent);
  }
  // Add imgUrls for imgproxy call on client
  const imageEnhancedEvent = addImgUrls(authClient, enhancedEvent);

  // Adding participation status
  const enhancedChildEvents = await enhanceChildEventsWithParticipationStatus(
    sessionUser,
    imageEnhancedEvent.childEvents
  );
  const eventWithParticipationStatus = {
    ...imageEnhancedEvent,
    childEvents: enhancedChildEvents,
  };

  // Hiding conference link when session user is not participating (participant, speaker, teamMember) or when its not known yet
  if (
    !canUserAccessConferenceLink(
      // TODO: Fix type issue
      eventWithParticipationStatus,
      isParticipant,
      isSpeaker,
      isTeamMember
    )
  ) {
    eventWithParticipationStatus.conferenceLink = null;
    eventWithParticipationStatus.conferenceCode = null;
  } else {
    // TODO: move decision what to show in link (message) to frontend (allow handling in frontend, do not decide on backend)
    if (
      eventWithParticipationStatus.conferenceLink === null ||
      eventWithParticipationStatus.conferenceLink === ""
    ) {
      eventWithParticipationStatus.conferenceLink = "noch nicht bekannt";
      eventWithParticipationStatus.conferenceCode = null;
    }
  }

  let alreadyAbuseReported;
  if (sessionUser !== null) {
    const openAbuseReport = await prismaClient.eventAbuseReport.findFirst({
      select: {
        id: true,
      },
      where: {
        eventId: eventWithParticipationStatus.id,
        status: "open",
        reporterId: sessionUser.id,
      },
    });
    alreadyAbuseReported = openAbuseReport !== null;
  }

  return json({
    mode,
    event: eventWithParticipationStatus,
    userId: sessionUser?.id || undefined,
    isParticipant,
    isOnWaitingList,
    isSpeaker,
    isTeamMember,
    abilities,
    alreadyAbuseReported,
  });
};

export const action = async (args: ActionFunctionArgs) => {
  const { request, params } = args;
  const { authClient } = createAuthClient(request);
  const slug = getParamValueOrThrow(params, "slug");
  const sessionUser = await getSessionUserOrThrow(authClient);
  await checkFeatureAbilitiesOrThrow(authClient, "abuse_report");
  const mode = await deriveEventMode(sessionUser, slug);
  invariantResponse(
    mode === "authenticated",
    "Anon users and admins of this event cannot send a report",
    { status: 403 }
  );
  const locale = detectLanguage(request);
  const t = await i18next.getFixedT(locale, ["routes/event/index"]);

  const openAbuseReport = await prismaClient.eventAbuseReport.findFirst({
    select: {
      id: true,
    },
    where: {
      event: {
        slug,
      },
      status: "open",
      reporterId: sessionUser.id,
    },
  });
  invariantResponse(
    openAbuseReport === null,
    "You already have sent a report for this event",
    { status: 401 }
  );

  const report = await createEventAbuseReport({
    reporterId: sessionUser.id,
    slug: slug,
    reasons: ["Some test reason", "Another test reason"],
  });
  await sendNewReportMailToSupport(report);

  return redirectWithAlert(".", {
    message: t("success.abuseReport"),
  });
};

<<<<<<< HEAD
export async function action(args: ActionFunctionArgs) {
  const { request } = args;
  const formData = await request.formData();
  const submission = await parseWithZod(formData, {
    schema: abuseReportSchema,
  });
  if (submission.status !== "success") {
    return json(submission.reply());
  }

  // TODO: Implement abuse report handling

  return redirect(request.url);
}

function getForm(loaderData: {
=======
function getCallToActionForm(loaderData: {
>>>>>>> f4b79dee
  userId?: string;
  isParticipant: boolean;
  isOnWaitingList: boolean;
  event: {
    id: string;
    participantLimit: number | null;
    _count: {
      participants: number;
    };
  };
}) {
  const isParticipating = loaderData.isParticipant;
  const isOnWaitingList = loaderData.isOnWaitingList;

  const participantLimitReached =
    loaderData.event.participantLimit !== null
      ? loaderData.event.participantLimit <=
        loaderData.event._count.participants
      : false;

  if (isParticipating) {
    return (
      <RemoveParticipantButton
        action="./settings/participants/remove-participant"
        profileId={loaderData.userId}
      />
    );
  } else if (isOnWaitingList) {
    return (
      <RemoveFromWaitingListButton
        action="./settings/waiting-list/remove-from-waiting-list"
        profileId={loaderData.userId}
      />
    );
  } else {
    if (participantLimitReached) {
      return (
        <AddToWaitingListButton
          action="./settings/waiting-list/add-to-waiting-list"
          profileId={loaderData.userId}
        />
      );
    } else {
      return (
        <AddParticipantButton
          action="./settings/participants/add-participant"
          profileId={loaderData.userId}
        />
      );
    }
  }
}

function formatDateTime(date: Date, language: string, t: TFunction) {
  return t("content.clock", {
    date: date.toLocaleDateString(language, {
      day: "2-digit",
      month: "long",
      year: "numeric",
    }),
    time: date.toLocaleTimeString(language, {
      hour: "2-digit",
      minute: "2-digit",
    }),
  });
}

function Index() {
  const loaderData = useLoaderData<typeof loader>();

  const navigate = useNavigate();

  const [historyStateIndex, setHistoryStateIndex] = React.useState(0);

  React.useEffect(() => {
    if (window !== undefined && window.history !== undefined) {
      setHistoryStateIndex(window.history.state.idx);
    }
  }, [loaderData.event.id]);

  const now = utcToZonedTime(new Date(), "Europe/Berlin");

  const startTime = utcToZonedTime(loaderData.event.startTime, "Europe/Berlin");
  const endTime = utcToZonedTime(loaderData.event.endTime, "Europe/Berlin");
  const participationFrom = utcToZonedTime(
    loaderData.event.participationFrom,
    "Europe/Berlin"
  );
  const participationUntil = utcToZonedTime(
    loaderData.event.participationUntil,
    "Europe/Berlin"
  );

  const { t, i18n } = useTranslation(["routes/event/index"]);

  const beforeParticipationPeriod = now < participationFrom;

  const afterParticipationPeriod = now > participationUntil;

  const laysInThePast = now > endTime;

<<<<<<< HEAD
  const ParticipationForm = getForm(loaderData);
=======
  const CallToActionForm = getCallToActionForm(loaderData);
>>>>>>> f4b79dee

  const duration = getDuration(startTime, endTime, i18n.language);

  const background = loaderData.event.background;
  const Background = React.useCallback(
    () => (
      <div className="w-full rounded-md overflow-hidden aspect-[3/2]">
        {background ? (
          <img
            src={background}
            alt={t("content.backgroundImage")}
            className="w-full h-full"
          />
        ) : (
          <img
            src={"/images/default-event-background.jpg"}
            alt={t("content.backgroundImage")}
            className="w-full h-full"
          />
        )}
      </div>
    ),
    [background]
  );

  const isHydrated = useHydrated();

  return (
    <>
      <section className="container md:mt-2">
        {loaderData.abilities.abuse_report.hasAccess &&
        loaderData.mode === "authenticated" &&
        loaderData.alreadyAbuseReported === false ? (
          <Form method="post">
            <button type="submit">{t("content.report")}</button>
          </Form>
        ) : null}
        <div className="font-semi text-neutral-500 flex flex-wrap items-center mb-4">
          {loaderData.event.parentEvent !== null ? (
            <>
              <Link
                className=""
                to={`/event/${loaderData.event.parentEvent.slug}`}
                reloadDocument
              >
                {loaderData.event.parentEvent.name}
              </Link>
              <span className="mx-2">
                <svg
                  xmlns="http://www.w3.org/2000/svg"
                  width="16"
                  height="16"
                  fill="currentColor"
                  viewBox="0 0 16 16"
                >
                  <path
                    fillRule="evenodd"
                    d="M4.646 1.646a.5.5 0 0 1 .708 0l6 6a.5.5 0 0 1 0 .708l-6 6a.5.5 0 0 1-.708-.708L10.293 8 4.646 2.354a.5.5 0 0 1 0-.708z"
                  />
                </svg>
              </span>
            </>
          ) : null}
          <span className="w-full md:w-auto">{loaderData.event.name}</span>
        </div>
        <div className="font-semi text-neutral-600 flex items-center">
          {/* TODO: get back route from loader */}
          {historyStateIndex > 0 ? (
            <button onClick={() => navigate(-1)} className="flex items-center">
              <svg
                xmlns="http://www.w3.org/2000/svg"
                width="16"
                height="16"
                className="h-auto w-6"
                fill="currentColor"
                viewBox="0 0 16 16"
              >
                <path
                  fillRule="evenodd"
                  d="M15 8a.5.5 0 0 0-.5-.5H2.707l3.147-3.146a.5.5 0 1 0-.708-.708l-4 4a.5.5 0 0 0 0 .708l4 4a.5.5 0 0 0 .708-.708L2.707 8.5H14.5A.5.5 0 0 0 15 8z"
                />
              </svg>
              <span className="ml-2">{t("content.back")}</span>
            </button>
          ) : (
            <div className="w-6 h-6"></div>
          )}
        </div>
      </section>
      {loaderData.abilities.abuse_report.hasAccess && (
        <section className="container mt-6">
          <Form method="get">
            <input hidden name="modal" defaultValue="true" />
            <button type="submit">Melden</button>
          </Form>
          <NextModal searchParam="modal">
            <NextModal.Title>Modal title</NextModal.Title>
            <NextModal.Section>
              Um Deiner Meldung nachgehen zu können, benötigen wir den Grund,
              warum Du dieses Event melden möchtest.
            </NextModal.Section>
            <NextModal.Section>
              <Form method="post" className="mv-flex mv-flex-col mv-gap-4">
                <input hidden name="intent" value="submit-abuse-report" />
                <label>
                  Es handelt sich um eine Werbeveranstaltung.
                  <input type="checkbox" name="reason" value="commercial" />
                </label>
                <label>
                  Es werden unpassende Bilder gezeigt.
                  <input
                    type="checkbox"
                    name="reason"
                    value="inappropriate-images"
                  />
                </label>
                <label>
                  Es enthält diskriminierende Inhalte.
                  <input
                    type="checkbox"
                    name="reason"
                    value="discriminatory-content"
                  />
                </label>
                <label>
                  Anderer Grund
                  <input type="text" name="other-reason" />
                </label>
                <button className="mv-bg-blue-500" type="submit">
                  Melden
                </button>
              </Form>
            </NextModal.Section>
            <NextModal.CloseButton>Abbrechen</NextModal.CloseButton>
          </NextModal>
        </section>
      )}
      <section className="container mt-6">
        <div className="md:rounded-3xl overflow-hidden w-full relative">
          <div className="hidden md:block">
            <div className="relative overflow-hidden w-full aspect-[31/10]">
              <div className="w-full h-full relative">
                <img
                  src={
                    loaderData.event.blurredBackground ||
                    "/images/default-event-background-blurred.jpg"
                  }
                  alt={t("content.borderOfImage")}
                  className="w-full h-full object-cover"
                />
                <img
                  id="background"
                  src={
                    loaderData.event.background ||
                    "/images/default-event-background.jpg"
                  }
                  alt={loaderData.event.name}
                  className={`w-full h-full object-contain absolute inset-0 ${
                    isHydrated
                      ? "opacity-100 transition-opacity duration-200 ease-in"
                      : "opacity-0 invisible"
                  }`}
                />
                <noscript>
                  <img
                    src={
                      loaderData.event.background ||
                      "/images/default-event-background.jpg"
                    }
                    alt={loaderData.event.name}
                    className={`w-full h-full object-contain absolute inset-0`}
                  />
                </noscript>
              </div>
              {loaderData.mode === "admin" &&
              loaderData.abilities.events.hasAccess ? (
                <div className="absolute bottom-6 right-6">
                  <label
                    htmlFor="modal-background-upload"
                    className="btn btn-primary modal-button"
                  >
                    {t("content.change")}
                  </label>

                  <Modal id="modal-background-upload">
                    <ImageCropper
                      headline={t("content.headline")}
                      subject="event"
                      id="modal-background-upload"
                      uploadKey="background"
                      image={loaderData.event.background || undefined}
                      aspect={3 / 2}
                      minCropWidth={72}
                      minCropHeight={48}
                      maxTargetWidth={720}
                      maxTargetHeight={480}
                      slug={loaderData.event.slug}
                      redirect={`/event/${loaderData.event.slug}`}
                    >
                      <Background />
                    </ImageCropper>
                  </Modal>
                </div>
              ) : null}
            </div>
          </div>
          {loaderData.mode === "admin" || loaderData.isTeamMember ? (
            <>
              {loaderData.event.canceled ? (
                <div className="md:absolute md:top-0 md:inset-x-0 font-semibold text-center bg-salmon-500 p-2 text-white">
                  {t("content.event.cancelled")}
                </div>
              ) : (
                <>
                  {loaderData.event.published ? (
                    <div className="md:absolute md:top-0 md:inset-x-0 font-semibold text-center bg-green-600 p-2 text-white">
                      {t("content.event.published")}
                    </div>
                  ) : (
                    <div className="md:absolute md:top-0 md:inset-x-0 font-semibold text-center bg-blue-300 p-2 text-white">
                      {t("content.event.draft")}
                    </div>
                  )}
                </>
              )}
            </>
          ) : null}

          {loaderData.mode !== "admin" && loaderData.event.canceled ? (
            <div className="md:absolute md:top-0 md:inset-x-0 font-semibold text-center bg-salmon-500 p-2 text-white">
              {t("event.cancelled")}
            </div>
          ) : null}
          {loaderData.mode !== "admin" ? (
            <>
              {beforeParticipationPeriod || afterParticipationPeriod ? (
                <div className="bg-accent-300 p-8">
                  <p className="font-bold text-center">
                    {laysInThePast
                      ? t("content.event.alreadyTakenPlace")
                      : beforeParticipationPeriod
                      ? t("content.event.registrationNotStarted")
                      : t("content.event.registrationExpired")}
                  </p>
                </div>
              ) : (
                <>
                  {loaderData.event.parentEvent !== null &&
                  laysInThePast === false ? (
                    <div className="md:bg-white md:border md:border-neutral-500 md:rounded-b-3xl md:py-6">
                      <div className="md:flex -mx-[17px] items-center">
                        <div className="w-full hidden lg:flex lg:flex-1/4 px-4"></div>
                        <div className="w-full md:flex-auto px-4">
                          <p className="font-bold xl:text-center md:pl-4 lg:pl-0 pb-4 md:pb-0">
                            <Trans
                              i18nKey="content.event.context"
                              ns={["routes/event/index"]}
                              values={{
                                name: loaderData.event.parentEvent.name,
                              }}
                              components={[
                                <Link
                                  key={loaderData.event.parentEvent.slug}
                                  className="underline hover:no-underline"
                                  to={`/event/${loaderData.event.parentEvent.slug}`}
                                  reloadDocument
                                >
                                  {t("content.event.context")}
                                </Link>,
                              ]}
                            />
                          </p>
                        </div>
                        <div className="w-full lg:flex-1/4 px-4 text-right">
                          <div className="pr-4 lg:pr-8">
                            <>
                              {loaderData.mode === "anon" &&
                              loaderData.event.canceled === false ? (
                                <Link
                                  className="btn btn-primary"
                                  to={`/login?login_redirect=/event/${loaderData.event.slug}`}
                                >
                                  {t("content.loginToRegister")}
                                </Link>
                              ) : null}
                              {loaderData.mode !== "anon" &&
                              loaderData.event.canceled === false ? (
<<<<<<< HEAD
                                <>{ParticipationForm}</>
=======
                                <>{CallToActionForm}</>
>>>>>>> f4b79dee
                              ) : null}
                            </>
                          </div>
                        </div>
                      </div>
                    </div>
                  ) : loaderData.event.childEvents.length > 0 &&
                    laysInThePast === false ? (
                    <div className="md:bg-accent-300 md:rounded-b-3xl md:py-6">
                      <div className="md:flex -mx-[17px] items-center">
                        <div className="w-full hidden lg:flex lg:flex-1/4 px-4"></div>
                        <div className="w-full md:flex-auto px-4">
                          <p className="font-bold xl:text-center md:pl-4 lg:pl-0 pb-4 md:pb-0">
                            <Trans
                              i18nKey="content.event.select"
                              ns={["routes/event/index"]}
                              components={[
                                <a
                                  key="to-child-events"
                                  href="#child-events"
                                  className="underline hover:no-underline"
                                >
                                  {t("content.event.select")}
                                </a>,
                              ]}
                            />
                          </p>
                        </div>
                        <div className="w-full lg:flex-1/4 px-4 text-right">
                          <div className="pr-4 lg:pr-8">
                            <>
                              {loaderData.mode === "anon" &&
                              loaderData.event.canceled === false ? (
                                <Link
                                  className="btn btn-primary"
                                  to={`/login?login_redirect=/event/${loaderData.event.slug}`}
                                >
                                  {t("content.event.loginToRegister")}
                                </Link>
                              ) : null}
                              {loaderData.mode !== "anon" &&
                              loaderData.event.canceled === false ? (
<<<<<<< HEAD
                                <>{ParticipationForm}</>
=======
                                <>{CallToActionForm}</>
>>>>>>> f4b79dee
                              ) : null}
                            </>
                          </div>
                        </div>
                      </div>
                    </div>
                  ) : laysInThePast === false ? (
                    <div className="md:bg-white md:border md:border-neutral-500 md:rounded-b-3xl md:py-6 md:text-right pr-4 lg:pr-8">
                      <>
                        {loaderData.mode === "anon" &&
                        loaderData.event.canceled === false ? (
                          <Link
                            className="btn btn-primary"
                            to={`/login?login_redirect=/event/${loaderData.event.slug}`}
                          >
                            {t("content.event.loginToRegister")}
                          </Link>
                        ) : null}
                        {loaderData.mode !== "anon" &&
                        loaderData.event.canceled === false ? (
<<<<<<< HEAD
                          <>{ParticipationForm}</>
=======
                          <>{CallToActionForm}</>
>>>>>>> f4b79dee
                        ) : null}
                      </>
                    </div>
                  ) : null}
                </>
              )}
            </>
          ) : null}
        </div>
        {loaderData.mode === "admin" &&
        loaderData.abilities.events.hasAccess ? (
          <>
            <div className="bg-accent-white p-8 pb-0">
              <p className="font-bold text-right">
                <Link
                  className="btn btn-outline btn-primary ml-4 mb-2 md:mb-0"
                  to={`/event/${loaderData.event.slug}/settings`}
                >
                  {t("content.event.edit")}
                </Link>
                <Link
                  className="btn btn-primary ml-4"
                  to={`/event/create/?parent=${loaderData.event.id}`}
                >
                  {t("content.event.createRelated")}
                </Link>
              </p>
            </div>
          </>
        ) : null}
      </section>
      <div className="container relative pt-8 lg:pt-16 pb-20 lg:pb-44">
        <div className="flex -mx-4 justify-center">
          <div className="lg:flex-1/2 px-4">
            <p className="font-bold text-xl mb-8">{duration}</p>
            <header className="mb-8">
              <h1 className="m-0">{loaderData.event.name}</h1>
              {loaderData.event.subline !== null ? (
                <p className="font-bold text-xl mt-2">
                  {loaderData.event.subline}
                </p>
              ) : null}
            </header>
            {loaderData.event.description !== null ? (
              <RichText
                html={loaderData.event.description}
                additionalClassNames="mb-6"
              />
            ) : null}

            <div className="grid grid-cols-1 md:grid-cols-[minmax(100px,_1fr)_4fr] gap-x-4 gap-y-1 md:gap-y-6">
              {loaderData.event.types.length > 0 ? (
                <>
                  <div className="text-xs leading-6">
                    {t("content.event.type")}
                  </div>
                  <div className="pb-3 md:pb-0">
                    {loaderData.event.types
                      .map((item) => item.eventType.title)
                      .join(" / ")}
                  </div>
                </>
              ) : null}

              {loaderData.event.venueName !== null ? (
                <>
                  <div className="text-xs leading-6">
                    {t("content.event.location")}
                  </div>
                  <div className="pb-3 md:pb-0">
                    <p>
                      {loaderData.event.venueName},{" "}
                      {loaderData.event.venueStreet}{" "}
                      {loaderData.event.venueStreetNumber},{" "}
                      {loaderData.event.venueZipCode}{" "}
                      {loaderData.event.venueCity}
                    </p>
                  </div>
                </>
              ) : null}

              {loaderData.event.conferenceLink !== null &&
              loaderData.event.conferenceLink !== "" ? (
                <>
                  <div className="text-xs leading-6">
                    {t("content.event.conferenceLink")}
                  </div>
                  <div className="pb-3 md:pb-0">
                    <a
                      href={loaderData.event.conferenceLink}
                      target="_blank"
                      rel="noreferrer"
                    >
                      {loaderData.event.conferenceLink}
                    </a>
                  </div>
                </>
              ) : null}
              {loaderData.event.conferenceCode !== null &&
              loaderData.event.conferenceCode !== "" ? (
                <>
                  <div className="text-xs leading-6">
                    {t("content.event.conferenceCode")}
                  </div>
                  <div className="pb-3 md:pb-0">
                    {loaderData.event.conferenceCode}
                  </div>
                </>
              ) : null}

              <div className="text-xs leading-6">
                {t("content.event.start")}
              </div>
              <div className="pb-3 md:pb-0">
                {formatDateTime(startTime, i18n.language, t)}
              </div>

              <div className="text-xs leading-6">{t("content.event.end")}</div>
              <div className="pb-3 md:pb-0">
                {formatDateTime(endTime, i18n.language, t)}
              </div>

              {participationFrom > now ? (
                <>
                  <div className="text-xs leading-6">
                    {t("content.event.registrationStart")}
                  </div>
                  <div className="pb-3 md:pb-0">
                    {formatDateTime(participationFrom, i18n.language, t)}
                  </div>
                </>
              ) : null}
              {participationUntil > now ? (
                <>
                  <div className="text-xs leading-6">
                    {t("content.event.registrationEnd")}
                  </div>
                  <div className="pb-3 md:pb-0">
                    {formatDateTime(participationUntil, i18n.language, t)}
                  </div>
                </>
              ) : null}

              {loaderData.event.participantLimit === null ||
              loaderData.event.participantLimit -
                loaderData.event._count.participants >
                0 ? (
                <>
                  <div className="text-xs leading-6">
                    {t("content.event.numberOfPlaces")}
                  </div>
                  <div className="pb-3 md:pb-0">
                    {loaderData.event.participantLimit !== null &&
                    loaderData.event.participantLimit -
                      loaderData.event._count.participants >
                      0 ? (
                      <>
                        {loaderData.event.participantLimit -
                          loaderData.event._count.participants}{" "}
                        / {loaderData.event.participantLimit}
                      </>
                    ) : (
                      t("content.event.withoutRestriction")
                    )}
                  </div>
                </>
              ) : null}

              {loaderData.event.participantLimit !== null &&
              loaderData.event.participantLimit -
                loaderData.event._count.participants <=
                0 ? (
                <>
                  <div className="text-xs leading-6">
                    {t("content.event.numberOfWaitingSeats")}
                  </div>
                  <div className="pb-3 md:pb-0">
                    {loaderData.event._count.waitingList}{" "}
                    {t("content.event.onWaitingList")}
                  </div>
                </>
              ) : null}

              {loaderData.isParticipant === true ||
              loaderData.isSpeaker === true ||
              loaderData.isTeamMember === true ? (
                <>
                  <div className="text-xs leading-6 mt-1">
                    {t("content.event.calenderItem")}
                  </div>
                  <div className="pb-3 md:pb-0">
                    <Link
                      className="btn btn-outline btn-primary btn-small"
                      to="ics-download"
                      reloadDocument
                    >
                      {t("content.event.download")}
                    </Link>
                  </div>
                </>
              ) : null}

              {loaderData.mode !== "anon" &&
              loaderData.event.documents.length > 0 ? (
                <>
                  <div className="text-xs leading-6">
                    {t("content.event.downloads")}
                  </div>
                  <div className="pb-3 md:pb-0">
                    {loaderData.event.documents.map((item) => {
                      return (
                        <div key={`document-${item.document.id}`} className="">
                          <Link
                            className="underline hover:no-underline"
                            to={`/event/${loaderData.event.slug}/documents-download?document_id=${item.document.id}`}
                            reloadDocument
                          >
                            {item.document.title || item.document.filename}
                          </Link>
                          {item.document.description ? (
                            <p className="text-sm italic">
                              {item.document.description}
                            </p>
                          ) : null}
                        </div>
                      );
                    })}
                    {loaderData.event.documents.length > 1 ? (
                      <Link
                        className="btn btn-outline btn-primary btn-small mt-4"
                        to={`/event/${loaderData.event.slug}/documents-download`}
                        reloadDocument
                      >
                        {t("content.event.downloadAll")}
                      </Link>
                    ) : null}
                  </div>
                </>
              ) : null}

              {loaderData.event.focuses.length > 0 ? (
                <>
                  <div className="text-xs leading-5 pt-[7px]">
                    {t("content.event.focusAreas")}
                  </div>
                  <div className="event-tags -m-1 pb-3 md:pb-0">
                    {loaderData.event.focuses.map((item, index) => {
                      return (
                        <div key={`focus-${index}`} className="badge">
                          {item.focus.title}
                        </div>
                      );
                    })}
                  </div>
                </>
              ) : null}

              {loaderData.event.eventTargetGroups.length > 0 ? (
                <>
                  <div className="text-xs leading-5 pt-[7px]">
                    {t("content.event.targetGroups")}
                  </div>
                  <div className="event-tags -m-1 pb-3 md:pb-0">
                    {loaderData.event.eventTargetGroups.map((item, index) => {
                      return (
                        <div
                          key={`eventTargetGroups-${index}`}
                          className="badge"
                        >
                          {item.eventTargetGroup.title}
                        </div>
                      );
                    })}
                  </div>
                </>
              ) : null}

              {loaderData.event.experienceLevel ? (
                <>
                  <div className="text-xs leading-5 pt-[7px]">
                    {t("content.event.experienceLevel")}
                  </div>
                  <div className="event-tags -m-1 pb-3 md:pb-0">
                    <div className="badge">
                      {loaderData.event.experienceLevel.title}
                    </div>
                  </div>
                </>
              ) : null}

              {loaderData.event.tags.length > 0 ? (
                <>
                  <div className="text-xs leading-5 pt-[7px]">
                    {t("content.event.tags")}
                  </div>
                  <div className="event-tags -m-1 pb-3 md:pb-0">
                    {loaderData.event.tags.map((item, index) => {
                      return (
                        <div key={`tags-${index}`} className="badge">
                          {item.tag.title}
                        </div>
                      );
                    })}
                  </div>
                </>
              ) : null}

              {loaderData.event.areas.length > 0 ? (
                <>
                  <div className="text-xs leading-5 pt-[7px]">
                    {t("content.event.areas")}
                  </div>
                  <div className="event-tags -m-1 pb-3 md:pb-0">
                    {loaderData.event.areas.map((item, index) => {
                      return (
                        <div key={`areas-${index}`} className="badge">
                          {item.area.name}
                        </div>
                      );
                    })}
                  </div>
                </>
              ) : null}
            </div>

            {loaderData.event.speakers !== null &&
            loaderData.event.speakers.length > 0 ? (
              <>
                <h3 className="mt-16 mb-8 font-bold">
                  {t("content.event.speakers")}
                </h3>
                <div className="grid grid-cols-1 md:grid-cols-2 xl:grid-cols-3 gap-4 mb-16">
                  {loaderData.event.speakers.map((speaker) => {
                    const { profile } = speaker;
                    return (
                      <div key={profile.username}>
                        <Link
                          className="flex flex-row"
                          to={`/profile/${profile.username}`}
                        >
                          <div className="h-11 w-11 bg-primary text-white text-xl flex items-center justify-center rounded-full overflow-hidden shrink-0 border">
                            {profile.avatar !== null &&
                            profile.avatar !== "" ? (
                              <img
                                src={profile.avatar}
                                alt={`${profile.academicTitle || ""} ${
                                  profile.firstName
                                } ${profile.lastName}`.trimStart()}
                              />
                            ) : (
                              getInitials(profile)
                            )}
                          </div>

                          <div className="pl-4">
                            <h5 className="text-sm m-0 font-bold">
                              {`${profile.academicTitle || ""} ${
                                profile.firstName
                              } ${profile.lastName}`.trimStart()}
                            </h5>
                            <p className="text-sm m-0 mv-line-clamp-2">
                              {profile.position}
                            </p>
                          </div>
                        </Link>
                      </div>
                    );
                  })}
                </div>
              </>
            ) : null}
            {loaderData.event.childEvents.length > 0 ? (
              <>
                <h3 id="child-events" className="mt-16 font-bold">
                  {t("content.event.relatedEvents")}
                </h3>
                <p className="mb-8">
                  {t("content.event.eventContext", {
                    name: loaderData.event.name,
                  })}
                </p>
                <div className="mb-16">
                  {loaderData.event.childEvents.map((event) => {
                    const eventStartTime = utcToZonedTime(
                      event.startTime,
                      "Europe/Berlin"
                    );
                    const eventEndTime = utcToZonedTime(
                      event.endTime,
                      "Europe/Berlin"
                    );
                    return (
                      <div
                        key={`child-event-${event.id}`}
                        className="rounded-lg bg-white shadow-xl border-t border-r border-neutral-300  mb-2 flex items-stretch overflow-hidden"
                      >
                        <Link
                          className="flex"
                          to={`/event/${event.slug}`}
                          reloadDocument
                        >
                          <div className="hidden xl:block w-36 shrink-0 aspect-[3/2]">
                            <div className="w-36 h-full relative">
                              <img
                                src={
                                  event.blurredBackground ||
                                  "/images/default-event-background-blurred.jpg"
                                }
                                alt={t("content.borderOfImage")}
                                className="w-full h-full object-cover"
                              />
                              <img
                                src={
                                  event.background ||
                                  "/images/default-event-background.jpg"
                                }
                                alt={event.name}
                                className={`w-full h-full object-cover absolute inset-0 ${
                                  isHydrated
                                    ? "opacity-100 transition-opacity duration-200 ease-in"
                                    : "opacity-0 invisible"
                                }`}
                              />
                              <noscript>
                                <img
                                  src={
                                    event.background ||
                                    "/images/default-event-background.jpg"
                                  }
                                  alt={event.name}
                                  className={`w-full h-full object-cover absolute inset-0`}
                                />
                              </noscript>
                            </div>
                          </div>
                          <div className="px-4 py-4">
                            <p className="text-xs mb-1">
                              {/* TODO: Display icons (see figma) */}
                              {event.stage !== null
                                ? event.stage.title + " | "
                                : ""}
                              {getDuration(
                                eventStartTime,
                                eventEndTime,
                                i18n.language
                              )}
                              {event.participantLimit === null &&
                                t("content.event.unlimitedSeats")}
                              {event.participantLimit !== null &&
                                event.participantLimit -
                                  event._count.participants >
                                  0 &&
                                t("content.event.seatsFree", {
                                  count:
                                    event.participantLimit -
                                    event._count.participants,
                                  total: event.participantLimit,
                                })}

                              {event.participantLimit !== null &&
                              event.participantLimit -
                                event._count.participants <=
                                0 ? (
                                <>
                                  {" "}
                                  |{" "}
                                  <span>
                                    {t("content.event.waitingList", {
                                      count: event._count.waitingList,
                                    })}
                                  </span>
                                </>
                              ) : null}
                            </p>
                            <h4 className="font-bold text-base m-0 md:mv-line-clamp-1">
                              {event.name}
                            </h4>
                            {event.subline !== null ? (
                              <p className="hidden md:block text-xs mt-1 md:mv-line-clamp-1">
                                {event.subline}
                              </p>
                            ) : (
                              <p className="hidden md:block text-xs mt-1 md:mv-line-clamp-1">
                                {removeHtmlTags(event.description ?? "")}
                              </p>
                            )}
                          </div>
                        </Link>

                        {(loaderData.mode === "admin" ||
                          loaderData.isTeamMember) &&
                        !event.canceled ? (
                          <>
                            {event.published ? (
                              <div className="flex font-semibold items-center ml-auto border-r-8 border-green-600 pr-4 py-6 text-green-600">
                                {t("content.event.published")}
                              </div>
                            ) : (
                              <div className="flex font-semibold items-center ml-auto border-r-8 border-blue-300 pr-4 py-6 text-blue-300">
                                {t("content.event.draft")}
                              </div>
                            )}
                          </>
                        ) : null}
                        {event.canceled ? (
                          <div className="flex font-semibold items-center ml-auto border-r-8 border-salmon-500 pr-4 py-6 text-salmon-500">
                            {t("content.event.cancelled")}
                          </div>
                        ) : null}
                        {event.isParticipant &&
                        !event.canceled &&
                        loaderData.mode !== "admin" ? (
                          <div className="flex font-semibold items-center ml-auto border-r-8 border-green-500 pr-4 py-6 text-green-600">
                            <p>{t("content.event.registered")}</p>
                          </div>
                        ) : null}
                        {canUserParticipate(event) &&
                        loaderData.userId !== undefined ? (
                          <div className="flex items-center ml-auto pr-4 py-6">
                            <AddParticipantButton
                              action={`/event/${event.slug}/settings/participants/add-participant`}
                              profileId={loaderData.userId}
                            />
                          </div>
                        ) : null}
                        {event.isOnWaitingList &&
                        !event.canceled &&
                        loaderData.mode !== "admin" ? (
                          <div className="flex font-semibold items-center ml-auto border-r-8 border-neutral-500 pr-4 py-6">
                            <p>{t("content.event.waiting")}</p>
                          </div>
                        ) : null}
                        {canUserBeAddedToWaitingList(event) &&
                        loaderData.userId !== undefined ? (
                          <div className="flex items-center ml-auto pr-4 py-6">
                            <AddToWaitingListButton
                              action={`/event/${event.slug}/settings/waiting-list/add-to-waiting-list`}
                              profileId={loaderData.userId}
                            />
                          </div>
                        ) : null}
                        {event.published &&
                        !event.isParticipant &&
                        loaderData.mode !== "admin" &&
                        !loaderData.isTeamMember &&
                        !canUserParticipate(event) &&
                        !event.isOnWaitingList &&
                        !canUserBeAddedToWaitingList(event) &&
                        !event.canceled &&
                        loaderData.mode === "authenticated" ? (
                          <div className="flex items-center ml-auto pr-4 py-6">
                            <Link
                              to={`/event/${event.slug}`}
                              className="btn btn-primary"
                            >
                              {t("content.event.more")}
                            </Link>
                          </div>
                        ) : null}
                        {loaderData.mode === "anon" &&
                        event.canceled === false ? (
                          <div className="flex items-center ml-auto pr-4 py-6">
                            <Link
                              className="btn btn-primary"
                              to={`/login?login_redirect=/event/${event.slug}`}
                            >
                              {t("content.event.register")}
                            </Link>
                          </div>
                        ) : null}
                      </div>
                    );
                  })}
                </div>
              </>
            ) : null}

            {loaderData.event.teamMembers.length > 0 ? (
              <>
                <h3 className="mt-16 mb-8 font-bold">
                  {t("content.event.team")}
                </h3>
                <div className="grid grid-cols-1 md:grid-cols-2 xl:grid-cols-3 gap-4">
                  {loaderData.event.teamMembers.map((member) => {
                    return (
                      <div key={`team-member-${member.profile.id}`}>
                        <Link
                          className="flex flex-row"
                          to={`/profile/${member.profile.username}`}
                        >
                          <div className="h-11 w-11 bg-primary text-white text-xl flex items-center justify-center rounded-full overflow-hidden shrink-0 border">
                            {member.profile.avatar !== null &&
                            member.profile.avatar !== "" ? (
                              <img
                                src={member.profile.avatar}
                                alt={`${member.profile.academicTitle || ""} ${
                                  member.profile.firstName
                                } ${member.profile.lastName}`.trimStart()}
                              />
                            ) : (
                              getInitials(member.profile)
                            )}
                          </div>

                          <div className="pl-4">
                            <h5 className="text-sm m-0 font-bold">
                              {`${member.profile.academicTitle || ""} ${
                                member.profile.firstName
                              } ${member.profile.lastName}`.trimStart()}
                            </h5>
                            <p className="text-sm m-0 mv-line-clamp-2">
                              {member.profile.position}
                            </p>
                          </div>
                        </Link>
                      </div>
                    );
                  })}
                </div>
              </>
            ) : null}
            {loaderData.event.responsibleOrganizations.length > 0 ? (
              <>
                <h3
                  id="responsible-organizations"
                  className="mt-16 mb-8 font-bold"
                >
                  {t("content.event.organizedBy")}
                </h3>
                <div className="grid grid-cols-1 md:grid-cols-2 xl:grid-cols-3 gap-4">
                  {loaderData.event.responsibleOrganizations.map((item) => {
                    return (
                      <div key={`organizer-${item.organization.id}`}>
                        <Link
                          className="flex flex-row"
                          to={`/organization/${item.organization.slug}`}
                        >
                          {item.organization.logo !== null &&
                          item.organization.logo !== "" ? (
                            <div className="h-11 w-11 flex items-center justify-center rounded-full overflow-hidden shrink-0 border">
                              <img
                                src={item.organization.logo}
                                alt={item.organization.name}
                              />
                            </div>
                          ) : (
                            <div className="h-11 w-11 bg-primary text-white text-xl flex items-center justify-center rounded-full overflow-hidden shrink-0">
                              {getInitialsOfName(item.organization.name)}
                            </div>
                          )}
                          <div className="pl-4">
                            <h5 className="text-sm m-0 font-bold">
                              {item.organization.name}
                            </h5>

                            <p className="text-sm m-0 mv-line-clamp-2">
                              {item.organization.types
                                .map((item) => item.organizationType.title)
                                .join(", ")}
                            </p>
                          </div>
                        </Link>
                      </div>
                    );
                  })}
                </div>
              </>
            ) : null}

            {loaderData.event.participants !== null &&
            loaderData.event.participants.length > 0 ? (
              <>
                <h3 className="mt-16 mb-8 font-bold">
                  {t("content.event.participants")}
                </h3>
                <div className="grid grid-cols-1 md:grid-cols-2 xl:grid-cols-3 gap-4">
                  {loaderData.event.participants.map((participant) => {
                    const { profile } = participant;
                    return (
                      <div key={profile.username}>
                        <Link
                          className="flex flex-row"
                          to={`/profile/${profile.username}`}
                        >
                          <div className="h-11 w-11 bg-primary text-white text-xl flex items-center justify-center rounded-full overflow-hidden shrink-0 border">
                            {profile.avatar !== null &&
                            profile.avatar !== "" ? (
                              <img
                                src={profile.avatar}
                                alt={`${profile.academicTitle || ""} ${
                                  profile.firstName
                                } ${profile.lastName}`.trimStart()}
                              />
                            ) : (
                              getInitials(profile)
                            )}
                          </div>

                          <div className="pl-4">
                            <h5 className="text-sm m-0 font-bold">
                              {`${profile.academicTitle || ""} ${
                                profile.firstName
                              } ${profile.lastName}`.trimStart()}
                            </h5>
                            <p className="text-sm m-0 mv-line-clamp-2">
                              {profile.position}
                            </p>
                          </div>
                        </Link>
                      </div>
                    );
                  })}
                </div>
              </>
            ) : null}
          </div>
        </div>
      </div>
    </>
  );
}

export default Index;<|MERGE_RESOLUTION|>--- conflicted
+++ resolved
@@ -4,11 +4,7 @@
   MetaFunction,
 } from "@remix-run/node";
 import { json, redirect } from "@remix-run/node";
-<<<<<<< HEAD
-import { Link, useLoaderData, useNavigate, Form } from "@remix-run/react";
-=======
 import { Form, Link, useLoaderData, useNavigate } from "@remix-run/react";
->>>>>>> f4b79dee
 import { utcToZonedTime } from "date-fns-tz";
 import { type TFunction } from "i18next";
 import rcSliderStyles from "rc-slider/assets/index.css";
@@ -62,18 +58,15 @@
   getIsSpeaker,
   getIsTeamMember,
 } from "./utils.server";
-<<<<<<< HEAD
 import { z } from "zod";
 import { parseWithZod } from "@conform-to/zod-v1";
 import { Modal as NextModal } from "~/routes/__components";
-=======
 import {
   createEventAbuseReport,
   sendNewReportMailToSupport,
 } from "~/abuse-reporting.server";
 import { invariantResponse } from "~/lib/utils/response";
 import { redirectWithAlert } from "~/alert.server";
->>>>>>> f4b79dee
 
 export function links() {
   return [
@@ -106,12 +99,6 @@
     "events",
     "abuse_report",
   ]);
-<<<<<<< HEAD
-
-  console.log("abilities", abilities);
-
-=======
->>>>>>> f4b79dee
   const locale = detectLanguage(request);
   const t = await i18next.getFixedT(locale, ["routes/event/index"]);
 
@@ -312,26 +299,7 @@
   });
 };
 
-<<<<<<< HEAD
-export async function action(args: ActionFunctionArgs) {
-  const { request } = args;
-  const formData = await request.formData();
-  const submission = await parseWithZod(formData, {
-    schema: abuseReportSchema,
-  });
-  if (submission.status !== "success") {
-    return json(submission.reply());
-  }
-
-  // TODO: Implement abuse report handling
-
-  return redirect(request.url);
-}
-
-function getForm(loaderData: {
-=======
 function getCallToActionForm(loaderData: {
->>>>>>> f4b79dee
   userId?: string;
   isParticipant: boolean;
   isOnWaitingList: boolean;
@@ -433,11 +401,7 @@
 
   const laysInThePast = now > endTime;
 
-<<<<<<< HEAD
-  const ParticipationForm = getForm(loaderData);
-=======
   const CallToActionForm = getCallToActionForm(loaderData);
->>>>>>> f4b79dee
 
   const duration = getDuration(startTime, endTime, i18n.language);
 
@@ -725,11 +689,7 @@
                               ) : null}
                               {loaderData.mode !== "anon" &&
                               loaderData.event.canceled === false ? (
-<<<<<<< HEAD
-                                <>{ParticipationForm}</>
-=======
                                 <>{CallToActionForm}</>
->>>>>>> f4b79dee
                               ) : null}
                             </>
                           </div>
@@ -772,11 +732,7 @@
                               ) : null}
                               {loaderData.mode !== "anon" &&
                               loaderData.event.canceled === false ? (
-<<<<<<< HEAD
-                                <>{ParticipationForm}</>
-=======
                                 <>{CallToActionForm}</>
->>>>>>> f4b79dee
                               ) : null}
                             </>
                           </div>
@@ -797,11 +753,7 @@
                         ) : null}
                         {loaderData.mode !== "anon" &&
                         loaderData.event.canceled === false ? (
-<<<<<<< HEAD
-                          <>{ParticipationForm}</>
-=======
                           <>{CallToActionForm}</>
->>>>>>> f4b79dee
                         ) : null}
                       </>
                     </div>
