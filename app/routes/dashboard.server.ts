--- conflicted
+++ resolved
@@ -1,4 +1,4 @@
-import { User } from "@supabase/supabase-js";
+import { type User } from "@supabase/supabase-js";
 import { prismaClient } from "~/prisma.server";
 
 export async function getProfileById(id: string) {
@@ -96,7 +96,39 @@
   return profiles;
 }
 
-<<<<<<< HEAD
+export async function getProjectsForCards(take: number) {
+  const projects = await prismaClient.project.findMany({
+    select: {
+      slug: true,
+      name: true,
+      logo: true,
+      subline: true,
+      excerpt: true,
+      background: true,
+      responsibleOrganizations: {
+        select: {
+          organization: {
+            select: {
+              slug: true,
+              logo: true,
+              name: true,
+            },
+          },
+        },
+        orderBy: {
+          organization: {
+            updatedAt: "asc",
+          },
+        },
+      },
+    },
+    take,
+    orderBy: { createdAt: "desc" },
+  });
+
+  return projects;
+}
+
 export async function getEventsForCards(take: number) {
   const events = await prismaClient.event.findMany({
     select: {
@@ -128,23 +160,11 @@
           waitingList: true,
         },
       },
-=======
-export async function getProjectsForCards(take: number) {
-  const projects = await prismaClient.project.findMany({
-    select: {
-      slug: true,
-      name: true,
-      logo: true,
-      subline: true,
-      excerpt: true,
-      background: true,
->>>>>>> c3e5f31d
       responsibleOrganizations: {
         select: {
           organization: {
             select: {
               slug: true,
-<<<<<<< HEAD
               name: true,
               logo: true,
             },
@@ -241,23 +261,4 @@
     });
     return enhancedEvents;
   }
-=======
-              logo: true,
-              name: true,
-            },
-          },
-        },
-        orderBy: {
-          organization: {
-            updatedAt: "asc",
-          },
-        },
-      },
-    },
-    take,
-    orderBy: { createdAt: "desc" },
-  });
-
-  return projects;
->>>>>>> c3e5f31d
 }