import type { ActionFunctionArgs } from "@remix-run/node";
import { json, redirect } from "@remix-run/node";
import { makeDomainFunction } from "domain-functions";
import { performMutation } from "remix-forms";
import { z } from "zod";
import { createAuthClient, getSessionUserOrThrow } from "~/auth.server";
import { invariantResponse } from "~/lib/utils/response";
import { fileUploadSchema } from "~/lib/utils/schemas";
import { deriveEventMode } from "../event/utils.server";
import { deriveOrganizationMode } from "../organization/$slug/utils.server";
import { deriveProfileMode } from "../profile/$username/utils.server";
import { deriveProjectMode } from "../project/utils.server";
import {
  removeImageFromEvent,
  removeImageFromOrganization,
  removeImageFromProfile,
  removeImageFromProject,
} from "./delete.server";
<<<<<<< HEAD
import { deriveOrganizationMode } from "../organization/$slug/utils.server";
import { invariantResponse } from "~/lib/utils/response";
import { deriveEventMode } from "../event/utils.server";
import { deriveProjectMode } from "../project/utils.server";
import { deriveProfileMode } from "../profile/$username/utils.server";
import { type TFunction } from "i18next";
import i18next from "~/i18next.server";
import { detectLanguage } from "~/root.server";

const i18nNS = ["routes/upload/delete"];
export const handle = {
  i18n: i18nNS,
};
=======
>>>>>>> 2b574f4a

const environment = z.object({
  authClient: z.unknown(),
  // authClient: z.instanceof(SupabaseClient),
});

const createMutation = (t: TFunction) => {
  return makeDomainFunction(
    fileUploadSchema,
    environment
  )(async (values, environment) => {
    const { subject, slug, uploadKey } = values;

    let success = true;
    // TODO: fix type issue
    // @ts-ignore
    const sessionUser = await getSessionUserOrThrow(environment.authClient);

    try {
      if (subject === "user") {
        const username = slug;
        const mode = await deriveProfileMode(sessionUser, username);
        invariantResponse(mode === "owner", t("error.notPrivileged"), {
          status: 403,
        });
        await removeImageFromProfile(sessionUser.id, uploadKey);
      }

      if (subject === "organization") {
        const mode = await deriveOrganizationMode(sessionUser, slug);
        invariantResponse(mode === "admin", t("error.notPrivileged"), {
          status: 403,
        });
        await removeImageFromOrganization(slug, uploadKey);
      }

      if (subject === "event") {
        const mode = await deriveEventMode(sessionUser, slug);
        invariantResponse(mode === "admin", t("error.notPrivileged"), {
          status: 403,
        });
        await removeImageFromEvent(slug, uploadKey);
      }

      if (subject === "project") {
        const mode = await deriveProjectMode(sessionUser, slug);
        invariantResponse(mode === "admin", t("error.notPrivileged"), {
          status: 403,
        });
        await removeImageFromProject(slug, uploadKey);
      }
    } catch (e) {
      success = false;
    }

    return { success };
  });
};

<<<<<<< HEAD
export const action = async ({ request }: DataFunctionArgs) => {
  const response = new Response();
  const locale = detectLanguage(request);
  const t = await i18next.getFixedT(locale, i18nNS);
  const authClient = createAuthClient(request, response);
=======
export const action = async ({ request }: ActionFunctionArgs) => {
  const { authClient } = createAuthClient(request);
>>>>>>> 2b574f4a
  const formData = await request.clone().formData();
  const redirectUrl = formData.get("redirect")?.toString();

  const result = await performMutation({
    request,
    schema: fileUploadSchema,
    mutation: createMutation(t),
    environment: {
      authClient: authClient,
    },
  });

  if (result.success && redirectUrl !== undefined) {
    return redirect(redirectUrl);
  }

  return json(result);
};<|MERGE_RESOLUTION|>--- conflicted
+++ resolved
@@ -16,7 +16,6 @@
   removeImageFromProfile,
   removeImageFromProject,
 } from "./delete.server";
-<<<<<<< HEAD
 import { deriveOrganizationMode } from "../organization/$slug/utils.server";
 import { invariantResponse } from "~/lib/utils/response";
 import { deriveEventMode } from "../event/utils.server";
@@ -30,8 +29,6 @@
 export const handle = {
   i18n: i18nNS,
 };
-=======
->>>>>>> 2b574f4a
 
 const environment = z.object({
   authClient: z.unknown(),
@@ -91,16 +88,10 @@
   });
 };
 
-<<<<<<< HEAD
-export const action = async ({ request }: DataFunctionArgs) => {
-  const response = new Response();
+export const action = async ({ request }: ActionFunctionArgs) => {
+  const { authClient } = createAuthClient(request);
   const locale = detectLanguage(request);
   const t = await i18next.getFixedT(locale, i18nNS);
-  const authClient = createAuthClient(request, response);
-=======
-export const action = async ({ request }: ActionFunctionArgs) => {
-  const { authClient } = createAuthClient(request);
->>>>>>> 2b574f4a
   const formData = await request.clone().formData();
   const redirectUrl = formData.get("redirect")?.toString();
 
