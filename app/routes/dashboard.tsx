--- conflicted
+++ resolved
@@ -225,65 +225,6 @@
     }
 
     extensions.responsibleOrganizations = responsibleOrganizations.map(
-      (relation, index) => {
-        let logoImage: string | null = null;
-        if (index < 2) {
-          if (relation.organization.logo !== null) {
-            const publicURL = getPublicURL(
-              authClient,
-              relation.organization.logo
-            );
-            if (publicURL !== null) {
-              logoImage = getImageURL(publicURL, {
-                resize: { type: "fill", width: 36, height: 36 },
-              });
-            }
-          }
-        }
-        return { organization: { ...relation.organization, logo: logoImage } };
-      }
-    );
-    return {
-      ...otherFields,
-      ...extensions,
-      logo: logoImage,
-      background: backgroundImage,
-    };
-  });
-
-<<<<<<< HEAD
-  const numberOfProjects = 4;
-  const rawProjects = await getProjectsForCards(numberOfProjects);
-  const projects = rawProjects.map((project) => {
-    const { logo, background, responsibleOrganizations, ...otherFields } =
-      project;
-    const extensions: {
-      responsibleOrganizations: {
-        organization: Pick<Organization, "name" | "slug" | "logo">;
-      }[];
-    } = { responsibleOrganizations: [] };
-
-    let logoImage: string | null = null;
-    if (logo !== null) {
-      const publicURL = getPublicURL(authClient, logo);
-      if (publicURL !== null) {
-        logoImage = getImageURL(publicURL, {
-          resize: { type: "fill", width: 136, height: 136 },
-        });
-      }
-    }
-
-    let backgroundImage: string | null = null;
-    if (background !== null) {
-      const publicURL = getPublicURL(authClient, background);
-      if (publicURL !== null) {
-        backgroundImage = getImageURL(publicURL, {
-          resize: { type: "fill", width: 348, height: 160 },
-        });
-      }
-    }
-
-    extensions.responsibleOrganizations = responsibleOrganizations.map(
       (relation) => {
         let logoImage: string | null = null;
         if (relation.organization.logo !== null) {
@@ -363,12 +304,7 @@
     profiles,
     organizations,
     events,
-=======
-  return json({
-    profiles,
-    organizations,
     projects,
->>>>>>> c3e5f31d
     firstName: profile.firstName,
     lastName: profile.lastName,
     username: profile.username,
@@ -449,32 +385,40 @@
           </CardContainer>
         </div>
       </section>
-<<<<<<< HEAD
+      <section className="mv-w-full mv-mx-auto mv-mb-8 @md:mv-max-w-screen-md @lg:mv-max-w-screen-lg @xl:mv-max-w-screen-xl @2xl:mv-max-w-screen-2xl">
+        <div className="mv-flex mv-mb-4 mv-px-4 @xl:mv-px-6 @lg:mv-mb-8 mv-flex-nowrap mv-items-end mv-justify-between">
+          <div className="mv-font-bold mv-text-gray-700 mv-text-2xl mv-leading-7 @lg:mv-text-5xl @lg:mv-leading-9">
+            {t("content.projects")}
+          </div>
+          <div className="mv-text-right">
+            <Link to="/explore/projects">
+              <span className="mv-text-sm mv-font-semibold mv-leading-4 @lg:mv-text-2xl @lg:mv-leading-7">
+                {t("content.allProjects")}
+              </span>
+            </Link>
+          </div>
+        </div>
+        <div className="@xl:mv-px-2">
+          <CardContainer>
+            {loaderData.projects.map((project) => {
+              return <ProjectCard key={project.slug} project={project} />;
+            })}
+          </CardContainer>
+        </div>
+      </section>
       <section className="mv-w-full mv-mx-auto mv-mb-8 md:mv-max-w-screen-md lg:mv-max-w-screen-lg xl:mv-max-w-screen-xl 2xl:mv-max-w-screen-2xl">
         <div className="mv-flex mv-mb-4 mv-px-4 xl:mv-px-6 lg:mv-mb-8 mv-flex-nowrap mv-items-end mv-justify-between">
           <div className="mv-font-bold mv-text-gray-700 mv-text-2xl mv-leading-7 lg:mv-text-5xl lg:mv-leading-9">
             {t("content.events")}
           </div>
           <div className="mv-text-right">
-            <Link to="/explore/organizations">
+            <Link to="/explore/events">
               <span className="mv-text-sm mv-font-semibold mv-leading-4 lg:mv-text-2xl lg:mv-leading-7">
                 {t("content.allEvents")}
-=======
-      <section className="mv-w-full mv-mx-auto mv-mb-8 @md:mv-max-w-screen-md @lg:mv-max-w-screen-lg @xl:mv-max-w-screen-xl @2xl:mv-max-w-screen-2xl">
-        <div className="mv-flex mv-mb-4 mv-px-4 @xl:mv-px-6 @lg:mv-mb-8 mv-flex-nowrap mv-items-end mv-justify-between">
-          <div className="mv-font-bold mv-text-gray-700 mv-text-2xl mv-leading-7 @lg:mv-text-5xl @lg:mv-leading-9">
-            {t("content.projects")}
-          </div>
-          <div className="mv-text-right">
-            <Link to="/explore/projects">
-              <span className="mv-text-sm mv-font-semibold mv-leading-4 @lg:mv-text-2xl @lg:mv-leading-7">
-                {t("content.allProjects")}
->>>>>>> c3e5f31d
               </span>
             </Link>
           </div>
         </div>
-<<<<<<< HEAD
         <div className="xl:mv-px-2">
           <CardContainer>
             {loaderData.events.map((event) => {
@@ -502,12 +446,6 @@
                   }}
                 />
               );
-=======
-        <div className="@xl:mv-px-2">
-          <CardContainer>
-            {loaderData.projects.map((project) => {
-              return <ProjectCard key={project.slug} project={project} />;
->>>>>>> c3e5f31d
             })}
           </CardContainer>
         </div>
