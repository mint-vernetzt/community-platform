import {
  Button,
  CardContainer,
  Link,
  OrganizationCard,
  ProfileCard,
} from "@mint-vernetzt/components";
import type { Organization, Profile } from "@prisma/client";
import type { LinksFunction, LoaderFunctionArgs } from "@remix-run/node";
import { json, redirect } from "@remix-run/node";
import { useLoaderData } from "@remix-run/react";
import { createAuthClient, getSessionUser } from "~/auth.server";
import { GravityType, getImageURL } from "~/images.server";
import { getPublicURL } from "~/storage.server";
import styles from "../../common/design/styles/styles.css";
import {
  enhancedRedirect,
  getOrganizationCount,
  getOrganizationsForCards,
  getProfileById,
  getProfileCount,
  getProfilesForCards,
} from "./dashboard.server";
import { getRandomSeed } from "./explore/utils.server";
import i18next from "~/i18next.server";
import { useTranslation } from "react-i18next";
import { detectLanguage } from "~/root.server";

const i18nNS = ["routes/dashboard"];
export const handle = {
  i18n: i18nNS,
};

export const links: LinksFunction = () => [{ rel: "stylesheet", href: styles }];

export const loader = async (args: LoaderFunctionArgs) => {
  const { request } = args;
<<<<<<< HEAD
  const response = new Response();

  const locale = detectLanguage(request);
  const t = await i18next.getFixedT(locale, i18nNS);

  const authClient = createAuthClient(request, response);

  const featureAbilities = await getFeatureAbilities(authClient, "dashboard");
  if (featureAbilities["dashboard"].hasAccess === false) {
    return redirect("/");
  }
=======
  const { authClient } = createAuthClient(request);
>>>>>>> 2b574f4a

  const sessionUser = await getSessionUser(authClient);

  if (sessionUser === null) {
    return redirect("/login");
  }

  const profile = await getProfileById(sessionUser.id);
  if (profile === null) {
<<<<<<< HEAD
    throw notFound({ message: t("error.profileNotFound") });
=======
    throw json({ message: "Profile not found" }, { status: 404 });
>>>>>>> 2b574f4a
  }

  if (profile.termsAccepted === false) {
    return redirect("/accept-terms?redirect_to=/dashboard");
  }

  let randomSeed = getRandomSeed(request);
  if (randomSeed === undefined) {
    randomSeed = parseFloat((Math.random() / 4).toFixed(3)); // use top 25% of profiles
    // use enhanced redirect to preserve flash cookies
    return enhancedRedirect(`/dashboard?randomSeed=${randomSeed}`, request);
  }

  const numberOfProfiles = 4;
  const profileCount = await getProfileCount();
  const profileSkip = Math.floor(
    randomSeed * (profileCount - numberOfProfiles)
  );
  const profileTake = numberOfProfiles;
  const rawProfiles = await getProfilesForCards(profileSkip, profileTake);

  const profiles = rawProfiles.map((profile) => {
    const { avatar, background, memberOf, ...otherFields } = profile;
    const extensions: {
      memberOf: Pick<Organization, "name" | "slug" | "logo">[];
      areas: string[];
      offers: string[];
    } = { memberOf: [], areas: [], offers: [] };

    let avatarImage: string | null = null;
    if (avatar !== null) {
      const publicURL = getPublicURL(authClient, avatar);
      if (publicURL !== null) {
        avatarImage = getImageURL(publicURL, {
          resize: { type: "fill", width: 136, height: 136 },
          gravity: GravityType.center,
        });
      }
    }

    let backgroundImage: string | null = null;
    if (background !== null) {
      const publicURL = getPublicURL(authClient, background);
      if (publicURL !== null) {
        backgroundImage = getImageURL(publicURL, {
          resize: { type: "fit", width: 473, height: 160 },
        });
      }
    }

    extensions.memberOf = memberOf.map((relation, index) => {
      let logoImage: string | null = null;
      if (index < 2) {
        if (relation.organization.logo !== null) {
          const publicURL = getPublicURL(
            authClient,
            relation.organization.logo
          );
          if (publicURL !== null) {
            logoImage = getImageURL(publicURL, {
              resize: { type: "fill", width: 64, height: 64 },
              gravity: GravityType.center,
            });
          }
        }
      }
      return { ...relation.organization, logo: logoImage };
    });

    extensions.areas = profile.areas.map((relation) => {
      return relation.area.name;
    });

    extensions.offers = profile.offers.map((relation) => {
      return relation.offer.title;
    });

    return {
      ...otherFields,
      ...extensions,
      avatar: avatarImage,
      background: backgroundImage,
    };
  });
  const numberOfOrganizations = 4;
  const organizationCount = await getOrganizationCount();
  const organizationSkip = Math.floor(
    randomSeed * (organizationCount - numberOfOrganizations)
  );
  const organizationTake = numberOfOrganizations;
  const rawOrganizations = await getOrganizationsForCards(
    organizationSkip,
    organizationTake
  );

  const organizations = rawOrganizations.map((organization) => {
    const { logo, background, teamMembers, ...otherFields } = organization;
    const extensions: {
      teamMembers: Pick<
        Profile,
        "firstName" | "lastName" | "username" | "avatar"
      >[];
      focuses: string[];
      areas: string[];
      types: string[];
    } = { teamMembers: [], focuses: [], areas: [], types: [] };

    let logoImage: string | null = null;
    if (logo !== null) {
      const publicURL = getPublicURL(authClient, logo);
      if (publicURL !== null) {
        logoImage = getImageURL(publicURL, {
          resize: { type: "fill", width: 136, height: 136 },
          gravity: GravityType.center,
        });
      }
    }

    let backgroundImage: string | null = null;
    if (background !== null) {
      const publicURL = getPublicURL(authClient, background);
      if (publicURL !== null) {
        backgroundImage = getImageURL(publicURL, {
          resize: { type: "fit", width: 473, height: 160 },
        });
      }
    }

    extensions.teamMembers = teamMembers.map((relation, index) => {
      let avatar: string | null = null;
      if (index < 4) {
        if (relation.profile.avatar !== null) {
          const publicURL = getPublicURL(authClient, relation.profile.avatar);
          if (publicURL !== null) {
            avatar = getImageURL(publicURL, {
              resize: { type: "fill", width: 64, height: 64 },
              gravity: GravityType.center,
            });
          }
        }
      }
      return { ...relation.profile, avatar: avatar };
    });

    extensions.areas = organization.areas.map((relation) => {
      return relation.area.name;
    });

    extensions.focuses = organization.focuses.map((relation) => {
      return relation.focus.title;
    });

    extensions.types = organization.types.map((relation) => {
      return relation.organizationType.title;
    });

    return {
      ...otherFields,
      ...extensions,
      logo: logoImage,
      background: backgroundImage,
    };
  });
  return json({
    profiles,
    organizations,
    firstName: profile.firstName,
    lastName: profile.lastName,
    username: profile.username,
  });
};

function Dashboard() {
  const loaderData = useLoaderData<typeof loader>();
  const { t } = useTranslation(i18nNS);

  return (
    <>
      <section className="mv-w-full mv-mx-auto mv-my-8 md:mv-max-w-screen-md lg:mv-max-w-screen-lg xl:mv-max-w-screen-xl 2xl:mv-max-w-screen-2xl">
        <div className="mv-px-4 xl:mv-px-6">
          <h1 className="mv-text-primary mv-font-black mv-text-5xl lg:mv-text-7xl mv-leading-tight mv-mb-2">
            {t("content.welcome")}
            <br />
            {loaderData.firstName} {loaderData.lastName}
          </h1>
          <p className="mv-font-semibold mv-mb-6">{t("content.community")}</p>
          <p>
            <Button
              variant="outline"
              as="a"
              href={`/profile/${loaderData.username}`}
            >
              {t("content.myProfile")}
            </Button>
          </p>
        </div>
      </section>
      <section className="mv-w-full mv-mx-auto mv-mb-8 md:mv-max-w-screen-md lg:mv-max-w-screen-lg xl:mv-max-w-screen-xl 2xl:mv-max-w-screen-2xl">
        {/* <section className="mv-w-full mv-mx-auto mv-mb-8 mv-max-w-[600px] md:mv-max-w-[768px] lg:mv-max-w-[1120px]"> */}
        {/* <section className="mv-w-full mv-mx-auto mv-max-w-[600px] md:mv-max-w-[768px] lg:mv-max-w-[1024px] xl:mv-max-w-[1280px] 2xl:mv-max-w-[1563px] mv-mb-16"> */}
        <div className="mv-flex mv-mb-4 mv-px-4 xl:mv-px-6 lg:mv-mb-8 mv-flex-nowrap mv-items-end mv-justify-between">
          <div className="mv-font-bold mv-text-gray-700 mv-text-2xl mv-leading-7 lg:mv-text-5xl lg:mv-leading-9">
            {t("content.profiles")}
          </div>
          <div className="mv-text-right">
            <Link to="/explore/profiles">
              <span className="mv-text-sm mv-font-semibold mv-leading-4 lg:mv-text-2xl lg:mv-leading-7">
                {t("content.allProfiles")}
              </span>
            </Link>
          </div>
        </div>
        <div className="xl:mv-px-2">
          <CardContainer>
            {loaderData.profiles.map((profile) => {
              return <ProfileCard key={profile.username} profile={profile} />;
            })}
          </CardContainer>
        </div>
      </section>
      <section className="mv-w-full mv-mx-auto mv-mb-8 md:mv-max-w-screen-md lg:mv-max-w-screen-lg xl:mv-max-w-screen-xl 2xl:mv-max-w-screen-2xl">
        <div className="mv-flex mv-mb-4 mv-px-4 xl:mv-px-6 lg:mv-mb-8 mv-flex-nowrap mv-items-end mv-justify-between">
          <div className="mv-font-bold mv-text-gray-700 mv-text-2xl mv-leading-7 lg:mv-text-5xl lg:mv-leading-9">
            {t("content.organizations")}
          </div>
          <div className="mv-text-right">
            <Link to="/explore/organizations">
              <span className="mv-text-sm mv-font-semibold mv-leading-4 lg:mv-text-2xl lg:mv-leading-7">
                {t("content.allOrganizations")}
              </span>
            </Link>
          </div>
        </div>
        <div className="xl:mv-px-2">
          <CardContainer>
            {loaderData.organizations.map((organization) => {
              return (
                <OrganizationCard
                  key={organization.slug}
                  organization={organization}
                />
              );
            })}
          </CardContainer>
        </div>
      </section>
    </>
  );
}

export default Dashboard;<|MERGE_RESOLUTION|>--- conflicted
+++ resolved
@@ -35,21 +35,11 @@
 
 export const loader = async (args: LoaderFunctionArgs) => {
   const { request } = args;
-<<<<<<< HEAD
-  const response = new Response();
 
   const locale = detectLanguage(request);
   const t = await i18next.getFixedT(locale, i18nNS);
 
-  const authClient = createAuthClient(request, response);
-
-  const featureAbilities = await getFeatureAbilities(authClient, "dashboard");
-  if (featureAbilities["dashboard"].hasAccess === false) {
-    return redirect("/");
-  }
-=======
   const { authClient } = createAuthClient(request);
->>>>>>> 2b574f4a
 
   const sessionUser = await getSessionUser(authClient);
 
@@ -59,11 +49,7 @@
 
   const profile = await getProfileById(sessionUser.id);
   if (profile === null) {
-<<<<<<< HEAD
-    throw notFound({ message: t("error.profileNotFound") });
-=======
-    throw json({ message: "Profile not found" }, { status: 404 });
->>>>>>> 2b574f4a
+    throw json({ message: t("error.profileNotFound") }, { status: 404 });
   }
 
   if (profile.termsAccepted === false) {
