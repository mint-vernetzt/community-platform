--- conflicted
+++ resolved
@@ -103,12 +103,8 @@
   const handleKeyPress = (event: React.KeyboardEvent<HTMLFormElement>) => {
     if (event.key === "Enter") {
       event.preventDefault();
-<<<<<<< HEAD
-      // @ts-ignore TODO: Type issue
-=======
       // TODO: Type issue
       // @ts-ignore
->>>>>>> 207bb73b
       if (event.target.getAttribute("name") !== "termsAccepted") {
         submit(event.currentTarget);
       }
