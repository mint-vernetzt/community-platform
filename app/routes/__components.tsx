--- conflicted
+++ resolved
@@ -1,4 +1,3 @@
-<<<<<<< HEAD
 import {
   Avatar,
   Button,
@@ -20,14 +19,7 @@
 import { type getFeatureAbilities } from "~/lib/utils/application";
 import { HeaderLogo } from "~/root";
 import { type Mode } from "~/utils.server";
-=======
-import { Button } from "@mint-vernetzt/components";
-import { Link, useSearchParams } from "@remix-run/react";
-import React from "react";
-
-import { useCountUp, type CountUpProps } from "react-countup";
 import { createPortal } from "react-dom";
->>>>>>> 6ec714f5
 
 function CountUp(props: CountUpProps) {
   const ref = React.useRef(null);
@@ -39,7 +31,6 @@
   return <span ref={ref}></span>;
 }
 
-<<<<<<< HEAD
 type NextNavBarProps = {
   sessionUserInfo?: NextSessionUserInfo;
   abilities: Awaited<ReturnType<typeof getFeatureAbilities>>;
@@ -1069,8 +1060,6 @@
   );
 }
 
-export { CountUp, NavBarMenu, NextNavBar, NextFooter };
-=======
 function ModalSection(props: { children: React.ReactNode }) {
   return <div className="mv-w-full mv-text-sm mv-gap-2">{props.children}</div>;
 }
@@ -1235,5 +1224,4 @@
 Modal.CloseButton = ModalCloseButton;
 Modal.SubmitButton = ModalSubmitButton;
 
-export { CountUp, Modal };
->>>>>>> 6ec714f5
+export { CountUp, Modal, NavBarMenu, NextNavBar, NextFooter };