--- conflicted
+++ resolved
@@ -762,15 +762,11 @@
 function Opener(props: { openNavBarMenuKey: string }) {
   const [searchParams] = useSearchParams();
   if (!searchParams.has(props.openNavBarMenuKey)) {
-    searchParams.append(props.openNavBarMenuKey, "");
-  }
-
-  return (
-<<<<<<< HEAD
-    <Link to={`?${searchParams.toString()}`}>
-=======
-    <Link to={`./?${searchParams.toString()}#top`}>
->>>>>>> f9975d3c
+    searchParams.append(props.openNavBarMenuKey, "true");
+  }
+
+  return (
+    <Link to={`?${searchParams.toString()}#top`}>
       <Icon type="menu" />
     </Link>
   );
