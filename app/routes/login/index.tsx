import type { ActionFunctionArgs, LoaderFunctionArgs } from "@remix-run/node";
import { json, redirect } from "@remix-run/node";
import { Link, useSearchParams, useSubmit } from "@remix-run/react";
import { makeDomainFunction } from "domain-functions";
import type { KeyboardEvent } from "react";
import type { FormProps } from "remix-forms";
import { performMutation } from "remix-forms";
import type { SomeZodObject } from "zod";
import { z } from "zod";
import Input from "~/components/FormElements/Input/Input";
import { RemixFormsForm } from "~/components/RemixFormsForm/RemixFormsForm";
import { createAuthClient, getSessionUser, signIn } from "../../auth.server";
import InputPassword from "../../components/FormElements/InputPassword/InputPassword";
import HeaderLogo from "../../components/HeaderLogo/HeaderLogo";
import PageBackground from "../../components/PageBackground/PageBackground";
<<<<<<< HEAD
import { getProfileByEmailCaseInsensitive } from "../organization/$slug/settings/utils.server";
import { useTranslation } from "react-i18next";
import { type TFunction } from "i18next";
import i18next from "~/i18next.server";
import { detectLanguage } from "~/root.server";

const i18nNS = ["routes/login"];
export const handle = {
  i18n: i18nNS,
};
=======
>>>>>>> 2b574f4a

const createSchema = (t: TFunction) => {
  return z.object({
    email: z
      .string()
      .email(t("validation.email.email"))
      .min(1, t("validation.email.min")),
    password: z.string().min(8, t("validation.password.min")),
    loginRedirect: z.string().optional(),
  });
};

function LoginForm<Schema extends SomeZodObject>(props: FormProps<Schema>) {
  return <RemixFormsForm<Schema> {...props} />;
}

export const loader = async (args: LoaderFunctionArgs) => {
  const { request } = args;

  const { authClient } = createAuthClient(request);
  const sessionUser = await getSessionUser(authClient);
  if (sessionUser !== null) {
    return redirect("/dashboard");
  }

  return null;
};

<<<<<<< HEAD
const createMutation = (t: TFunction) => {
  return makeDomainFunction(
    createSchema(t),
    environmentSchema
  )(async (values, environment) => {
    const { error } = await signIn(
      // @ts-ignore TODO: fix type issue
      environment.authClient,
      values.email,
      values.password
    );

    let profile;
    if (error !== null) {
      if (error.message === "Invalid login credentials") {
        throw t("error.invalidCredentials");
      } else {
        throw error.message;
      }
    } else {
      profile = await getProfileByEmailCaseInsensitive(values.email);
      if (profile !== null) {
        // changes provider of user to email
        const adminAuthClient = createAdminAuthClient();
        await adminAuthClient.auth.admin.updateUserById(profile.id, {
          app_metadata: {
            provider: "email",
          },
        });
        // TODO: fix type issue
        // @ts-ignore
        await environment.authClient.auth.refreshSession();
      }
    }

    return { values: { ...values, username: profile?.username } };
  });
};

export const action = async ({ request }: DataFunctionArgs) => {
  const response = new Response();
  const authClient = createAuthClient(request, response);
  const locale = detectLanguage(request);
  const t = await i18next.getFixedT(locale, i18nNS);

  const result = await performMutation({
    request,
    schema: createSchema(t),
    mutation: createMutation(t),
    environment: { authClient: authClient },
=======
const mutation = makeDomainFunction(schema)(async (values) => {
  return { ...values };
});

export const action = async ({ request }: ActionFunctionArgs) => {
  const submission = await performMutation({
    request,
    schema,
    mutation,
>>>>>>> 2b574f4a
  });

  if (submission.success) {
    const { error, headers } = await signIn(
      request,
      submission.data.email,
      submission.data.password
    );

    if (error !== null) {
      if (error.message === "Invalid login credentials") {
        return json({
          message:
            "Deine Anmeldedaten (E-Mail oder Passwort) sind nicht korrekt. Bitte überprüfe Deine Eingaben.",
        });
      } else {
        throw json({ message: "Server Error" }, { status: 500 });
      }
    }
    if (submission.data.loginRedirect) {
      return redirect(submission.data.loginRedirect, {
        headers: headers,
      });
    } else {
      return redirect("/dashboard", {
        headers: headers,
      });
    }
  }

  return json(submission);
};

export default function Index() {
  const [urlSearchParams] = useSearchParams();
  const loginRedirect = urlSearchParams.get("login_redirect");
  const submit = useSubmit();
  const handleKeyPress = (event: KeyboardEvent<HTMLFormElement>) => {
    if (event.key === "Enter") {
      event.preventDefault();
      submit(event.currentTarget);
    }
  };

  const { t } = useTranslation(i18nNS);
  const schema = createSchema(t);

  return (
    <LoginForm
      method="post"
      schema={schema}
      hiddenFields={["loginRedirect"]}
      values={{
        loginRedirect: loginRedirect || undefined,
      }}
      onKeyDown={handleKeyPress}
    >
      {({ Field, Button, Errors, register }) => (
        <>
          <PageBackground imagePath="/images/login_background_image.jpg" />
          <div className="md:container md:mx-auto px-4 relative z-10">
            <div className="flex flex-row -mx-4 justify-end">
              <div className="basis-full md:basis-6/12 px-4 pt-4 pb-24 flex flex-row items-center">
                <div className="">
                  <HeaderLogo />
                </div>
                <div className="ml-auto">
                  {t("content.question")}{" "}
                  <Link
                    to={`/register${
                      loginRedirect ? `?login_redirect=${loginRedirect}` : ""
                    }`}
                    className="text-primary font-bold"
                  >
                    {t("content.action")}
                  </Link>
                </div>
              </div>
            </div>
            <div className="flex flex-col md:flex-row -mx-4">
              <div className="basis-full md:basis-6/12 px-4"> </div>
              <div className="basis-full md:basis-6/12 xl:basis-5/12 px-4">
                <h1 className="mb-8">{t("content.headline")}</h1>

                <Errors className="alert-error p-3 mb-3 text-white" />

                <div className="mb-4">
                  <Field name="email" label="E-Mail">
                    {({ Errors }) => (
                      <>
                        <Input
                          id="email"
                          label={t("label.email")}
                          {...register("email")}
                        />
                        <Errors />
                      </>
                    )}
                  </Field>
                </div>
                <div className="mb-10">
                  <Field name="password" label="Passwort">
                    {({ Errors }) => (
                      <>
                        <InputPassword
                          id="password"
                          label={t("label.password")}
                          {...register("password")}
                        />
                        <Errors />
                      </>
                    )}
                  </Field>
                </div>

                <Field name="loginRedirect" />
                <div className="flex flex-row -mx-4 mb-8 items-center">
                  <div className="basis-6/12 px-4">
                    <button type="submit" className="btn btn-primary">
                      {t("label.submit")}
                    </button>
                  </div>
                  <div className="basis-6/12 px-4 text-right">
                    <Link
                      to={`/reset${
                        loginRedirect ? `?login_redirect=${loginRedirect}` : ""
                      }`}
                      className="text-primary font-bold"
                    >
                      {t("label.reset")}
                    </Link>
                  </div>
                </div>
              </div>
            </div>
          </div>
        </>
      )}
    </LoginForm>
  );
}<|MERGE_RESOLUTION|>--- conflicted
+++ resolved
@@ -13,8 +13,6 @@
 import InputPassword from "../../components/FormElements/InputPassword/InputPassword";
 import HeaderLogo from "../../components/HeaderLogo/HeaderLogo";
 import PageBackground from "../../components/PageBackground/PageBackground";
-<<<<<<< HEAD
-import { getProfileByEmailCaseInsensitive } from "../organization/$slug/settings/utils.server";
 import { useTranslation } from "react-i18next";
 import { type TFunction } from "i18next";
 import i18next from "~/i18next.server";
@@ -24,8 +22,6 @@
 export const handle = {
   i18n: i18nNS,
 };
-=======
->>>>>>> 2b574f4a
 
 const createSchema = (t: TFunction) => {
   return z.object({
@@ -54,68 +50,23 @@
   return null;
 };
 
-<<<<<<< HEAD
-const createMutation = (t: TFunction) => {
-  return makeDomainFunction(
-    createSchema(t),
-    environmentSchema
-  )(async (values, environment) => {
-    const { error } = await signIn(
-      // @ts-ignore TODO: fix type issue
-      environment.authClient,
-      values.email,
-      values.password
-    );
-
-    let profile;
-    if (error !== null) {
-      if (error.message === "Invalid login credentials") {
-        throw t("error.invalidCredentials");
-      } else {
-        throw error.message;
-      }
-    } else {
-      profile = await getProfileByEmailCaseInsensitive(values.email);
-      if (profile !== null) {
-        // changes provider of user to email
-        const adminAuthClient = createAdminAuthClient();
-        await adminAuthClient.auth.admin.updateUserById(profile.id, {
-          app_metadata: {
-            provider: "email",
-          },
-        });
-        // TODO: fix type issue
-        // @ts-ignore
-        await environment.authClient.auth.refreshSession();
-      }
-    }
-
-    return { values: { ...values, username: profile?.username } };
-  });
-};
-
-export const action = async ({ request }: DataFunctionArgs) => {
-  const response = new Response();
-  const authClient = createAuthClient(request, response);
+// const mutation = makeDomainFunction(schema)(async (values) => {
+//   return { ...values };
+// });
+
+export const action = async ({ request }: ActionFunctionArgs) => {
   const locale = detectLanguage(request);
   const t = await i18next.getFixedT(locale, i18nNS);
 
-  const result = await performMutation({
-    request,
-    schema: createSchema(t),
-    mutation: createMutation(t),
-    environment: { authClient: authClient },
-=======
-const mutation = makeDomainFunction(schema)(async (values) => {
-  return { ...values };
-});
-
-export const action = async ({ request }: ActionFunctionArgs) => {
+  const schema = createSchema(t);
+  const mutation = makeDomainFunction(schema)(async (values) => {
+    return { ...values };
+  });
+
   const submission = await performMutation({
     request,
     schema,
     mutation,
->>>>>>> 2b574f4a
   });
 
   if (submission.success) {
@@ -128,8 +79,7 @@
     if (error !== null) {
       if (error.message === "Invalid login credentials") {
         return json({
-          message:
-            "Deine Anmeldedaten (E-Mail oder Passwort) sind nicht korrekt. Bitte überprüfe Deine Eingaben.",
+          message: t("error.invalidCredentials"),
         });
       } else {
         throw json({ message: "Server Error" }, { status: 500 });
