import { Button, Roadmap } from "@mint-vernetzt/components";

import type { ActionArgs, LoaderArgs } from "@remix-run/node";
import { json, redirect } from "@remix-run/node";
import {
  Link,
  useLoaderData,
  useSearchParams,
  useSubmit,
} from "@remix-run/react";
import type { KeyboardEvent } from "react";
import CountUp from "react-countup";
import { makeDomainFunction } from "remix-domains";
import type { FormProps } from "remix-forms";
import { Form, performMutation } from "remix-forms";
import type { SomeZodObject } from "zod";
import { z } from "zod";
import {
  createAdminAuthClient,
  createAuthClient,
  getSessionUser,
  signIn,
} from "~/auth.server";
import Input from "~/components/FormElements/Input/Input";
import InputPassword from "~/components/FormElements/InputPassword/InputPassword";
import { H1, H3 } from "~/components/Heading/Heading";
import { getFeatureAbilities } from "~/lib/utils/application";
import { getProfileByEmailCaseInsensitive } from "./organization/$slug/settings/utils.server";
import {
  getEventCount,
  getOrganizationCount,
  getProfileCount,
  getProjectCount,
} from "./utils.server";
import { Trans, useTranslation } from "react-i18next";

const i18nNS = ["routes/index"];
export const handle = {
  i18n: i18nNS,
};

const schema = z.object({
  email: z
    .string()
    .email("Bitte gib eine gültige E-Mail-Adresse ein.")
    .min(1, "Bitte gib eine gültige E-Mail-Adresse ein."),
  password: z
    .string()
    .min(8, "Dein Passwort muss mindestens 8 Zeichen lang sein."),
  loginRedirect: z.string().optional(),
});

const environmentSchema = z.object({
  authClient: z.unknown(),
  // authClient: z.instanceof(SupabaseClient),
});

function LoginForm<Schema extends SomeZodObject>(props: FormProps<Schema>) {
  return <Form<Schema> {...props} />;
}

export const loader = async (args: LoaderArgs) => {
  const { request } = args;

  const response = new Response();

  const authClient = createAuthClient(request, response);

  const sessionUser = await getSessionUser(authClient);

  if (sessionUser !== null) {
    // Default redirect on logged in user
    return redirect("/dashboard", {
      headers: response.headers,
    });
  }

  const abilities = await getFeatureAbilities(authClient, ["keycloak"]);

  const profileCount = await getProfileCount();
  const organizationCount = await getOrganizationCount();
  const eventCount = await getEventCount();
  const projectCount = await getProjectCount();

  return json(
    {
      profileCount,
      organizationCount,
      eventCount,
      projectCount,
      abilities,
    },
    { headers: response.headers }
  );
};

const mutation = makeDomainFunction(
  schema,
  environmentSchema
)(async (values, environment) => {
  const { error } = await signIn(
<<<<<<< HEAD
    // @ts-ignore TODO: fix type issue
=======
    // TODO: fix type issue
    // @ts-ignore
>>>>>>> 207bb73b
    environment.authClient,
    values.email,
    values.password
  );

  if (error !== null) {
    if (error.message === "Invalid login credentials") {
      throw "Deine Anmeldedaten (E-Mail oder Passwort) sind nicht korrekt. Bitte überprüfe Deine Eingaben.";
    } else {
      throw error.message;
    }
  } else {
    const profile = await getProfileByEmailCaseInsensitive(values.email);
    if (profile !== null) {
      // changes provider of user to email
      const adminAuthClient = createAdminAuthClient();
      await adminAuthClient.auth.admin.updateUserById(profile.id, {
        app_metadata: {
          provider: "email",
        },
      });

      // TODO: fix type issue
      // @ts-ignore
      await environment.authClient.auth.refreshSession();
    }
  }

  return { ...values };
});

export const action = async ({ request }: ActionArgs) => {
  const response = new Response();

  const authClient = createAuthClient(request, response);

  const result = await performMutation({
    request,
    schema,
    mutation,
    environment: { authClient: authClient },
  });

  if (result.success) {
    if (result.data.loginRedirect) {
      return redirect(result.data.loginRedirect, {
        headers: response.headers,
      });
    } else {
      // Default redirect after login
      const profile = await getProfileByEmailCaseInsensitive(result.data.email);
      if (profile !== null) {
        const featureAbilities = await getFeatureAbilities(
          authClient,
          "dashboard"
        );
        let redirectRoute = `/profile/${profile.username}`;
        if (featureAbilities["dashboard"].hasAccess === true) {
          redirectRoute = `/dashboard`;
        }
        return redirect(redirectRoute, {
          headers: response.headers,
        });
      } else {
        return redirect(`/explore`, { headers: response.headers });
      }
    }
  }

  return json(result, { headers: response.headers });
};

export default function Index() {
  const submit = useSubmit();
  const loaderData = useLoaderData<typeof loader>();
  const [urlSearchParams] = useSearchParams();
  const loginRedirect = urlSearchParams.get("login_redirect");
  const handleKeyPress = (event: KeyboardEvent<HTMLFormElement>) => {
    if (event.key === "Enter") {
      event.preventDefault();
      submit(event.currentTarget);
    }
  };
  const { t } = useTranslation(i18nNS);

  ///* Verlauf (weiß) */
  //background: linear-gradient(358.45deg, #FFFFFF 12.78%, rgba(255, 255, 255, 0.4) 74.48%, rgba(255, 255, 255, 0.4) 98.12%);

  return (
    <>
      <section className="-mt-8 bg-[linear-gradient(358.45deg,_#FFFFFF_12.78%,_rgba(255,255,255,0.4)_74.48%,_rgba(255,255,255,0.4)_98.12%)]">
        <div className="py-16 lg:py-20 relative overflow-hidden xl:min-h-[calc(100vh-129px)] md:flex md:items-center">
          <div className="absolute top-[50%] left-0 -ml-[250px] mt-[200px] hidden lg:block">
            <svg
              xmlns="http://www.w3.org/2000/svg"
              width="579"
              height="544"
              fill="none"
            >
              <path
                fill="#FFCF53"
                d="M291.146 532.638S105.447 474.955 40.529 432.061C-24.39 389.168-1.023 154 40.528 54.714 72.893-22.624 225.11-4.286 393.83 32.2c197.157 42.635 202.564 117.989 167.847 345.815C533.904 560.277 393.83 555 291.146 532.638Z"
              />
            </svg>
          </div>

          <div className="absolute top-[-80px] left-1/2 ml-[400px] hidden lg:block">
            <svg
              xmlns="http://www.w3.org/2000/svg"
              width="945"
              height="947"
              fill="none"
            >
              <path
                fill="#FFCF53"
                d="M508.34 945.443c-89.582 9.463-180.276-67.216-195.857-76.352-15.581-9.136-180.122-118.666-263.692-206.297-104.462-109.538-28.635-229.26 123.96-490.517 152.596-261.258 257.514-203.28 580.525 27.841 338.964 242.537 139.878 409.42 56.878 514.42-83 105-212.232 221.442-301.814 230.905Z"
              />
            </svg>
          </div>

          <div className="container relative">
            <div className="md:grid md:grid-cols-12 md:gap-6 lg:gap-8">
              <div className="md:col-start-1 md:col-span-7 xl:col-start-2 xl:col-span-5 md:flex md:items-center">
                <div>
                  <H1 className="text-center sm:text-left leading-none">
                    {t("welcome")}
                  </H1>
                  <p className="mt-8 mb-8 lg:mb-0 text-primary">{t("intro")}</p>
                </div>
              </div>

              <div className="md:col-start-8 md:col-span-5 lg:col-start-9 lg:col-span-4 xl:col-start-8 xl:col-span-4">
                <div className="py-8 mv-bg-white sm:mv-bg-neutral-50 sm:rounded-3xl sm:p-8 sm:shadow-[4px_5px_26px_-8px_rgba(177,111,171,0.95)]">
                  {loaderData.abilities.keycloak.hasAccess && (
                    <div className="text-center">
                      <Button
                        as="a"
                        size="large"
                        href="/auth/keycloak"
                        variant="outline"
                        fullSize
                      >
                        {t("login.intro")}
                      </Button>
                      <a
                        href="https://mint-id.org/faq"
                        target="_blank"
                        rel="noreferrer "
                        className="block py-2 text-primary font-semibold underline"
                      >
                        {t("login.moreInformation")}
                      </a>
                      <div className="mt-4 mb-8">
                        <hr className="mx-5" />
                        <span className="block -my-3 mx-auto w-fit px-4 text-primary mv-bg-white sm:mv-bg-neutral-50 font-bold">
                          {t("login.or")}
                        </span>
                      </div>
                    </div>
                  )}
                  <LoginForm
                    method="post"
                    schema={schema}
                    hiddenFields={["loginRedirect"]}
                    values={{
                      loginRedirect: loginRedirect || undefined,
                    }}
                    onKeyDown={handleKeyPress}
                  >
                    {({ Field, Errors, register }) => (
                      <>
                        <Errors className="alert-error p-3 mb-3 text-white" />

                        <Field name="email" label="E-Mail">
                          {({ Errors }) => (
                            <div className="mb-4">
                              <Input
                                id="email"
                                label={t("form.label.email")}
                                {...register("email")}
                              />
                              <Errors />
                            </div>
                          )}
                        </Field>
                        <Field name="password" label="Passwort">
                          {({ Errors }) => (
                            <div className="mb-4">
                              <InputPassword
                                id="password"
                                label={t("form.label.password")}
                                {...register("password")}
                              />
                              <Errors />
                            </div>
                          )}
                        </Field>

                        <Field name="loginRedirect" />
                        <div className="mt-4 mb-2">
                          <Button size="large" fullSize>
                            {t("form.label.submit")}
                          </Button>
                        </div>
                      </>
                    )}
                  </LoginForm>
                  {loaderData.abilities.keycloak.hasAccess ? (
                    <>
                      <div className="mb-6 text-center">
                        <Link
                          to={`/reset${
                            loginRedirect
                              ? `?login_redirect=${loginRedirect}`
                              : ""
                          }`}
                          className="text-primary font-bold underline"
                        >
                          {t("login.passwordForgotten")}
                        </Link>
                      </div>
                      <div className="text-center">{t("login.noMember")}</div>
                      <div className="flex justify-center gap-6">
                        <Link
                          to={`/register${
                            loginRedirect
                              ? `?login_redirect=${loginRedirect}`
                              : ""
                          }`}
                          className="text-primary font-semibold underline"
                        >
                          {t("login.registerByEmail")}
                        </Link>
                        <Link
                          to={`/auth/keycloak${
                            loginRedirect
                              ? `?login_redirect=${loginRedirect}`
                              : ""
                          }`}
                          className="text-primary font-semibold underline"
                        >
                          {t("login.createMintId")}
                        </Link>
                      </div>
                    </>
                  ) : (
                    <>
                      <div className="mb-6 text-center">
                        <Link
                          to={`/reset${
                            loginRedirect
                              ? `?login_redirect=${loginRedirect}`
                              : ""
                          }`}
                          className="text-primary font-bold underline"
                        >
                          {t("login.passwordForgotten")}
                        </Link>
                      </div>

                      <div className="text-center">
                        {t("login.noMember")}{" "}
                        <Link
                          to={`/register${
                            loginRedirect
                              ? `?login_redirect=${loginRedirect}`
                              : ""
                          }`}
                          className="text-primary font-bold underline"
                        >
                          {t("login.register")}
                        </Link>
                      </div>
                    </>
                  )}
                </div>

                <div className="text-center p-4 pb-0 text-primary text-sm">
                  <p>
                    <Trans i18nKey="opportunities" ns={i18nNS} />
                  </p>
                </div>
              </div>
            </div>
          </div>

          <div className="absolute left-1/2 bottom-8 hidden xl:block">
            <a href="#intro">
              <svg
                xmlns="http://www.w3.org/2000/svg"
                width="55"
                height="37"
                className="drop-shadow-[0px_5px_4px_0px_#FFEFFF]"
              >
                <g>
                  <path
                    fill="#154194"
                    fillRule="evenodd"
                    d="M4.531.587c.168-.186.367-.334.587-.434a1.658 1.658 0 0 1 1.385 0c.22.1.42.248.587.434L27.5 23.17 47.91.587a1.81 1.81 0 0 1 .588-.434 1.66 1.66 0 0 1 1.385 0c.22.101.419.249.587.434.168.186.301.407.392.65a2.187 2.187 0 0 1 0 1.532c-.09.243-.224.464-.392.65L28.78 27.413a1.808 1.808 0 0 1-.587.434 1.658 1.658 0 0 1-1.385 0c-.22-.1-.42-.248-.587-.434L4.53 3.419a2.025 2.025 0 0 1-.393-.65 2.185 2.185 0 0 1 0-1.532c.091-.243.225-.464.393-.65Z"
                    clipRule="evenodd"
                  />
                </g>
              </svg>
            </a>
          </div>
        </div>
      </section>

      <section className="py-16 lg:py-24 relative" id="intro">
        <div className="container relative">
          <div className="md:grid md:grid-cols-12 md:gap-6 lg:gap-8">
            <div className="md:col-start-2 md:col-span-10 xl:col-start-3 xl:col-span-8">
              <H3 className="text-center font-semibold all-small-caps mb-12">
                Miteinander Bildung gestalten
              </H3>
              <p className="text-3xl font-semibold text-primary mb-12 hyphens-auto">
                <Trans
                  i18nKey="content.education.content"
                  ns={i18nNS}
                  components={[
                    <span className="bg-lilac-200" />,
                    <span className="hyphens-manual" />,
                  ]}
                />
              </p>
              <p className="text-center">
                <Link
                  to={`/register${
                    loginRedirect ? `?login_redirect=${loginRedirect}` : ""
                  }`}
                  className="btn btn-primary"
                >
                  {t("content.education.action")}
                </Link>
              </p>
            </div>
          </div>
        </div>
      </section>

      <section className="py-16 lg:py-24 relative bg-primary text-white">
        <div className="container relative">
          <div className="md:grid md:grid-cols-12 md:gap-6 lg:gap-8">
            <div className="md:col-start-2 md:col-span-10 xl:col-start-3 xl:col-span-8">
              <H3 className="text-center font-semibold all-small-caps mb-12 text-white tracking-wider">
                {t("content.growth.headline")}
              </H3>
              <div className="md:grid md:grid-cols-4 md:gap-6 lg:gap-8">
                <div className="text-center mb-8">
                  <p className="text-7xl leading-tight font-bold">
                    <CountUp
                      end={loaderData.profileCount}
                      enableScrollSpy={true}
                      scrollSpyDelay={100}
                      scrollSpyOnce={true}
                      separator="."
                    />
                  </p>
                  <p className="font-bold">
                    {t("content.growth.profiles", {
                      count: loaderData.profileCount,
                    })}
                  </p>
                </div>
                <div className="text-center mb-8">
                  <p className="text-7xl leading-tight font-bold">
                    <CountUp
                      end={loaderData.organizationCount}
                      enableScrollSpy={true}
                      scrollSpyDelay={100}
                      scrollSpyOnce={true}
                      separator="."
                    />
                  </p>
                  <p className="font-bold">
                    {t("content.growth.organizations", {
                      count: loaderData.organizationCount,
                    })}
                  </p>
                </div>
                <div className="text-center mb-8">
                  <p className="text-7xl leading-tight font-bold">
                    <CountUp
                      end={loaderData.eventCount}
                      enableScrollSpy={true}
                      scrollSpyDelay={100}
                      scrollSpyOnce={true}
                      separator="."
                    />
                  </p>
                  <p className="font-bold">
                    {t("content.growth.events", {
                      count: loaderData.eventCount,
                    })}
                  </p>
                </div>
                <div className="text-center mb-8">
                  <p className="text-7xl leading-tight font-bold">
                    <CountUp
                      end={loaderData.projectCount}
                      enableScrollSpy={true}
                      scrollSpyDelay={100}
                      scrollSpyOnce={true}
                      separator="."
                    />
                  </p>
                  <p className="font-bold">Projekte</p>
                </div>
              </div>
              <p className="text-center font-bold">
                {t("content.growth.join")}
              </p>
            </div>
          </div>
        </div>
      </section>

      <Roadmap />

      <section className="py-16 lg:py-24 relative overflow-hidden lg:min-h-[700px] bg-beige-100 -mb-8">
        <div className="absolute top-0 left-1/2 lg:ml-[calc(992px/12*5)] 2xl:ml-[calc(1488px/12*5)] hidden lg:block">
          <svg xmlns="http://www.w3.org/2000/svg" width="730" height="724">
            <g fill="none" fillRule="evenodd">
              <path
                fill="#BE88BA"
                fillRule="nonzero"
                d="M281.794 16.486c62.702-16.409 135.5 28.338 147.57 33.153 12.071 4.815 140.949 64.953 209.862 118.26 86.142 66.634 45.138 159.988-35.185 362.317-80.323 202.329-161.219 172.422-415.959 42.912C-79.241 437.222 44.349 297.002 92.047 213.345c47.698-83.658 127.046-180.449 189.747-196.859Z"
              />
              <path
                stroke="#1B54C0"
                strokeWidth="3"
                d="M727.79 409.534c-8.146 67.976-80.306 122.201-89.711 132.2-9.406 9.998-118.402 113.381-197.47 160.474-98.836 58.866-174.713-17.574-342.47-174.842C-69.618 370.097-8.907 302.169 216.992 101.943 454.05-108.172 544.015 67.576 607.77 146.839c63.755 79.264 128.165 194.719 120.02 262.695Z"
              />
            </g>
          </svg>
        </div>
        <div className="container relative">
          <div className="md:grid md:grid-cols-12 md:gap-6 lg:gap-8">
            <div className="md:col-start-2 md:col-span-10 xl:col-start-3 xl:col-span-8">
              <H3 className="text-center font-semibold all-small-caps mb-12 tracking-wider">
                {t("content.more.headline")}
              </H3>
              <p className="text-3xl font-semibold text-primary mb-12 hyphens-auto">
                <Trans
                  i18nKey="content.more.content"
                  ns={i18nNS}
                  components={[<span className="bg-lilac-200" />]}
                />
              </p>
              <p className="text-center">
                <a
                  href="https://mint-vernetzt.de/"
                  target="_blank"
                  rel="noreferrer"
                  className="btn btn-outline-primary inline-flex items-center gap-2 hover:border-primary"
                >
                  <span>
                    <svg
                      xmlns="http://www.w3.org/2000/svg"
                      fill="none"
                      className="w-4 h-4"
                    >
                      <path
                        fill="currentColor"
                        fillRule="evenodd"
                        stroke="currentColor"
                        strokeLinecap="round"
                        strokeWidth=".3"
                        d="M7.477 3.625a.375.375 0 0 0-.375-.375H2.125C1.504 3.25 1 3.754 1 4.375v7.5C1 12.496 1.504 13 2.125 13h7.5c.621 0 1.125-.504 1.125-1.125V6.898a.375.375 0 0 0-.75 0v4.977a.375.375 0 0 1-.375.375h-7.5a.375.375 0 0 1-.375-.375v-7.5c0-.207.168-.375.375-.375h4.977a.375.375 0 0 0 .375-.375Z"
                        clipRule="evenodd"
                      />
                      <path
                        fill="currentColor"
                        fillRule="evenodd"
                        stroke="currentColor"
                        strokeLinecap="round"
                        strokeLinejoin="round"
                        strokeWidth=".3"
                        d="M13 1.375A.375.375 0 0 0 12.625 1h-3.75a.375.375 0 1 0 0 .75h2.845L5.61 7.86a.375.375 0 0 0 .53.53l6.11-6.11v2.845a.375.375 0 0 0 .75 0v-3.75Z"
                        clipRule="evenodd"
                      />
                    </svg>
                  </span>
                  <span>{t("content.more.action")}</span>
                </a>
              </p>
            </div>
          </div>
        </div>
      </section>
    </>
  );
}<|MERGE_RESOLUTION|>--- conflicted
+++ resolved
@@ -99,12 +99,8 @@
   environmentSchema
 )(async (values, environment) => {
   const { error } = await signIn(
-<<<<<<< HEAD
-    // @ts-ignore TODO: fix type issue
-=======
     // TODO: fix type issue
     // @ts-ignore
->>>>>>> 207bb73b
     environment.authClient,
     values.email,
     values.password
