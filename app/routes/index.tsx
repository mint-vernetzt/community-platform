--- conflicted
+++ resolved
@@ -1,5 +1,5 @@
+import { Button, Roadmap } from "@mint-vernetzt/components";
 import type { ActionFunctionArgs, LoaderFunctionArgs } from "@remix-run/node";
-import { Button, Roadmap } from "@mint-vernetzt/components";
 import { json, redirect } from "@remix-run/node";
 import {
   Link,
@@ -7,8 +7,9 @@
   useSearchParams,
   useSubmit,
 } from "@remix-run/react";
+import { makeDomainFunction } from "domain-functions";
 import type { KeyboardEvent } from "react";
-import { makeDomainFunction } from "domain-functions";
+import { Trans, useTranslation } from "react-i18next";
 import type { FormProps } from "remix-forms";
 import { performMutation } from "remix-forms";
 import type { SomeZodObject } from "zod";
@@ -19,22 +20,18 @@
 import { H1, H3 } from "~/components/Heading/Heading";
 import { RemixFormsForm } from "~/components/RemixFormsForm/RemixFormsForm";
 import { getFeatureAbilities } from "~/lib/utils/application";
+import { CountUp } from "./__components";
 import {
   getEventCount,
   getOrganizationCount,
   getProfileCount,
   getProjectCount,
 } from "./utils.server";
-<<<<<<< HEAD
-import { Trans, useTranslation } from "react-i18next";
 
 const i18nNS = ["routes/index"];
 export const handle = {
   i18n: i18nNS,
 };
-=======
-import { CountUp } from "./__components";
->>>>>>> 2b574f4a
 
 const schema = z.object({
   email: z
