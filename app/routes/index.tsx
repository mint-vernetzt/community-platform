--- conflicted
+++ resolved
@@ -112,12 +112,10 @@
           provider: "email",
         },
       });
-<<<<<<< HEAD
+
       // TODO: fix type issue
       // @ts-ignore
       await environment.authClient.auth.refreshSession();
-=======
->>>>>>> a8426e45
     }
   }
 
