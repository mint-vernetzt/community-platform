--- conflicted
+++ resolved
@@ -35,12 +35,7 @@
   getProfileCount,
   getProjectCount,
 } from "./utils.server";
-<<<<<<< HEAD
-=======
-import { useState } from "react";
-import { useIsSubmitting } from "~/lib/hooks/useIsSubmitting";
 import { TextButton } from "@mint-vernetzt/components/src/molecules/TextButton";
->>>>>>> 40c9530d
 
 export const loader = async (args: LoaderFunctionArgs) => {
   const { request } = args;
