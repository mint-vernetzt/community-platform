--- conflicted
+++ resolved
@@ -125,12 +125,8 @@
         action="/search/profiles"
         onSubmit={(event) => {
           event.preventDefault();
-<<<<<<< HEAD
-          // @ts-ignore TODO: fix type issue
-=======
           // TODO: fix type issue
           // @ts-ignore
->>>>>>> 207bb73b
           const query = event.target["search-query"].value;
           if (query.length >= 2) {
             window.location.href = `/search?query=${query}`;
