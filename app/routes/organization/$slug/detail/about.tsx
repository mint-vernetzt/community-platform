--- conflicted
+++ resolved
@@ -1,14 +1,10 @@
 import { Chip } from "@mint-vernetzt/components/src/molecules/Chip";
 import { Link, useLoaderData, type LoaderFunctionArgs } from "react-router";
 import { createAuthClient, getSessionUser } from "~/auth.server";
-<<<<<<< HEAD
 import { RichText } from "~/components/legacy/Richtext/RichText";
-=======
 import { Container } from "~/components-next/MyEventsOrganizationDetailContainer";
 import { NoInfos } from "~/components/next/NoInfo";
-import { RichText } from "~/components/Richtext/RichText";
 import { detectLanguage } from "~/i18n.server";
->>>>>>> 3731a3c2
 import { invariantResponse } from "~/lib/utils/response";
 import { getParamValueOrThrow } from "~/lib/utils/routes";
 import { languageModuleMap } from "~/locales/.server";
