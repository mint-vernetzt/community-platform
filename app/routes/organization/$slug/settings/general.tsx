--- conflicted
+++ resolved
@@ -49,7 +49,7 @@
 import { invariantResponse } from "~/lib/utils/response";
 import { getOrganizationBySlug } from "./general.server";
 import i18next from "~/i18next.server";
-import { TFunction } from "i18next";
+import { type TFunction } from "i18next";
 import { useTranslation } from "react-i18next";
 
 const i18nNS = ["routes/organization/settings/general"];
@@ -203,12 +203,7 @@
         const { privateFields, ...organizationData } = data;
         await updateOrganizationById(
           organization.id,
-<<<<<<< HEAD
           // @ts-ignore TODO: fix type issue
-=======
-          // TODO: fix type issue
-          // @ts-ignore
->>>>>>> 207bb73b
           organizationData,
           privateFields
         );
