--- conflicted
+++ resolved
@@ -9,8 +9,8 @@
   Link,
   useActionData,
   useLoaderData,
+  useNavigation,
   useParams,
-  useNavigation,
 } from "@remix-run/react";
 import React from "react";
 import { FormProvider, useForm } from "react-hook-form";
@@ -48,13 +48,13 @@
   updateOrganizationById,
 } from "./utils.server";
 
-import quillStyles from "react-quill/dist/quill.snow.css";
-import { invariantResponse } from "~/lib/utils/response";
-import { getOrganizationBySlug } from "./general.server";
-import i18next from "~/i18next.server";
 import { type TFunction } from "i18next";
 import { useTranslation } from "react-i18next";
+import quillStyles from "react-quill/dist/quill.snow.css";
+import i18next from "~/i18next.server";
+import { invariantResponse } from "~/lib/utils/response";
 import { detectLanguage } from "~/root.server";
+import { getOrganizationBySlug } from "./general.server";
 
 const i18nNS = ["routes/organization/settings/general"];
 export const handle = {
@@ -107,17 +107,13 @@
 
 export const loader = async (args: LoaderFunctionArgs) => {
   const { request, params } = args;
-<<<<<<< HEAD
   const response = new Response();
 
-  const authClient = createAuthClient(request, response);
   const locale = detectLanguage(request);
   const t = await i18next.getFixedT(locale, [
     "routes/organization/settings/general",
   ]);
-=======
   const { authClient } = createAuthClient(request);
->>>>>>> 2b574f4a
 
   const slug = getParamValueOrThrow(params, "slug");
 
@@ -126,31 +122,18 @@
   invariantResponse(mode === "admin", "Not privileged", { status: 403 });
   const dbOrganization = await getWholeOrganizationBySlug(slug);
   if (dbOrganization === null) {
-<<<<<<< HEAD
-    throw notFound({
-      message: t("error.notFound.named", { slug: slug }),
-    });
-=======
     throw json(
       {
-        message: `Organization with slug "${slug}" not found.`,
+        message: t("error.notFound.named", { slug: slug }),
       },
       { status: 404 }
     );
->>>>>>> 2b574f4a
   }
   const organizationVisibilities = await getOrganizationVisibilitiesById(
     dbOrganization.id
   );
   if (organizationVisibilities === null) {
-<<<<<<< HEAD
-    throw notFound({ message: t("error.notFound.visibilities") });
-=======
-    throw json(
-      { message: "organization visbilities not found." },
-      { status: 404 }
-    );
->>>>>>> 2b574f4a
+    throw json({ message: t("error.notFound.visibilities") }, { status: 404 });
   }
 
   const organization = makeFormOrganizationFromDbOrganization(dbOrganization);
@@ -174,17 +157,12 @@
 
 export const action = async (args: ActionFunctionArgs) => {
   const { request, params } = args;
-<<<<<<< HEAD
-  const response = new Response();
 
   const locale = detectLanguage(request);
   const t = await i18next.getFixedT(locale, [
     "routes/organization/settings/general",
   ]);
-  const authClient = createAuthClient(request, response);
-=======
   const { authClient } = createAuthClient(request);
->>>>>>> 2b574f4a
 
   const slug = getParamValueOrThrow(params, "slug");
 
@@ -209,24 +187,15 @@
   let data: OrganizationFormType;
 
   try {
-<<<<<<< HEAD
     let result = await validateForm<OrganizationSchemaType>(
       createOrganizationSchema(t),
-=======
-    const result = await validateForm<OrganizationSchemaType>(
-      organizationSchema,
->>>>>>> 2b574f4a
       parsedFormData
     );
     errors = result.errors;
     data = result.data;
   } catch (error) {
     console.error(error);
-<<<<<<< HEAD
-    throw badRequest({ message: t("error.validation") });
-=======
-    throw json({ message: "Validation failed" }, { status: 400 });
->>>>>>> 2b574f4a
+    throw json({ message: t("error.validation") }, { status: 400 });
   }
 
   let updated = false;
@@ -246,14 +215,7 @@
         updated = true;
       } catch (error) {
         console.error(error);
-<<<<<<< HEAD
-        throw serverError({ message: t("error.serverError") });
-=======
-        throw json(
-          { message: "Something went wrong on update." },
-          { status: 500 }
-        );
->>>>>>> 2b574f4a
+        throw json({ message: t("error.serverError") }, { status: 500 });
       }
     }
   } else {
