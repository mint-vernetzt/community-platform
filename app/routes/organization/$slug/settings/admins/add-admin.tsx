import type { ActionFunctionArgs } from "@remix-run/node";
import { json } from "@remix-run/node";
import { InputError, makeDomainFunction } from "domain-functions";
import { performMutation } from "remix-forms";
import { z } from "zod";
import { createAuthClient, getSessionUserOrThrow } from "~/auth.server";
import { invariantResponse } from "~/lib/utils/response";
import { getParamValueOrThrow } from "~/lib/utils/routes";
import { deriveOrganizationMode } from "../../utils.server";
import {
  addAdminToOrganization,
  getOrganizationBySlug,
  getProfileById,
} from "./add-admin.server";
import { type TFunction } from "i18next";
import i18next from "~/i18next.server";
import { detectLanguage } from "~/root.server";

const i18nNS = ["routes/organization/settings/admin/add-admin"];
export const handle = {
  i18n: i18nNS,
};

const schema = z.object({
  profileId: z.string(),
});

const environmentSchema = z.object({
  organizationSlug: z.string(),
});

export const addAdminSchema = schema;

const createMutation = (t: TFunction) => {
  return makeDomainFunction(
    schema,
    environmentSchema
  )(async (values, environment) => {
    const profile = await getProfileById(values.profileId);
    if (profile === null) {
      throw new InputError(t("error.inputError.doesNotExist"), "profileId");
    }
    const alreadyAdmin = profile.administeredOrganizations.some((relation) => {
      return relation.organization.slug === environment.organizationSlug;
    });
    if (alreadyAdmin) {
      throw new InputError(t("error.inputError.alreadyAdmin"), "profileId");
    }
    return {
      ...values,
      firstName: profile.firstName,
      lastName: profile.lastName,
    };
  });
};

export const action = async (args: ActionFunctionArgs) => {
  const { request, params } = args;
<<<<<<< HEAD
  const response = new Response();
  const locale = detectLanguage(request);
  const t = await i18next.getFixedT(locale, [
    "routes/organization/settings/admin/add-admin",
  ]);
  const authClient = createAuthClient(request, response);
=======
  const { authClient } = createAuthClient(request);
>>>>>>> 2b574f4a
  const slug = getParamValueOrThrow(params, "slug");
  const sessionUser = await getSessionUserOrThrow(authClient);
  const mode = await deriveOrganizationMode(sessionUser, slug);
  invariantResponse(mode === "admin", t("error.notPrivileged"), {
    status: 403,
  });

  const result = await performMutation({
    request,
    schema,
    mutation: createMutation(t),
    environment: { organizationSlug: slug },
  });

  if (result.success === true) {
    const organization = await getOrganizationBySlug(slug);
    invariantResponse(organization, t("error.notFound"), { status: 404 });
    await addAdminToOrganization(organization.id, result.data.profileId);

<<<<<<< HEAD
    return json(
      {
        message: t("feedback", {
          firstName: result.data.firstName,
          lastName: result.data.lastName,
        }),
      },
      { headers: response.headers }
    );
=======
    return json({
      message: `"${result.data.firstName} ${result.data.lastName}" wurde als Administrator:in hinzugefügt.`,
    });
>>>>>>> 2b574f4a
  }
  return json(result);
};<|MERGE_RESOLUTION|>--- conflicted
+++ resolved
@@ -56,16 +56,11 @@
 
 export const action = async (args: ActionFunctionArgs) => {
   const { request, params } = args;
-<<<<<<< HEAD
-  const response = new Response();
   const locale = detectLanguage(request);
   const t = await i18next.getFixedT(locale, [
     "routes/organization/settings/admin/add-admin",
   ]);
-  const authClient = createAuthClient(request, response);
-=======
   const { authClient } = createAuthClient(request);
->>>>>>> 2b574f4a
   const slug = getParamValueOrThrow(params, "slug");
   const sessionUser = await getSessionUserOrThrow(authClient);
   const mode = await deriveOrganizationMode(sessionUser, slug);
@@ -85,21 +80,12 @@
     invariantResponse(organization, t("error.notFound"), { status: 404 });
     await addAdminToOrganization(organization.id, result.data.profileId);
 
-<<<<<<< HEAD
-    return json(
-      {
-        message: t("feedback", {
-          firstName: result.data.firstName,
-          lastName: result.data.lastName,
-        }),
-      },
-      { headers: response.headers }
-    );
-=======
     return json({
-      message: `"${result.data.firstName} ${result.data.lastName}" wurde als Administrator:in hinzugefügt.`,
+      message: t("feedback", {
+        firstName: result.data.firstName,
+        lastName: result.data.lastName,
+      }),
     });
->>>>>>> 2b574f4a
   }
   return json(result);
 };