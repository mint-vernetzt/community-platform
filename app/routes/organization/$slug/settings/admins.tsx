--- conflicted
+++ resolved
@@ -39,14 +39,9 @@
 
 export const loader = async (args: LoaderFunctionArgs) => {
   const { request, params } = args;
-<<<<<<< HEAD
-  const response = new Response();
   const locale = detectLanguage(request);
   const t = await i18next.getFixedT(locale, i18nNS);
-  const authClient = createAuthClient(request, response);
-=======
   const { authClient } = createAuthClient(request);
->>>>>>> 2b574f4a
   const slug = getParamValueOrThrow(params, "slug");
   const organization = await getOrganization(slug);
   invariantResponse(organization, t("error.notFound"), { status: 404 });
@@ -104,35 +99,13 @@
 
   return (
     <>
-<<<<<<< HEAD
       <h1 className="mb-8">{t("content.headline")}</h1>
       <p className="mb-2">{t("content.intro1")}</p>
       <p className="mb-2">{t("content.intro2")}</p>
       <p className="mb-8">{t("content.intro3")}</p>
       <h4 className="mb-4 mt-4 font-semibold">{t("content.add.headline")}</h4>
       <p className="mb-8">{t("content.add.intro")}</p>
-      <Form
-=======
-      <h1 className="mb-8">Die Administrator:innen</h1>
-      <p className="mb-2">
-        Wer verwaltet die Organisation auf der Community Plattform? Füge hier
-        weitere Administrator:innen hinzu oder entferne sie.
-      </p>
-      <p className="mb-2">
-        Administrator:innen können Organisationen anlegen, bearbeiten, löschen,
-        sowie Team-Mitglieder hinzufügen. Sie sind nicht auf der
-        Organisations-Detailseite sichtbar.
-      </p>
-      <p className="mb-8">
-        Team-Mitglieder werden auf der Organisations-Detailseite gezeigt. Sie
-        können Organisationen nicht bearbeiten.
-      </p>
-      <h4 className="mb-4 mt-4 font-semibold">Administrator:in hinzufügen</h4>
-      <p className="mb-8">
-        Füge hier Deiner Organisation ein bereits bestehendes Profil hinzu.
-      </p>
       <RemixFormsForm
->>>>>>> 2b574f4a
         schema={addAdminSchema}
         fetcher={addAdminFetcher}
         action={`/organization/${slug}/settings/admins/add-admin`}
