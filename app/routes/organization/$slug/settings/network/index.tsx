--- conflicted
+++ resolved
@@ -32,17 +32,13 @@
 
 export const loader = async (args: LoaderFunctionArgs) => {
   const { request, params } = args;
-<<<<<<< HEAD
-  const response = new Response();
+
   const locale = detectLanguage(request);
   const t = await i18next.getFixedT(locale, [
     "routes/organization/settings/network/index",
   ]);
 
-  const authClient = createAuthClient(request, response);
-=======
   const { authClient } = createAuthClient(request);
->>>>>>> 2b574f4a
   const slug = getParamValueOrThrow(params, "slug");
   const sessionUser = await getSessionUserOrThrow(authClient);
   const mode = await deriveOrganizationMode(sessionUser, slug);
