--- conflicted
+++ resolved
@@ -88,14 +88,10 @@
 
 export const action = async (args: ActionFunctionArgs) => {
   const { request, params } = args;
-<<<<<<< HEAD
-  const response = new Response();
   const locale = detectLanguage(request);
   const t = await i18next.getFixedT(locale, [
     "routes/organization/settings/network/add",
   ]);
-=======
->>>>>>> 2b574f4a
   const slug = getParamValueOrThrow(params, "slug");
   const { authClient } = createAuthClient(request);
   const sessionUser = await getSessionUserOrThrow(authClient);
@@ -111,18 +107,9 @@
     environment: { slug: slug },
   });
   if (result.success) {
-<<<<<<< HEAD
-    return json(
-      {
-        message: t("feedback", { title: result.data.name }),
-      },
-      { headers: response.headers }
-    );
-=======
     return json({
-      message: `Die Organisation "${result.data.name}" ist jetzt Teil Eures Netzwerks.`,
+      message: t("feedback", { title: result.data.name }),
     });
->>>>>>> 2b574f4a
   }
 
   return json(result);
@@ -142,17 +129,9 @@
 
   return (
     <>
-<<<<<<< HEAD
       <h4 className="mb-4 font-semibold">{t("content.headline")}</h4>
       <p className="mb-8">{t("content.intro")}</p>
-      <Form
-=======
-      <h4 className="mb-4 font-semibold">Netzwerkmitglied hinzufügen</h4>
-      <p className="mb-8">
-        Füge hier Eurem Netzwerk eine bereits bestehende Organisation hinzu.
-      </p>
       <RemixFormsForm
->>>>>>> 2b574f4a
         schema={schema}
         fetcher={fetcher}
         action={`/organization/${slug}/settings/network/add`}
