--- conflicted
+++ resolved
@@ -8,50 +8,42 @@
   useSearchParams,
   useSubmit,
 } from "@remix-run/react";
+import { useTranslation } from "react-i18next";
 import { createAuthClient, getSessionUserOrThrow } from "~/auth.server";
 import Autocomplete from "~/components/Autocomplete/Autocomplete";
 import { H3 } from "~/components/Heading/Heading";
+import { RemixFormsForm } from "~/components/RemixFormsForm/RemixFormsForm";
+import i18next from "~/i18next.server";
 import { getInitials } from "~/lib/profile/getInitials";
 import { invariantResponse } from "~/lib/utils/response";
 import { getParamValueOrThrow } from "~/lib/utils/routes";
+import { detectLanguage } from "~/root.server";
 import { getProfileSuggestionsForAutocomplete } from "~/routes/utils.server";
 import { deriveOrganizationMode } from "../utils.server";
 import { getMembersOfOrganization, getOrganizationBySlug } from "./team.server";
 import {
+  addMemberSchema,
   type action as addMemberAction,
-  addMemberSchema,
 } from "./team/add-member";
 import {
+  removeMemberSchema,
   type action as removeMemberAction,
-  removeMemberSchema,
 } from "./team/remove-member";
-<<<<<<< HEAD
-import i18next from "~/i18next.server";
-import { useTranslation } from "react-i18next";
-import { detectLanguage } from "~/root.server";
 
 const i18nNS = ["routes/organization/settings/team"];
 export const handle = {
   i18n: i18nNS,
 };
-=======
-import { RemixFormsForm } from "~/components/RemixFormsForm/RemixFormsForm";
->>>>>>> 2b574f4a
 
 export const loader = async (args: LoaderFunctionArgs) => {
   const { request, params } = args;
-<<<<<<< HEAD
-  const response = new Response();
 
   const locale = detectLanguage(request);
   const t = await i18next.getFixedT(locale, [
     "routes/organization/settings/team",
   ]);
 
-  const authClient = createAuthClient(request, response);
-=======
   const { authClient } = createAuthClient(request);
->>>>>>> 2b574f4a
 
   const slug = getParamValueOrThrow(params, "slug");
   const sessionUser = await getSessionUserOrThrow(authClient);
@@ -103,29 +95,12 @@
 
   return (
     <>
-<<<<<<< HEAD
       <h1 className="mb-8">{t("content.headline")}</h1>
       <p className="mb-2">{t("content.intro1")}</p>
       <p className="mb-8">{t("content.intro2")}</p>
       <h4 className="mb-4 font-semibold">{t("content.add.headline")}</h4>
       <p className="mb-8">{t("content.add.intro")}</p>
-      <Form
-=======
-      <h1 className="mb-8">Das Team</h1>
-      <p className="mb-2">
-        Wer ist Teil Eurer Organisation? Füge hier weitere Teammitglieder hinzu
-        oder entferne sie.
-      </p>
-      <p className="mb-8">
-        Team-Mitglieder werden auf der Organisations-Detailseite gezeigt. Sie
-        können Organisationen nicht bearbeiten.
-      </p>
-      <h4 className="mb-4 font-semibold">Teammitglied hinzufügen</h4>
-      <p className="mb-8">
-        Füge hier Eurer Organisation ein bereits bestehendes Profil hinzu.
-      </p>
       <RemixFormsForm
->>>>>>> 2b574f4a
         schema={addMemberSchema}
         fetcher={addMemberFetcher}
         action={`/organization/${slug}/settings/team/add-member`}
