import type { Organization } from "@prisma/client";
import type { LoaderFunctionArgs, MetaFunction } from "@remix-run/node";
import { json, redirect } from "@remix-run/node";
import { Link, useLoaderData } from "@remix-run/react";
import { utcToZonedTime } from "date-fns-tz";
import rcSliderStyles from "rc-slider/assets/index.css";
import * as React from "react";
import reactCropStyles from "react-image-crop/dist/ReactCrop.css";
import { useHydrated } from "remix-utils/use-hydrated";
import { createAuthClient, getSessionUser } from "~/auth.server";
import ExternalServiceIcon from "~/components/ExternalService/ExternalServiceIcon";
import { H3, H4 } from "~/components/Heading/Heading";
import ImageCropper from "~/components/ImageCropper/ImageCropper";
import Modal from "~/components/Modal/Modal";
import OrganizationCard from "~/components/OrganizationCard/OrganizationCard";
import ProfileCard from "~/components/ProfileCard/ProfileCard";
import { RichText } from "~/components/Richtext/RichText";
import type { ExternalService } from "~/components/types";
import { GravityType, getImageURL } from "~/images.server";
import {
  canUserBeAddedToWaitingList,
  canUserParticipate,
} from "~/lib/event/utils";
import { getFullName } from "~/lib/profile/getFullName";
import { getInitials } from "~/lib/profile/getInitials";
import { getInitialsOfName } from "~/lib/string/getInitialsOfName";
import { getParamValueOrThrow } from "~/lib/utils/routes";
import { removeHtmlTags } from "~/lib/utils/sanitizeUserHtml";
import { getDuration } from "~/lib/utils/time";
import { prismaClient } from "~/prisma.server";
import {
  filterOrganizationByVisibility,
  filterProfileByVisibility,
  filterProjectByVisibility,
} from "~/public-fields-filtering.server";
import { AddParticipantButton } from "~/routes/event/$slug/settings/participants/add-participant";
import { AddToWaitingListButton } from "~/routes/event/$slug/settings/waiting-list/add-to-waiting-list";
import { getPublicURL } from "~/storage.server";
import {
  getOrganizationBySlug,
  prepareOrganizationEvents,
} from "./index.server";
import { deriveOrganizationMode } from "./utils.server";
import i18next from "~/i18next.server";
import { useTranslation } from "react-i18next";
import { detectLanguage } from "~/root.server";

const i18nNS = ["routes/organization/index"];
export const handle = {
  i18n: i18nNS,
};

export function links() {
  return [
    { rel: "stylesheet", href: rcSliderStyles },
    { rel: "stylesheet", href: reactCropStyles },
  ];
}

export const meta: MetaFunction<typeof loader> = ({ data }) => {
  return [
    {
      title: `MINTvernetzt Community Plattform${
        data !== undefined ? ` | ${data.organization.name}` : ""
      }`,
    },
  ];
};

export const loader = async (args: LoaderFunctionArgs) => {
  const { request, params } = args;
<<<<<<< HEAD
  const response = new Response();

  const locale = detectLanguage(request);
  const t = await i18next.getFixedT(locale, i18nNS);
  const authClient = createAuthClient(request, response);
=======
  const { authClient } = createAuthClient(request);
>>>>>>> 2b574f4a
  const slug = getParamValueOrThrow(params, "slug");
  const sessionUser = await getSessionUser(authClient);
  const mode = await deriveOrganizationMode(sessionUser, slug);

  if (mode !== "anon" && sessionUser !== null) {
    const userProfile = await prismaClient.profile.findFirst({
      where: { id: sessionUser.id },
      select: { termsAccepted: true },
    });
    if (userProfile !== null && userProfile.termsAccepted === false) {
      return redirect(`/accept-terms?redirect_to=/organization/${slug}`);
    }
  }

  const organization = await getOrganizationBySlug(slug);
  if (organization === null) {
<<<<<<< HEAD
    throw notFound({ message: t("error.notFound") });
=======
    throw json({ message: "Not found" }, { status: 404 });
>>>>>>> 2b574f4a
  }

  let enhancedOrganization = {
    ...organization,
  };

  // Filtering by visbility settings
  if (mode === "anon") {
    // Filter organization
    enhancedOrganization = await filterOrganizationByVisibility<
      typeof enhancedOrganization
    >(enhancedOrganization);
    // Filter networks where this organization is member of
    enhancedOrganization.memberOf = await Promise.all(
      enhancedOrganization.memberOf.map(async (relation) => {
        const filteredNetwork = await filterOrganizationByVisibility<
          typeof relation.network
        >(relation.network);
        return { ...relation, network: filteredNetwork };
      })
    );
    // Filter network members of this organization
    enhancedOrganization.networkMembers = await Promise.all(
      enhancedOrganization.networkMembers.map(async (relation) => {
        const filteredNetworkMember = await filterOrganizationByVisibility<
          typeof relation.networkMember
        >(relation.networkMember);
        return { ...relation, networkMember: filteredNetworkMember };
      })
    );
    // Filter team members
    enhancedOrganization.teamMembers = await Promise.all(
      enhancedOrganization.teamMembers.map(async (relation) => {
        const filteredProfile = await filterProfileByVisibility<
          typeof relation.profile
        >(relation.profile);
        return { ...relation, profile: filteredProfile };
      })
    );
    // Filter projects where this organization is responsible for
    enhancedOrganization.responsibleForProject = await Promise.all(
      enhancedOrganization.responsibleForProject.map(async (relation) => {
        const filteredProject = await filterProjectByVisibility<
          typeof relation.project
        >(relation.project);
        return { ...relation, project: filteredProject };
      })
    );
    // Filter responsible organizations of projects where this organization is responsible for
    enhancedOrganization.responsibleForProject = await Promise.all(
      enhancedOrganization.responsibleForProject.map(
        async (projectRelation) => {
          const responsibleOrganizations = await Promise.all(
            projectRelation.project.responsibleOrganizations.map(
              async (organizationRelation) => {
                const filteredOrganization =
                  await filterOrganizationByVisibility<
                    typeof organizationRelation.organization
                  >(organizationRelation.organization);
                return {
                  ...organizationRelation,
                  organization: filteredOrganization,
                };
              }
            )
          );
          return {
            ...projectRelation,
            project: { ...projectRelation.project, responsibleOrganizations },
          };
        }
      )
    );
  }

  // Get images from image proxy
  const images: {
    logo?: string;
    background?: string;
  } = {};
  if (enhancedOrganization.logo !== null) {
    const publicURL = getPublicURL(authClient, enhancedOrganization.logo);
    if (publicURL) {
      images.logo = getImageURL(publicURL, {
        resize: { type: "fit", width: 144, height: 144 },
      });
    }
  }
  if (enhancedOrganization.background !== null) {
    const publicURL = getPublicURL(authClient, enhancedOrganization.background);
    if (publicURL) {
      images.background = getImageURL(publicURL, {
        resize: { type: "fit", width: 1488, height: 480 },
      });
    }
  }

  enhancedOrganization.memberOf = enhancedOrganization.memberOf.map(
    (relation) => {
      let logo = relation.network.logo;
      if (logo !== null) {
        const publicURL = getPublicURL(authClient, logo);
        if (publicURL !== null) {
          logo = getImageURL(publicURL, {
            resize: { type: "fit", width: 64, height: 64 },
          });
        }
      }
      return { ...relation, network: { ...relation.network, logo } };
    }
  );

  enhancedOrganization.networkMembers = enhancedOrganization.networkMembers.map(
    (relation) => {
      let logo = relation.networkMember.logo;
      if (logo !== null) {
        const publicURL = getPublicURL(authClient, logo);
        if (publicURL !== null) {
          logo = getImageURL(publicURL, {
            resize: { type: "fit", width: 64, height: 64 },
          });
        }
      }
      return {
        ...relation,
        networkMember: { ...relation.networkMember, logo },
      };
    }
  );

  enhancedOrganization.teamMembers = enhancedOrganization.teamMembers.map(
    (relation) => {
      let avatar = relation.profile.avatar;
      if (avatar !== null) {
        const publicURL = getPublicURL(authClient, avatar);
        if (publicURL !== null) {
          avatar = getImageURL(publicURL, {
            resize: { type: "fill", width: 64, height: 64 },
            gravity: GravityType.center,
          });
        }
      }
      return { ...relation, profile: { ...relation.profile, avatar } };
    }
  );

  enhancedOrganization.responsibleForProject =
    enhancedOrganization.responsibleForProject.map((projectRelation) => {
      let projectLogo = projectRelation.project.logo;
      if (projectLogo !== null) {
        const publicURL = getPublicURL(authClient, projectLogo);
        if (publicURL !== null) {
          projectLogo = getImageURL(publicURL, {
            resize: { type: "fit", width: 64, height: 64 },
            gravity: GravityType.center,
          });
        }
      }
      const awards = projectRelation.project.awards.map((awardRelation) => {
        let awardLogo = awardRelation.award.logo;
        if (awardLogo !== null) {
          const publicURL = getPublicURL(authClient, awardLogo);
          if (publicURL !== null) {
            awardLogo = getImageURL(publicURL, {
              resize: { type: "fit", width: 64, height: 64 },
              gravity: GravityType.center,
            });
          }
        }
        return {
          ...awardRelation,
          award: { ...awardRelation.award, logo: awardLogo },
        };
      });
      return {
        ...projectRelation,
        project: { ...projectRelation.project, awards, logo: projectLogo },
      };
    });

  // Get events, filter them by visibility settings and add participation status of session user
  const inFuture = true;
  const organizationFutureEvents = await prepareOrganizationEvents(
    authClient,
    slug,
    sessionUser,
    inFuture
  );
  const organizationPastEvents = await prepareOrganizationEvents(
    authClient,
    slug,
    sessionUser,
    !inFuture
  );

  return json({
    organization: enhancedOrganization,
    images,
    futureEvents: organizationFutureEvents,
    pastEvents: organizationPastEvents,
    userId: sessionUser?.id,
    mode,
  });
};

function hasContactInformations(
  organization: Pick<Organization, "email" | "phone">
) {
  const hasEmail =
    typeof organization.email === "string" && organization.email !== "";
  const hasPhone =
    typeof organization.phone === "string" && organization.phone !== "";
  return hasEmail || hasPhone;
}

function notEmptyData(
  key: ExternalService,
  organization: Pick<Organization, ExternalService>
) {
  if (typeof organization[key] === "string") {
    return organization[key] !== "";
  }
  return false;
}

const ExternalServices: ExternalService[] = [
  "website",
  "linkedin",
  "facebook",
  "twitter",
  "youtube",
  "instagram",
  "xing",
];

function hasWebsiteOrSocialService(
  organization: Pick<Organization, ExternalService>,
  externalServices: ExternalService[]
) {
  return externalServices.some((item) => notEmptyData(item, organization));
}

export default function Index() {
  const loaderData = useLoaderData<typeof loader>();
  const initialsOfOrganization = loaderData.organization.name
    ? getInitialsOfName(loaderData.organization.name)
    : "";
  const organizationName = loaderData.organization.name ?? "";
  const { t, i18n } = useTranslation(i18nNS);

  const logo = loaderData.images.logo;
  const Avatar = React.useCallback(
    () => (
      <>
        <div
          className={`h-36 flex items-center justify-center rounded-full overflow-hidden border ${
            logo ? "w-36" : "w-36 bg-primary text-white text-6xl"
          }`}
        >
          {logo ? (
            <img
              src={logo}
              alt={organizationName}
              className="max-w-full w-auto max-h-36 h-auto"
            />
          ) : (
            initialsOfOrganization
          )}
        </div>
      </>
    ),
    [logo, organizationName, initialsOfOrganization]
  );

  const background = loaderData.images.background;
  const Background = React.useCallback(
    () => (
      <div className="w-full bg-yellow-500 rounded-md overflow-hidden">
        {background ? (
          <img src={background} alt={t("image.background.alt")} />
        ) : (
          <div className="w-[336px] min-h-[108px]" />
        )}
      </div>
    ),
    [background]
  );

  const uploadRedirect = `/organization/${loaderData.organization.slug}`;

  const isHydrated = useHydrated();

  return (
    <>
      <section className="hidden md:block container mt-8 md:mt-10 lg:mt-20">
        <div className="rounded-3xl relative overflow-hidden bg-yellow-500 w-full aspect-[31/10]">
          <div className="w-full h-full">
            {background ? (
              <img
                src={background}
                alt=""
                className="object-cover w-full h-full"
              />
            ) : null}
          </div>
          {loaderData.mode === "admin" ? (
            <div className="absolute bottom-6 right-6">
              <label
                htmlFor="modal-background-upload"
                className="btn btn-primary modal-button"
              >
                {t("image.background.change")}
              </label>

              <Modal id="modal-background-upload">
                <ImageCropper
                  headline={t("image.background.headline")}
                  subject="organization"
                  id="modal-background-upload"
                  uploadKey="background"
                  image={background}
                  aspect={31 / 10}
                  minCropWidth={620}
                  minCropHeight={62}
                  maxTargetWidth={1488}
                  maxTargetHeight={480}
                  slug={loaderData.organization.slug}
                  redirect={uploadRedirect}
                >
                  <Background />
                </ImageCropper>
              </Modal>
            </div>
          ) : null}
        </div>
      </section>
      <div className="container relative pb-44">
        <div className="flex flex-col lg:flex-row -mx-4">
          <div className="flex-gridcol lg:w-5/12 px-4 pt-10 lg:pt-0">
            <div className="sticky top-4">
              <div className="px-4 py-8 lg:p-8 pb-15 md:pb-5 rounded-3xl border border-neutral-400 bg-neutral-200 shadow-lg relative lg:ml-14 lg:-mt-44 ">
                <div className="flex items-center flex-col">
                  <Avatar />
                  {loaderData.mode === "admin" ? (
                    <>
                      <label
                        htmlFor="modal-avatar"
                        className="flex content-center items-center nowrap py-2 cursor-pointer text-primary"
                      >
                        <svg
                          width="17"
                          height="16"
                          viewBox="0 0 17 16"
                          xmlns="http://www.w3.org/2000/svg"
                          className="fill-neutral-600"
                        >
                          <path d="M14.9 3.116a.423.423 0 0 0-.123-.299l-1.093-1.093a.422.422 0 0 0-.598 0l-.882.882 1.691 1.69.882-.882a.423.423 0 0 0 .123-.298Zm-3.293.087 1.69 1.69v.001l-5.759 5.76a.422.422 0 0 1-.166.101l-2.04.68a.211.211 0 0 1-.267-.267l.68-2.04a.423.423 0 0 1 .102-.166l5.76-5.76ZM2.47 14.029a1.266 1.266 0 0 1-.37-.895V3.851a1.266 1.266 0 0 1 1.265-1.266h5.486a.422.422 0 0 1 0 .844H3.366a.422.422 0 0 0-.422.422v9.283a.422.422 0 0 0 .422.422h9.284a.422.422 0 0 0 .421-.422V8.07a.422.422 0 0 1 .845 0v5.064a1.266 1.266 0 0 1-1.267 1.266H3.367c-.336 0-.658-.133-.895-.37Z" />
                        </svg>
                        <span className="ml-2 mr-4">
                          {t("image.logo.change")}
                        </span>
                      </label>
                      <Modal id="modal-avatar">
                        <ImageCropper
                          id="modal-avatar"
                          subject="organization"
                          slug={loaderData.organization.slug}
                          uploadKey="logo"
                          headline={t("image.logo.headline")}
                          image={logo}
                          aspect={1 / 1}
                          minCropWidth={100}
                          minCropHeight={100}
                          maxTargetHeight={1488}
                          maxTargetWidth={1488}
                          redirect={uploadRedirect}
                          circularCrop={true}
                        >
                          <Avatar />
                        </ImageCropper>
                      </Modal>
                    </>
                  ) : null}

                  <h3 className="mt-6 text-5xl mb-1">
                    {loaderData.organization.name}
                  </h3>
                  {loaderData.organization.types.length > 0 ? (
                    <p className="font-bold text-sm mb-4">
                      {loaderData.organization.types
                        .map((relation) => relation.organizationType.title)
                        .join(", ")}
                    </p>
                  ) : null}
                </div>
                {hasContactInformations(loaderData.organization) ||
                hasWebsiteOrSocialService(
                  loaderData.organization,
                  ExternalServices
                ) ? (
                  <h5 className="font-semibold mb-6 mt-8">
                    {t("content.contact")}
                  </h5>
                ) : null}
                {hasContactInformations(loaderData.organization) ? (
                  <>
                    {typeof loaderData.organization.email === "string" &&
                    loaderData.organization.email !== "" ? (
                      <p className="text-mb mb-2">
                        <a
                          href={`mailto:${loaderData.organization.email}`}
                          className="flex items-center px-4 py-3 bg-neutral-300 rounded-lg text-neutral-600"
                        >
                          <span className="icon w-6 mr-4">
                            <svg
                              width="24"
                              height="19"
                              viewBox="0 0 24 19"
                              className="fill-current"
                              xmlns="http://www.w3.org/2000/svg"
                            >
                              <path d="M0 3.6a3 3 0 0 1 3-3h18a3 3 0 0 1 3 3v12a3 3 0 0 1-3 3H3a3 3 0 0 1-3-3v-12Zm3-1.5a1.5 1.5 0 0 0-1.5 1.5v.325l10.5 6.3 10.5-6.3V3.6A1.5 1.5 0 0 0 21 2.1H3Zm19.5 3.574-7.062 4.238 7.062 4.345V5.675Zm-.051 10.314-8.46-5.206L12 11.975l-1.989-1.193-8.46 5.205A1.5 1.5 0 0 0 3 17.1h18a1.5 1.5 0 0 0 1.449-1.112ZM1.5 14.258l7.062-4.346L1.5 5.674v8.584Z" />
                            </svg>
                          </span>
                          <span>{loaderData.organization.email}</span>
                        </a>
                      </p>
                    ) : null}
                    {typeof loaderData.organization.phone === "string" &&
                    loaderData.organization.phone !== "" ? (
                      <p className="text-md text-neutral-600 mb-2">
                        <a
                          href={`tel:${loaderData.organization.phone}`}
                          className="flex items-center px-4 py-3 bg-neutral-300 rounded-lg text-neutral-600"
                        >
                          <span className="icon w-6 mr-4">
                            <svg
                              width="22"
                              height="22"
                              viewBox="0 0 22 22"
                              className="fill-current"
                              xmlns="http://www.w3.org/2000/svg"
                            >
                              <path d="M5.134 1.993a.915.915 0 0 0-1.37-.085L2.367 3.305c-.653.654-.893 1.578-.608 2.39a23.717 23.717 0 0 0 5.627 8.92 23.717 23.717 0 0 0 8.92 5.627c.812.285 1.736.045 2.39-.608l1.396-1.395a.916.916 0 0 0-.086-1.37l-3.114-2.422a.916.916 0 0 0-.783-.165l-2.956.738a2.356 2.356 0 0 1-2.237-.62L7.6 11.085a2.355 2.355 0 0 1-.62-2.237l.74-2.956a.915.915 0 0 0-.166-.783L5.134 1.993ZM2.744.89a2.356 2.356 0 0 1 3.526.22l2.422 3.113c.444.571.6 1.315.425 2.017L8.38 9.197a.915.915 0 0 0 .24.868l3.317 3.317a.915.915 0 0 0 .87.24l2.954-.739a2.354 2.354 0 0 1 2.017.426l3.113 2.421a2.355 2.355 0 0 1 .22 3.525l-1.395 1.396c-1 .999-2.493 1.438-3.884.948a25.156 25.156 0 0 1-9.464-5.967A25.156 25.156 0 0 1 .401 6.17c-.49-1.39-.05-2.885.949-3.884L2.745.89Z" />
                            </svg>
                          </span>
                          <span>{loaderData.organization.phone}</span>
                        </a>
                      </p>
                    ) : null}
                  </>
                ) : null}

                {/* --- WEBSITE & SOCIAL --- */}
                {hasWebsiteOrSocialService(
                  loaderData.organization,
                  ExternalServices
                ) ? (
                  <ul className="list-none flex flex-wrap -mx-1 mb-2">
                    {ExternalServices.map((service) => {
                      if (
                        typeof loaderData.organization[service] === "string" &&
                        loaderData.organization[service] !== ""
                      ) {
                        return (
                          <li key={service} className="flex-auto px-1 mb-2">
                            <ExternalServiceIcon
                              service={service}
                              // TODO: can this type assertion be removed and proofen by code?
                              url={loaderData.organization[service] as string}
                            />
                          </li>
                        );
                      }

                      return false;
                    })}
                  </ul>
                ) : null}

                {(typeof loaderData.organization.street === "string" &&
                  loaderData.organization.street !== "") ||
                (typeof loaderData.organization.streetNumber === "string" &&
                  loaderData.organization.streetNumber !== "") ||
                (typeof loaderData.organization.zipCode === "string" &&
                  loaderData.organization.zipCode !== "") ||
                (typeof loaderData.organization.city === "string" &&
                  loaderData.organization.city !== "") ? (
                  <>
                    <h5 className="font-semibold mb-6 mt-8">
                      {t("content.address")}
                    </h5>
                    <p className="text-md text-neutral-600 mb-2 flex nowrap flex-row items-center px-4 py-3 bg-neutral-300 rounded-lg">
                      <span className="icon w-6 mr-4">
                        <svg
                          width="12"
                          height="20"
                          viewBox="0 0 12 20"
                          className="fill-current"
                          xmlns="http://www.w3.org/2000/svg"
                        >
                          <path d="M6 1.6a3.6 3.6 0 1 0 0 7.2 3.6 3.6 0 0 0 0-7.2ZM1.2 5.2a4.8 4.8 0 1 1 5.4 4.762V16.6a.6.6 0 1 1-1.2 0V9.964a4.8 4.8 0 0 1-4.2-4.766V5.2Zm2.992 10.289a.6.6 0 0 1-.494.69c-.854.141-1.536.354-1.986.591-.165.08-.315.187-.444.318a.363.363 0 0 0-.068.108v.004l.002.01a.174.174 0 0 0 .02.039.74.74 0 0 0 .174.18c.198.156.522.324.975.474.901.3 2.184.497 3.63.497 1.444 0 2.727-.196 3.628-.497.454-.151.778-.318.976-.474a.744.744 0 0 0 .175-.18.18.18 0 0 0 .018-.04l.002-.01v-.004a.362.362 0 0 0-.068-.108 1.58 1.58 0 0 0-.444-.317c-.451-.237-1.132-.45-1.986-.591a.6.6 0 1 1 .197-1.184c.924.153 1.742.394 2.348.713C11.4 16 12 16.48 12 17.2c0 .511-.312.902-.652 1.172-.349.274-.817.496-1.34.67-1.053.351-2.47.558-4.008.558-1.537 0-2.954-.207-4.008-.558-.523-.174-.991-.396-1.34-.67-.34-.27-.652-.66-.652-1.172 0-.719.6-1.2 1.153-1.492.606-.319 1.425-.56 2.349-.713a.6.6 0 0 1 .69.494Z" />
                        </svg>
                      </span>
                      <span>
                        {loaderData.organization.street
                          ? `${loaderData.organization.street} ${loaderData.organization.streetNumber} `
                          : ""}
                        <br />
                        {loaderData.organization.zipCode
                          ? `${loaderData.organization.zipCode} `
                          : ""}
                        {loaderData.organization.city
                          ? loaderData.organization.city
                          : ""}
                      </span>
                    </p>
                  </>
                ) : null}
                <hr className="divide-y divide-neutral-400 mt-8 mb-6" />

                <p className="text-xs mb-4 text-center">
                  {t("since", {
                    timestamp: utcToZonedTime(
                      loaderData.organization.createdAt,
                      "Europe/Berlin"
                    ).toLocaleDateString("de-De", {
                      day: "numeric",
                      month: "long",
                      year: "numeric",
                    }),
                  })}
                </p>
              </div>
              {/** TODO: Styling of quote section */}
              {typeof loaderData.organization.quote === "string" &&
              loaderData.organization.quote !== "" ? (
                <div className="py-8 px-4 pb-15 md:pb-5 relative lg:ml-14">
                  <div className="mb-0 text-[72px] leading-none">“</div>
                  <div className="mb-4">"{loaderData.organization.quote}"</div>
                  <div className="text-primary font-bold">
                    {loaderData.organization.quoteAuthor || ""}
                  </div>
                  <div>
                    {loaderData.organization.quoteAuthorInformation || ""}
                  </div>
                </div>
              ) : null}
            </div>
          </div>

          <div className="flex-gridcol lg:w-7/12 px-4 pt-10 lg:pt-20">
            {loaderData.mode === "admin" ? (
              <div className="flex flex-col-reverse lg:flex-row flex-nowrap">
                <div className="flex-auto pr-4 mb-6">
                  <h1 className="mb-0">{loaderData.organization.name}</h1>
                </div>
                <div className="flex-initial lg:pl-4 pt-3 mb-6">
                  <Link
                    className="btn btn-outline btn-primary"
                    to={`/organization/${loaderData.organization.slug}/settings`}
                  >
                    {t("content.edit")}
                  </Link>
                </div>
              </div>
            ) : null}
            {typeof loaderData.organization.bio === "string" &&
            loaderData.organization.bio !== "" ? (
              <RichText
                html={loaderData.organization.bio}
                additionalClassNames="mb-6"
              />
            ) : null}
            {loaderData.organization.areas.length > 0 ? (
              <div className="flex mb-6 font-semibold flex-col lg:flex-row">
                <div className="lg:flex-label text-xs lg:text-sm leading-4 lg:leading-6 mb-2 lg:mb-0">
                  {t("content.activityAreas")}
                </div>
                <div className="lg:flex-auto">
                  {loaderData.organization.areas
                    .map((relation) => relation.area.name)
                    .join(" / ")}
                </div>
              </div>
            ) : null}
            {loaderData.organization.focuses.length > 0 ? (
              <div className="flex mb-6 font-semibold flex-col lg:flex-row">
                <div className="lg:flex-label text-xs lg:text-sm leading-4 lg:leading-6 mb-2 lg:mb-0">
                  {t("content.focuses")}
                </div>

                <div className="flex-auto">
                  {loaderData.organization.focuses
                    .map((relation) => relation.focus.title)
                    .join(" / ")}
                </div>
              </div>
            ) : null}
            {loaderData.organization.supportedBy.length > 0 ? (
              <div className="flex mb-6 font-semibold flex-col lg:flex-row">
                <div className="lg:flex-label text-xs lg:text-sm leading-4 lg:leading-6 mb-2 lg:mb-0">
                  {t("content.supportedBy")}
                </div>

                <div className="flex-auto">
                  {loaderData.organization.supportedBy.join(" / ")}
                </div>
              </div>
            ) : null}
            {loaderData.organization.memberOf.length > 0 ? (
              <>
                <h3 className="mb-6 mt-14 font-bold">
                  {t("content.networks")}
                </h3>
                <div className="flex flex-wrap -mx-3 items-stretch">
                  {loaderData.organization.memberOf.map((relation) => (
                    <OrganizationCard
                      id={`organization-${relation.network.slug}`}
                      key={`organization-${relation.network.slug}`}
                      link={`/organization/${relation.network.slug}`}
                      name={relation.network.name}
                      types={relation.network.types}
                      image={relation.network.logo}
                    />
                  ))}
                </div>
              </>
            ) : null}
            {loaderData.organization.networkMembers.length > 0 ? (
              <>
                <h3 className="mb-6 mt-14 font-bold">{t("content.members")}</h3>
                <div className="flex flex-wrap -mx-3 items-stretch">
                  {loaderData.organization.networkMembers.map((relation) => (
                    <OrganizationCard
                      id={`organization-${relation.networkMember.slug}`}
                      key={`organization-${relation.networkMember.slug}`}
                      link={`/organization/${relation.networkMember.slug}`}
                      name={relation.networkMember.name}
                      types={relation.networkMember.types}
                      image={relation.networkMember.logo}
                    />
                  ))}
                </div>
              </>
            ) : null}
            {loaderData.organization.teamMembers.length > 0 ? (
              <>
                <h3 id="team-members" className="mb-6 mt-14 font-bold">
                  {t("content.team")}
                </h3>
                <div className="flex flex-wrap -mx-3 lg:items-stretch">
                  {loaderData.organization.teamMembers.map((relation) => (
                    <ProfileCard
                      id={`profile-${relation.profile.username}`}
                      key={`profile-${relation.profile.username}`}
                      link={`/profile/${relation.profile.username}`}
                      name={getFullName(relation.profile)}
                      initials={getInitials(relation.profile)}
                      position={relation.profile.position}
                      avatar={relation.profile.avatar}
                    />
                  ))}
                </div>
              </>
            ) : null}
            {loaderData.organization.responsibleForProject.length > 0 ? (
              <>
                <div
                  id="projects"
                  className="flex flex-row flex-nowrap mb-6 mt-14 items-center"
                >
                  <div className="flex-auto pr-4">
                    <h3 className="mb-0 font-bold">{t("content.projects")}</h3>
                  </div>
                </div>

                <div className="flex flex-wrap -mx-3 items-stretch">
                  {loaderData.organization.responsibleForProject.map(
                    (relation) => (
                      // TODO: Project Card
                      <div
                        key={relation.project.slug}
                        data-testid="gridcell"
                        className="flex-100 px-3 mb-4"
                      >
                        <Link
                          to={`/project/${relation.project.slug}`}
                          className="flex flex-wrap content-start items-start p-4 rounded-2xl hover:bg-neutral-200 border border-neutral-500"
                        >
                          <div className="w-full flex items-center flex-row">
                            {relation.project.logo !== "" &&
                            relation.project.logo !== null ? (
                              <div className="h-16 w-16 flex items-center justify-center relative shrink-0 rounded-full overflow-hidden border">
                                <img
                                  className="max-w-full w-auto max-h-16 h-auto"
                                  src={relation.project.logo}
                                  alt={relation.project.name}
                                />
                              </div>
                            ) : (
                              <div className="h-16 w-16 bg-primary text-white text-3xl flex items-center justify-center rounded-full overflow-hidden shrink-0 border">
                                {getInitialsOfName(relation.project.name)}
                              </div>
                            )}
                            <div className="px-4 flex-auto">
                              <H3 like="h4" className="text-xl mb-1">
                                {relation.project.name}
                              </H3>
                              {relation.project.responsibleOrganizations
                                .length > 0 ? (
                                <p className="font-bold text-sm">
                                  {relation.project.responsibleOrganizations
                                    .map(
                                      (relation) => relation.organization.name
                                    )
                                    .join(" / ")}
                                </p>
                              ) : null}
                            </div>
                            {relation.project.awards.length > 0 ? (
                              <div className="md:pr-4 flex gap-4 -mt-4 flex-initial self-start">
                                {relation.project.awards.map((relation) => {
                                  const date = utcToZonedTime(
                                    relation.award.date,
                                    "Europe/Berlin"
                                  );
                                  return (
                                    <div
                                      key={`award-${relation.award.id}`}
                                      className="mv-awards-bg bg-[url('/images/award_bg.svg')] -mt-0.5 bg-cover bg-no-repeat bg-left-top drop-shadow-lg aspect-[11/17]"
                                    >
                                      <div className="flex flex-col items-center justify-center min-w-[57px] min-h-[88px] h-full pt-2">
                                        <div className="h-8 w-8 flex items-center justify-center relative shrink-0 rounded-full overflow-hidden border">
                                          {relation.award.logo !== "" ? (
                                            <img
                                              src={relation.award.logo}
                                              alt={relation.award.title}
                                            />
                                          ) : (
                                            getInitialsOfName(
                                              relation.award.title
                                            )
                                          )}
                                        </div>
                                        <div className="px-2 mb-4 pt-1">
                                          {relation.award.shortTitle ? (
                                            <H4
                                              like="h4"
                                              className="text-xxs mb-0 text-center text-neutral-600 font-bold leading-none"
                                            >
                                              {relation.award.shortTitle}
                                            </H4>
                                          ) : null}
                                          <p className="text-xxs text-center leading-none">
                                            {date.getFullYear()}
                                          </p>
                                        </div>
                                      </div>
                                    </div>
                                  );
                                })}
                              </div>
                            ) : null}
                            <div className="hidden md:flex items-center flex-initial">
                              <button className="btn btn-primary">
                                {t("content.toProject")}
                              </button>
                            </div>
                          </div>
                        </Link>
                      </div>
                    )
                  )}
                </div>
              </>
            ) : null}
            {loaderData.futureEvents.responsibleForEvents.length > 0 ||
            loaderData.pastEvents.responsibleForEvents.length > 0 ? (
              <>
                <h3 id="organized-events" className="mt-14 mb-6 font-bold">
                  {t("content.organizedEvents")}
                </h3>
                {loaderData.futureEvents.responsibleForEvents.length > 0 ? (
                  <>
                    <h6 id="organized-future-events" className="mb-4 font-bold">
                      {t("content.futureEvents")}
                    </h6>
                    <div className="mb-6">
                      {loaderData.futureEvents.responsibleForEvents.map(
                        (relation) => {
                          const startTime = utcToZonedTime(
                            relation.event.startTime,
                            "Europe/Berlin"
                          );
                          const endTime = utcToZonedTime(
                            relation.event.endTime,
                            "Europe/Berlin"
                          );
                          return (
                            <div
                              key={`future-event-${relation.event.id}`}
                              className="rounded-lg bg-white shadow-xl border-t border-r border-neutral-300  mb-2 flex items-stretch overflow-hidden"
                            >
                              <Link
                                className="flex"
                                to={`/event/${relation.event.slug}`}
                              >
                                <div className="hidden xl:block w-36 shrink-0 aspect-[3/2]">
                                  <div className="w-36 h-full relative">
                                    <img
                                      src={
                                        relation.event.blurredBackground ||
                                        "/images/default-event-background-blurred.jpg"
                                      }
                                      alt={t("content.background")}
                                      className="w-full h-full object-cover"
                                    />
                                    <img
                                      src={
                                        relation.event.background ||
                                        "/images/default-event-background.jpg"
                                      }
                                      alt={relation.event.name}
                                      className={`w-full h-full object-cover absolute inset-0 ${
                                        isHydrated
                                          ? "opacity-100 transition-opacity duration-200 ease-in"
                                          : "opacity-0 invisible"
                                      }`}
                                    />
                                    <noscript>
                                      <img
                                        src={
                                          relation.event.background ||
                                          "/images/default-event-background.jpg"
                                        }
                                        alt={relation.event.name}
                                        className={`w-full h-full object-cover absolute inset-0`}
                                      />
                                    </noscript>
                                  </div>
                                </div>
                                <div className="px-4 py-4">
                                  <p className="text-xs mb-1">
                                    {/* TODO: Display icons (see figma) */}
                                    {relation.event.stage !== null
                                      ? relation.event.stage.title + " | "
                                      : ""}
                                    {getDuration(
                                      startTime,
                                      endTime,
                                      i18n.language
                                    )}
                                    {relation.event.participantLimit === null
                                      ? ` | ${t("content.unlimitedSeats")}`
                                      : ` | ${
                                          relation.event.participantLimit -
                                          relation.event._count.participants
                                        } / ${
                                          relation.event.participantLimit
                                        }  ${t("content.seatsFree")}`}
                                    {relation.event.participantLimit !== null &&
                                    relation.event._count.participants >=
                                      relation.event.participantLimit ? (
                                      <>
                                        {" "}
                                        |{" "}
                                        <span>
                                          {relation.event._count.waitingList}{" "}
                                          {t("content.waitingList")}
                                        </span>
                                      </>
                                    ) : (
                                      ""
                                    )}
                                  </p>
                                  <h4 className="font-bold text-base m-0 lg:line-clamp-1">
                                    {relation.event.name}
                                  </h4>
                                  {relation.event.subline !== null ? (
                                    <p className="hidden lg:block text-xs mt-1 lg:line-clamp-2">
                                      {relation.event.subline}
                                    </p>
                                  ) : (
                                    <p className="hidden lg:block text-xs mt-1 lg:line-clamp-2">
                                      {removeHtmlTags(
                                        relation.event.description ?? ""
                                      )}
                                    </p>
                                  )}
                                </div>
                              </Link>
                              {relation.event.canceled ? (
                                <div className="flex font-semibold items-center ml-auto border-r-8 border-salmon-500 pr-4 py-6 text-salmon-500">
                                  {t("content.cancelled")}
                                </div>
                              ) : null}
                              {relation.event.isParticipant &&
                              !relation.event.canceled ? (
                                <div className="flex font-semibold items-center ml-auto border-r-8 border-green-500 pr-4 py-6 text-green-600">
                                  <p>{t("content.registered")}</p>
                                </div>
                              ) : null}
                              {loaderData.mode !== "anon" &&
                              canUserParticipate(relation.event) ? (
                                <div className="flex items-center ml-auto pr-4 py-6">
                                  <AddParticipantButton
                                    action={`/event/${relation.event.slug}/settings/participants/add-participant`}
                                    profileId={loaderData.userId}
                                  />
                                </div>
                              ) : null}
                              {relation.event.isOnWaitingList &&
                              !relation.event.canceled ? (
                                <div className="flex font-semibold items-center ml-auto border-r-8 border-neutral-500 pr-4 py-6">
                                  <p>{t("content.waiting")}</p>
                                </div>
                              ) : null}
                              {loaderData.mode !== "anon" &&
                              canUserBeAddedToWaitingList(relation.event) ? (
                                <div className="flex items-center ml-auto pr-4 py-6">
                                  <AddToWaitingListButton
                                    action={`/event/${relation.event.slug}/settings/waiting-list/add-to-waiting-list`}
                                    profileId={loaderData.userId}
                                  />
                                </div>
                              ) : null}
                              {(!relation.event.isParticipant &&
                                !canUserParticipate(relation.event) &&
                                !relation.event.isOnWaitingList &&
                                !canUserBeAddedToWaitingList(relation.event) &&
                                !relation.event.canceled &&
                                loaderData.mode !== "anon") ||
                              (loaderData.mode === "anon" &&
                                !relation.event.canceled) ? (
                                <div className="flex items-center ml-auto pr-4 py-6">
                                  <Link
                                    to={`/event/${relation.event.slug}`}
                                    className="btn btn-primary"
                                  >
                                    {t("content.more")}
                                  </Link>
                                </div>
                              ) : null}
                            </div>
                          );
                        }
                      )}
                    </div>
                  </>
                ) : null}
                {loaderData.pastEvents.responsibleForEvents.length > 0 ? (
                  <>
                    <h6 id="organized-past-events" className="mb-4 font-bold">
                      {t("content.pastEvents")}
                    </h6>
                    <div className="mb-16">
                      {loaderData.pastEvents.responsibleForEvents.map(
                        (relation) => {
                          const startTime = utcToZonedTime(
                            relation.event.startTime,
                            "Europe/Berlin"
                          );
                          const endTime = utcToZonedTime(
                            relation.event.endTime,
                            "Europe/Berlin"
                          );
                          return (
                            <div
                              key={`past-event-${relation.event.id}`}
                              className="rounded-lg bg-white shadow-xl border-t border-r border-neutral-300  mb-2 flex items-stretch overflow-hidden"
                            >
                              <Link
                                className="flex"
                                to={`/event/${relation.event.slug}`}
                              >
                                <div className="hidden xl:block w-36 shrink-0 aspect-[3/2]">
                                  <div className="w-36 h-full relative">
                                    <img
                                      src={
                                        relation.event.blurredBackground ||
                                        "/images/default-event-background-blurred.jpg"
                                      }
                                      alt={t("content.background")}
                                      className="w-full h-full object-cover"
                                    />
                                    <img
                                      src={
                                        relation.event.background ||
                                        "/images/default-event-background.jpg"
                                      }
                                      alt={relation.event.name}
                                      className={`w-full h-full object-cover absolute inset-0 ${
                                        isHydrated
                                          ? "opacity-100 transition-opacity duration-200 ease-in"
                                          : "opacity-0 invisible"
                                      }`}
                                    />
                                    <noscript>
                                      <img
                                        src={
                                          relation.event.background ||
                                          "/images/default-event-background.jpg"
                                        }
                                        alt={relation.event.name}
                                        className={`w-full h-full object-cover absolute inset-0`}
                                      />
                                    </noscript>
                                  </div>
                                </div>
                                <div className="px-4 py-4">
                                  <p className="text-xs mb-1">
                                    {/* TODO: Display icons (see figma) */}
                                    {relation.event.stage !== null
                                      ? relation.event.stage.title + " | "
                                      : ""}
                                    {getDuration(
                                      startTime,
                                      endTime,
                                      i18n.language
                                    )}
                                  </p>
                                  <h4 className="font-bold text-base m-0 lg:line-clamp-1">
                                    {relation.event.name}
                                  </h4>
                                  {relation.event.subline !== null ? (
                                    <p className="hidden lg:block text-xs mt-1 lg:line-clamp-1">
                                      {relation.event.subline}
                                    </p>
                                  ) : (
                                    <p className="hidden lg:block text-xs mt-1 lg:line-clamp-1">
                                      {removeHtmlTags(
                                        relation.event.description ?? ""
                                      )}
                                    </p>
                                  )}
                                </div>
                              </Link>
                              {relation.event.canceled ? (
                                <div className="flex font-semibold items-center ml-auto border-r-8 border-salmon-500 pr-4 py-6 text-salmon-500">
                                  {t("content.wasCancelled")}
                                </div>
                              ) : null}
                              {relation.event.isParticipant &&
                              !relation.event.canceled ? (
                                <div className="flex font-semibold items-center ml-auto border-r-8 border-green-500 pr-4 py-6 text-green-600">
                                  <p>{t("content.participated")}</p>
                                </div>
                              ) : null}

                              {(!relation.event.isParticipant &&
                                !canUserParticipate(relation.event) &&
                                !relation.event.isOnWaitingList &&
                                !canUserBeAddedToWaitingList(relation.event) &&
                                !relation.event.canceled) ||
                              (loaderData.mode === "anon" &&
                                !relation.event.canceled) ? (
                                <div className="flex items-center ml-auto pr-4 py-6">
                                  <Link
                                    to={`/event/${relation.event.slug}`}
                                    className="btn btn-primary"
                                  >
                                    {t("content.more")}
                                  </Link>
                                </div>
                              ) : null}
                            </div>
                          );
                        }
                      )}
                    </div>
                  </>
                ) : null}
              </>
            ) : null}
          </div>
        </div>
      </div>
    </>
  );
}<|MERGE_RESOLUTION|>--- conflicted
+++ resolved
@@ -69,15 +69,9 @@
 
 export const loader = async (args: LoaderFunctionArgs) => {
   const { request, params } = args;
-<<<<<<< HEAD
-  const response = new Response();
-
   const locale = detectLanguage(request);
   const t = await i18next.getFixedT(locale, i18nNS);
-  const authClient = createAuthClient(request, response);
-=======
   const { authClient } = createAuthClient(request);
->>>>>>> 2b574f4a
   const slug = getParamValueOrThrow(params, "slug");
   const sessionUser = await getSessionUser(authClient);
   const mode = await deriveOrganizationMode(sessionUser, slug);
@@ -94,11 +88,7 @@
 
   const organization = await getOrganizationBySlug(slug);
   if (organization === null) {
-<<<<<<< HEAD
-    throw notFound({ message: t("error.notFound") });
-=======
-    throw json({ message: "Not found" }, { status: 404 });
->>>>>>> 2b574f4a
+    throw json({ message: t("error.notFound") }, { status: 404 });
   }
 
   let enhancedOrganization = {
