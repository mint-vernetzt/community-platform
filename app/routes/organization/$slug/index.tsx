import type { Organization } from "@prisma/client";
import type { LoaderArgs, MetaFunction } from "@remix-run/node";
import { json, redirect } from "@remix-run/node";
import { Link, useLoaderData } from "@remix-run/react";
import { utcToZonedTime } from "date-fns-tz";
import { GravityType } from "imgproxy/dist/types";
import rcSliderStyles from "rc-slider/assets/index.css";
import * as React from "react";
import reactCropStyles from "react-image-crop/dist/ReactCrop.css";
import { notFound } from "remix-utils";
import { createAuthClient, getSessionUser } from "~/auth.server";
import ExternalServiceIcon from "~/components/ExternalService/ExternalServiceIcon";
import { H3, H4 } from "~/components/Heading/Heading";
import ImageCropper from "~/components/ImageCropper/ImageCropper";
import Modal from "~/components/Modal/Modal";
import OrganizationCard from "~/components/OrganizationCard/OrganizationCard";
import ProfileCard from "~/components/ProfileCard/ProfileCard";
import type { ExternalService } from "~/components/types";
import { getImageURL } from "~/images.server";
import {
  canUserBeAddedToWaitingList,
  canUserParticipate,
} from "~/lib/event/utils";
import { getFullName } from "~/lib/profile/getFullName";
import { getInitials } from "~/lib/profile/getInitials";
import { getInitialsOfName } from "~/lib/string/getInitialsOfName";
import { nl2br } from "~/lib/string/nl2br";
import { getParamValueOrThrow } from "~/lib/utils/routes";
import { getDuration } from "~/lib/utils/time";
import {
  getOrganizationBySlug,
  prepareOrganizationEvents,
} from "~/organization.server";
import {
  filterOrganizationByVisibility,
  filterProfileByVisibility,
  filterProjectByVisibility,
} from "~/public-fields-filtering.server";
import { AddParticipantButton } from "~/routes/event/$slug/settings/participants/add-participant";
import { AddToWaitingListButton } from "~/routes/event/$slug/settings/waiting-list/add-to-waiting-list";
import { getPublicURL } from "~/storage.server";
import type { Mode } from "./utils.server";
import { deriveMode } from "./utils.server";
<<<<<<< HEAD
import { removeHtmlTags } from "~/lib/utils/sanitizeUserHtml";
=======
import { prismaClient } from "~/prisma.server";
>>>>>>> 97ac3a21

export function links() {
  return [
    { rel: "stylesheet", href: rcSliderStyles },
    { rel: "stylesheet", href: reactCropStyles },
  ];
}

export const meta: MetaFunction = (args) => {
  return {
    title: `MINTvernetzt Community Plattform | ${args.data.organization.name}`,
  };
};

export const loader = async (args: LoaderArgs) => {
  const { request, params } = args;
  const response = new Response();

  const authClient = createAuthClient(request, response);
  const slug = getParamValueOrThrow(params, "slug");
  const sessionUser = await getSessionUser(authClient);

  if (sessionUser !== null) {
    const userProfile = await prismaClient.profile.findFirst({
      where: { id: sessionUser.id },
      select: { termsAccepted: true },
    });
    if (userProfile !== null && userProfile.termsAccepted === false) {
      return redirect(`/accept-terms?redirect_to=/organization/${slug}`, {
        headers: response.headers,
      });
    }
  }

  const organization = await getOrganizationBySlug(slug);
  if (organization === null) {
    throw notFound({ message: "Not found" });
  }

  let enhancedOrganization = {
    ...organization,
  };

  let userIsPrivileged;
  // Filtering by visbility settings
  if (sessionUser === null) {
    // Filter organization
    enhancedOrganization = await filterOrganizationByVisibility<
      typeof enhancedOrganization
    >(enhancedOrganization);
    // Filter networks where this organization is member of
    enhancedOrganization.memberOf = await Promise.all(
      enhancedOrganization.memberOf.map(async (relation) => {
        const filteredNetwork = await filterOrganizationByVisibility<
          typeof relation.network
        >(relation.network);
        return { ...relation, network: filteredNetwork };
      })
    );
    // Filter network members of this organization
    enhancedOrganization.networkMembers = await Promise.all(
      enhancedOrganization.networkMembers.map(async (relation) => {
        const filteredNetworkMember = await filterOrganizationByVisibility<
          typeof relation.networkMember
        >(relation.networkMember);
        return { ...relation, networkMember: filteredNetworkMember };
      })
    );
    // Filter team members
    enhancedOrganization.teamMembers = await Promise.all(
      enhancedOrganization.teamMembers.map(async (relation) => {
        const filteredProfile = await filterProfileByVisibility<
          typeof relation.profile
        >(relation.profile);
        return { ...relation, profile: filteredProfile };
      })
    );
    // Filter projects where this organization is responsible for
    enhancedOrganization.responsibleForProject = await Promise.all(
      enhancedOrganization.responsibleForProject.map(async (relation) => {
        const filteredProject = await filterProjectByVisibility<
          typeof relation.project
        >(relation.project);
        return { ...relation, project: filteredProject };
      })
    );
    // Filter responsible organizations of projects where this organization is responsible for
    enhancedOrganization.responsibleForProject = await Promise.all(
      enhancedOrganization.responsibleForProject.map(
        async (projectRelation) => {
          const responsibleOrganizations = await Promise.all(
            projectRelation.project.responsibleOrganizations.map(
              async (organizationRelation) => {
                const filteredOrganization =
                  await filterOrganizationByVisibility<
                    typeof organizationRelation.organization
                  >(organizationRelation.organization);
                return {
                  ...organizationRelation,
                  organization: filteredOrganization,
                };
              }
            )
          );
          return {
            ...projectRelation,
            project: { ...projectRelation.project, responsibleOrganizations },
          };
        }
      )
    );
    // Set user privilege to not privileged (sessionUser === null)
    userIsPrivileged = false;
  } else {
    userIsPrivileged = organization.teamMembers.some(
      (member) => member.profileId === sessionUser.id && member.isPrivileged
    );
  }

  const mode: Mode = deriveMode(sessionUser, userIsPrivileged);

  // Get images from image proxy
  let images: {
    logo?: string;
    background?: string;
  } = {};
  if (enhancedOrganization.logo !== null) {
    const publicURL = getPublicURL(authClient, enhancedOrganization.logo);
    if (publicURL) {
      images.logo = getImageURL(publicURL, {
        resize: { type: "fit", width: 144, height: 144 },
      });
    }
  }
  if (enhancedOrganization.background !== null) {
    const publicURL = getPublicURL(authClient, enhancedOrganization.background);
    if (publicURL) {
      images.background = getImageURL(publicURL, {
        resize: { type: "fit", width: 1488, height: 480 },
      });
    }
  }

  enhancedOrganization.memberOf = enhancedOrganization.memberOf.map(
    (relation) => {
      let logo = relation.network.logo;
      if (logo !== null) {
        const publicURL = getPublicURL(authClient, logo);
        if (publicURL !== null) {
          logo = getImageURL(publicURL, {
            resize: { type: "fit", width: 64, height: 64 },
          });
        }
      }
      return { ...relation, network: { ...relation.network, logo } };
    }
  );

  enhancedOrganization.networkMembers = enhancedOrganization.networkMembers.map(
    (relation) => {
      let logo = relation.networkMember.logo;
      if (logo !== null) {
        const publicURL = getPublicURL(authClient, logo);
        if (publicURL !== null) {
          logo = getImageURL(publicURL, {
            resize: { type: "fit", width: 64, height: 64 },
          });
        }
      }
      return {
        ...relation,
        networkMember: { ...relation.networkMember, logo },
      };
    }
  );

  enhancedOrganization.teamMembers = enhancedOrganization.teamMembers.map(
    (relation) => {
      let avatar = relation.profile.avatar;
      if (avatar !== null) {
        const publicURL = getPublicURL(authClient, avatar);
        if (publicURL !== null) {
          avatar = getImageURL(publicURL, {
            resize: { type: "fill", width: 64, height: 64 },
            gravity: GravityType.center,
          });
        }
      }
      return { ...relation, profile: { ...relation.profile, avatar } };
    }
  );

  enhancedOrganization.responsibleForProject =
    enhancedOrganization.responsibleForProject.map((projectRelation) => {
      let projectLogo = projectRelation.project.logo;
      if (projectLogo !== null) {
        const publicURL = getPublicURL(authClient, projectLogo);
        if (publicURL !== null) {
          projectLogo = getImageURL(publicURL, {
            resize: { type: "fit", width: 64, height: 64 },
            gravity: GravityType.center,
          });
        }
      }
      const awards = projectRelation.project.awards.map((awardRelation) => {
        let awardLogo = awardRelation.award.logo;
        if (awardLogo !== null) {
          const publicURL = getPublicURL(authClient, awardLogo);
          if (publicURL !== null) {
            awardLogo = getImageURL(publicURL, {
              resize: { type: "fit", width: 64, height: 64 },
              gravity: GravityType.center,
            });
          }
        }
        return {
          ...awardRelation,
          award: { ...awardRelation.award, logo: awardLogo },
        };
      });
      return {
        ...projectRelation,
        project: { ...projectRelation.project, awards, logo: projectLogo },
      };
    });

  // Get events, filter them by visibility settings and add participation status of session user
  const inFuture = true;
  const organizationFutureEvents = await prepareOrganizationEvents(
    authClient,
    slug,
    sessionUser,
    inFuture
  );
  const organizationPastEvents = await prepareOrganizationEvents(
    authClient,
    slug,
    sessionUser,
    !inFuture
  );

  return json(
    {
      organization: enhancedOrganization,
      userIsPrivileged,
      images,
      futureEvents: organizationFutureEvents,
      pastEvents: organizationPastEvents,
      userId: sessionUser?.id,
      mode,
    },
    { headers: response.headers }
  );
};

function hasContactInformations(
  organization: Pick<Organization, "email" | "phone">
) {
  const hasEmail =
    typeof organization.email === "string" && organization.email !== "";
  const hasPhone =
    typeof organization.phone === "string" && organization.phone !== "";
  return hasEmail || hasPhone;
}

function notEmptyData(
  key: ExternalService,
  organization: Pick<Organization, ExternalService>
) {
  if (typeof organization[key] === "string") {
    return organization[key] !== "";
  }
  return false;
}

const ExternalServices: ExternalService[] = [
  "website",
  "linkedin",
  "facebook",
  "twitter",
  "youtube",
  "instagram",
  "xing",
];
function hasWebsiteOrSocialService(
  organization: Pick<Organization, ExternalService>,
  externalServices: ExternalService[]
) {
  return externalServices.some((item) => notEmptyData(item, organization));
}

export default function Index() {
  const loaderData = useLoaderData<typeof loader>();
  const initialsOfOrganization = loaderData.organization.name
    ? getInitialsOfName(loaderData.organization.name)
    : "";
  const organizationName = loaderData.organization.name ?? "";

  const logo = loaderData.images.logo;
  const Avatar = React.useCallback(
    () => (
      <>
        <div
          className={`h-36 flex items-center justify-center rounded-full overflow-hidden border ${
            logo ? "w-36" : "w-36 bg-primary text-white text-6xl"
          }`}
        >
          {logo ? (
            <img
              src={logo}
              alt={organizationName}
              className="max-w-full w-auto max-h-36 h-auto"
            />
          ) : (
            initialsOfOrganization
          )}
        </div>
      </>
    ),
    [logo, organizationName, initialsOfOrganization]
  );

  const background = loaderData.images.background;
  const Background = React.useCallback(
    () => (
      <div className="w-full bg-yellow-500 rounded-md overflow-hidden">
        {background ? (
          <img src={background} alt={`Aktuelles Hintergrundbild`} />
        ) : (
          <div className="w-[336px] min-h-[108px]" />
        )}
      </div>
    ),
    [background]
  );

  const uploadRedirect = `/organization/${loaderData.organization.slug}`;

  return (
    <>
      <section className="hidden md:block container mt-8 md:mt-10 lg:mt-20">
        <div className="rounded-3xl relative overflow-hidden bg-yellow-500 w-full aspect-[31/10]">
          <div className="w-full h-full">
            {background ? (
              <img
                src={background}
                alt=""
                className="object-cover w-full h-full"
              />
            ) : null}
          </div>
          {loaderData.userIsPrivileged ? (
            <div className="absolute bottom-6 right-6">
              <label
                htmlFor="modal-background-upload"
                className="btn btn-primary modal-button"
              >
                Bild ändern
              </label>

              <Modal id="modal-background-upload">
                <ImageCropper
                  headline="Hintergrundbild"
                  subject="organization"
                  id="modal-background-upload"
                  uploadKey="background"
                  image={background}
                  aspect={31 / 10}
                  minCropWidth={620}
                  minCropHeight={62}
                  maxTargetWidth={1488}
                  maxTargetHeight={480}
                  slug={loaderData.organization.slug}
                  redirect={uploadRedirect}
                >
                  <Background />
                </ImageCropper>
              </Modal>
            </div>
          ) : null}
        </div>
      </section>
      <div className="container relative pb-44">
        <div className="flex flex-col lg:flex-row -mx-4">
          <div className="flex-gridcol lg:w-5/12 px-4 pt-10 lg:pt-0">
            <div className="sticky top-4">
              <div className="px-4 py-8 lg:p-8 pb-15 md:pb-5 rounded-3xl border border-neutral-400 bg-neutral-200 shadow-lg relative lg:ml-14 lg:-mt-44 ">
                <div className="flex items-center flex-col">
                  <Avatar />
                  {loaderData.userIsPrivileged ? (
                    <>
                      <label
                        htmlFor="modal-avatar"
                        className="flex content-center items-center nowrap py-2 cursor-pointer text-primary"
                      >
                        <svg
                          width="17"
                          height="16"
                          viewBox="0 0 17 16"
                          xmlns="http://www.w3.org/2000/svg"
                          className="fill-neutral-600"
                        >
                          <path d="M14.9 3.116a.423.423 0 0 0-.123-.299l-1.093-1.093a.422.422 0 0 0-.598 0l-.882.882 1.691 1.69.882-.882a.423.423 0 0 0 .123-.298Zm-3.293.087 1.69 1.69v.001l-5.759 5.76a.422.422 0 0 1-.166.101l-2.04.68a.211.211 0 0 1-.267-.267l.68-2.04a.423.423 0 0 1 .102-.166l5.76-5.76ZM2.47 14.029a1.266 1.266 0 0 1-.37-.895V3.851a1.266 1.266 0 0 1 1.265-1.266h5.486a.422.422 0 0 1 0 .844H3.366a.422.422 0 0 0-.422.422v9.283a.422.422 0 0 0 .422.422h9.284a.422.422 0 0 0 .421-.422V8.07a.422.422 0 0 1 .845 0v5.064a1.266 1.266 0 0 1-1.267 1.266H3.367c-.336 0-.658-.133-.895-.37Z" />
                        </svg>
                        <span className="ml-2 mr-4">Logo ändern</span>
                      </label>
                      <Modal id="modal-avatar">
                        <ImageCropper
                          id="modal-avatar"
                          subject="organization"
                          slug={loaderData.organization.slug}
                          uploadKey="logo"
                          headline="Logo"
                          image={logo}
                          aspect={1 / 1}
                          minCropWidth={100}
                          minCropHeight={100}
                          maxTargetHeight={1488}
                          maxTargetWidth={1488}
                          redirect={uploadRedirect}
                          circularCrop={true}
                        >
                          <Avatar />
                        </ImageCropper>
                      </Modal>
                    </>
                  ) : null}

                  <h3 className="mt-6 text-5xl mb-1">
                    {loaderData.organization.name}
                  </h3>
                  {loaderData.organization.types.length > 0 ? (
                    <p className="font-bold text-sm mb-4">
                      {loaderData.organization.types
                        .map((relation) => relation.organizationType.title)
                        .join(", ")}
                    </p>
                  ) : null}
                </div>
                {hasContactInformations(loaderData.organization) ||
                hasWebsiteOrSocialService(
                  loaderData.organization,
                  ExternalServices
                ) ? (
                  <h5 className="font-semibold mb-6 mt-8">Kontakt</h5>
                ) : null}
                {hasContactInformations(loaderData.organization) ? (
                  <>
                    {typeof loaderData.organization.email === "string" &&
                    loaderData.organization.email !== "" ? (
                      <p className="text-mb mb-2">
                        <a
                          href={`mailto:${loaderData.organization.email}`}
                          className="flex items-center px-4 py-3 bg-neutral-300 rounded-lg text-neutral-600"
                        >
                          <span className="icon w-6 mr-4">
                            <svg
                              width="24"
                              height="19"
                              viewBox="0 0 24 19"
                              className="fill-current"
                              xmlns="http://www.w3.org/2000/svg"
                            >
                              <path d="M0 3.6a3 3 0 0 1 3-3h18a3 3 0 0 1 3 3v12a3 3 0 0 1-3 3H3a3 3 0 0 1-3-3v-12Zm3-1.5a1.5 1.5 0 0 0-1.5 1.5v.325l10.5 6.3 10.5-6.3V3.6A1.5 1.5 0 0 0 21 2.1H3Zm19.5 3.574-7.062 4.238 7.062 4.345V5.675Zm-.051 10.314-8.46-5.206L12 11.975l-1.989-1.193-8.46 5.205A1.5 1.5 0 0 0 3 17.1h18a1.5 1.5 0 0 0 1.449-1.112ZM1.5 14.258l7.062-4.346L1.5 5.674v8.584Z" />
                            </svg>
                          </span>
                          <span>{loaderData.organization.email}</span>
                        </a>
                      </p>
                    ) : null}
                    {typeof loaderData.organization.phone === "string" &&
                    loaderData.organization.phone !== "" ? (
                      <p className="text-md text-neutral-600 mb-2">
                        <a
                          href={`tel:${loaderData.organization.phone}`}
                          className="flex items-center px-4 py-3 bg-neutral-300 rounded-lg text-neutral-600"
                        >
                          <span className="icon w-6 mr-4">
                            <svg
                              width="22"
                              height="22"
                              viewBox="0 0 22 22"
                              className="fill-current"
                              xmlns="http://www.w3.org/2000/svg"
                            >
                              <path d="M5.134 1.993a.915.915 0 0 0-1.37-.085L2.367 3.305c-.653.654-.893 1.578-.608 2.39a23.717 23.717 0 0 0 5.627 8.92 23.717 23.717 0 0 0 8.92 5.627c.812.285 1.736.045 2.39-.608l1.396-1.395a.916.916 0 0 0-.086-1.37l-3.114-2.422a.916.916 0 0 0-.783-.165l-2.956.738a2.356 2.356 0 0 1-2.237-.62L7.6 11.085a2.355 2.355 0 0 1-.62-2.237l.74-2.956a.915.915 0 0 0-.166-.783L5.134 1.993ZM2.744.89a2.356 2.356 0 0 1 3.526.22l2.422 3.113c.444.571.6 1.315.425 2.017L8.38 9.197a.915.915 0 0 0 .24.868l3.317 3.317a.915.915 0 0 0 .87.24l2.954-.739a2.354 2.354 0 0 1 2.017.426l3.113 2.421a2.355 2.355 0 0 1 .22 3.525l-1.395 1.396c-1 .999-2.493 1.438-3.884.948a25.156 25.156 0 0 1-9.464-5.967A25.156 25.156 0 0 1 .401 6.17c-.49-1.39-.05-2.885.949-3.884L2.745.89Z" />
                            </svg>
                          </span>
                          <span>{loaderData.organization.phone}</span>
                        </a>
                      </p>
                    ) : null}
                  </>
                ) : null}

                {/* --- WEBSITE & SOCIAL --- */}
                {hasWebsiteOrSocialService(
                  loaderData.organization,
                  ExternalServices
                ) ? (
                  <ul className="list-none flex flex-wrap -mx-1 mb-2">
                    {ExternalServices.map((service) => {
                      if (
                        typeof loaderData.organization[service] === "string" &&
                        loaderData.organization[service] !== ""
                      ) {
                        return (
                          <li key={service} className="flex-auto px-1 mb-2">
                            <ExternalServiceIcon
                              service={service}
                              url={loaderData.organization[service] as string}
                            />
                          </li>
                        );
                      }

                      return false;
                    })}
                  </ul>
                ) : null}

                {(typeof loaderData.organization.street === "string" &&
                  loaderData.organization.street !== "") ||
                (typeof loaderData.organization.streetNumber === "string" &&
                  loaderData.organization.streetNumber !== "") ||
                (typeof loaderData.organization.zipCode === "string" &&
                  loaderData.organization.zipCode !== "") ||
                (typeof loaderData.organization.city === "string" &&
                  loaderData.organization.city !== "") ? (
                  <>
                    <h5 className="font-semibold mb-6 mt-8">Anschrift</h5>
                    <p className="text-md text-neutral-600 mb-2 flex nowrap flex-row items-center px-4 py-3 bg-neutral-300 rounded-lg">
                      <span className="icon w-6 mr-4">
                        <svg
                          width="12"
                          height="20"
                          viewBox="0 0 12 20"
                          className="fill-current"
                          xmlns="http://www.w3.org/2000/svg"
                        >
                          <path d="M6 1.6a3.6 3.6 0 1 0 0 7.2 3.6 3.6 0 0 0 0-7.2ZM1.2 5.2a4.8 4.8 0 1 1 5.4 4.762V16.6a.6.6 0 1 1-1.2 0V9.964a4.8 4.8 0 0 1-4.2-4.766V5.2Zm2.992 10.289a.6.6 0 0 1-.494.69c-.854.141-1.536.354-1.986.591-.165.08-.315.187-.444.318a.363.363 0 0 0-.068.108v.004l.002.01a.174.174 0 0 0 .02.039.74.74 0 0 0 .174.18c.198.156.522.324.975.474.901.3 2.184.497 3.63.497 1.444 0 2.727-.196 3.628-.497.454-.151.778-.318.976-.474a.744.744 0 0 0 .175-.18.18.18 0 0 0 .018-.04l.002-.01v-.004a.362.362 0 0 0-.068-.108 1.58 1.58 0 0 0-.444-.317c-.451-.237-1.132-.45-1.986-.591a.6.6 0 1 1 .197-1.184c.924.153 1.742.394 2.348.713C11.4 16 12 16.48 12 17.2c0 .511-.312.902-.652 1.172-.349.274-.817.496-1.34.67-1.053.351-2.47.558-4.008.558-1.537 0-2.954-.207-4.008-.558-.523-.174-.991-.396-1.34-.67-.34-.27-.652-.66-.652-1.172 0-.719.6-1.2 1.153-1.492.606-.319 1.425-.56 2.349-.713a.6.6 0 0 1 .69.494Z" />
                        </svg>
                      </span>
                      <span>
                        {loaderData.organization.street
                          ? `${loaderData.organization.street} ${loaderData.organization.streetNumber} `
                          : ""}
                        <br />
                        {loaderData.organization.zipCode
                          ? `${loaderData.organization.zipCode} `
                          : ""}
                        {loaderData.organization.city
                          ? loaderData.organization.city
                          : ""}
                      </span>
                    </p>
                  </>
                ) : null}
                <hr className="divide-y divide-neutral-400 mt-8 mb-6" />

                <p className="text-xs mb-4 text-center">
                  Profil besteht seit dem{" "}
                  {utcToZonedTime(
                    loaderData.organization.createdAt,
                    "Europe/Berlin"
                  ).toLocaleDateString("de-De", {
                    day: "numeric",
                    month: "long",
                    year: "numeric",
                  })}
                </p>
              </div>
              {/** TODO: Styling of quote section */}
              {typeof loaderData.organization.quote === "string" &&
              loaderData.organization.quote !== "" ? (
                <div className="py-8 px-4 pb-15 md:pb-5 relative lg:ml-14">
                  <div className="mb-0 text-[72px] leading-none">“</div>
                  <div className="mb-4">"{loaderData.organization.quote}"</div>
                  <div className="text-primary font-bold">
                    {loaderData.organization.quoteAuthor || ""}
                  </div>
                  <div>
                    {loaderData.organization.quoteAuthorInformation || ""}
                  </div>
                </div>
              ) : null}
            </div>
          </div>

          <div className="flex-gridcol lg:w-7/12 px-4 pt-10 lg:pt-20">
            {loaderData.userIsPrivileged ? (
              <div className="flex flex-col-reverse lg:flex-row flex-nowrap">
                <div className="flex-auto pr-4 mb-6">
                  <h1 className="mb-0">{loaderData.organization.name}</h1>
                </div>
                <div className="flex-initial lg:pl-4 pt-3 mb-6">
                  <Link
                    className="btn btn-outline btn-primary"
                    to={`/organization/${loaderData.organization.slug}/settings`}
                  >
                    Organisation bearbeiten
                  </Link>
                </div>
              </div>
            ) : null}
            {typeof loaderData.organization.bio === "string" &&
            loaderData.organization.bio !== "" ? (
              // <p
              //   className="mb-6"
              //   dangerouslySetInnerHTML={{
              //     __html: nl2br(loaderData.organization.bio, true),
              //   }}
              // />
              <p className="mb-6">{loaderData.organization.bio}</p>
            ) : null}
            {loaderData.organization.areas.length > 0 ? (
              <div className="flex mb-6 font-semibold flex-col lg:flex-row">
                <div className="lg:flex-label text-xs lg:text-sm leading-4 lg:leading-6 mb-2 lg:mb-0">
                  Aktivitätsgebiete
                </div>
                <div className="lg:flex-auto">
                  {loaderData.organization.areas
                    .map((relation) => relation.area.name)
                    .join(" / ")}
                </div>
              </div>
            ) : null}
            {loaderData.organization.focuses.length > 0 ? (
              <div className="flex mb-6 font-semibold flex-col lg:flex-row">
                <div className="lg:flex-label text-xs lg:text-sm leading-4 lg:leading-6 mb-2 lg:mb-0">
                  MINT-Schwerpunkte
                </div>

                <div className="flex-auto">
                  {loaderData.organization.focuses
                    .map((relation) => relation.focus.title)
                    .join(" / ")}
                </div>
              </div>
            ) : null}
            {loaderData.organization.supportedBy.length > 0 ? (
              <div className="flex mb-6 font-semibold flex-col lg:flex-row">
                <div className="lg:flex-label text-xs lg:text-sm leading-4 lg:leading-6 mb-2 lg:mb-0">
                  Unterstützt und gefördert von
                </div>

                <div className="flex-auto">
                  {loaderData.organization.supportedBy.join(" / ")}
                </div>
              </div>
            ) : null}
            {loaderData.organization.memberOf.length > 0 ? (
              <>
                <h3 className="mb-6 mt-14 font-bold">Teil des Netzwerks</h3>
                <div className="flex flex-wrap -mx-3 items-stretch">
                  {loaderData.organization.memberOf.map((relation) => (
                    <OrganizationCard
                      id={`organization-${relation.network.slug}`}
                      key={`organization-${relation.network.slug}`}
                      link={`/organization/${relation.network.slug}`}
                      name={relation.network.name}
                      types={relation.network.types}
                      image={relation.network.logo}
                    />
                  ))}
                </div>
              </>
            ) : null}
            {loaderData.organization.networkMembers.length > 0 ? (
              <>
                <h3 className="mb-6 mt-14 font-bold">
                  Mitgliedsorganisationen
                </h3>
                <div className="flex flex-wrap -mx-3 items-stretch">
                  {loaderData.organization.networkMembers.map((relation) => (
                    <OrganizationCard
                      id={`organization-${relation.networkMember.slug}`}
                      key={`organization-${relation.networkMember.slug}`}
                      link={`/organization/${relation.networkMember.slug}`}
                      name={relation.networkMember.name}
                      types={relation.networkMember.types}
                      image={relation.networkMember.logo}
                    />
                  ))}
                </div>
              </>
            ) : null}
            {loaderData.organization.teamMembers.length > 0 ? (
              <>
                <h3 id="team-members" className="mb-6 mt-14 font-bold">
                  Das Team
                </h3>
                <div className="flex flex-wrap -mx-3 lg:items-stretch">
                  {loaderData.organization.teamMembers.map((relation) => (
                    <ProfileCard
                      id={`profile-${relation.profile.username}`}
                      key={`profile-${relation.profile.username}`}
                      link={`/profile/${relation.profile.username}`}
                      name={getFullName(relation.profile)}
                      initials={getInitials(relation.profile)}
                      position={relation.profile.position}
                      avatar={relation.profile.avatar}
                    />
                  ))}
                </div>
              </>
            ) : null}
            {loaderData.organization.responsibleForProject.length > 0 ? (
              <>
                <div
                  id="projects"
                  className="flex flex-row flex-nowrap mb-6 mt-14 items-center"
                >
                  <div className="flex-auto pr-4">
                    <h3 className="mb-0 font-bold">Projekte</h3>
                  </div>
                </div>

                <div className="flex flex-wrap -mx-3 items-stretch">
                  {loaderData.organization.responsibleForProject.map(
                    (relation) => (
                      // TODO: Project Card
                      <div
                        key={relation.project.slug}
                        data-testid="gridcell"
                        className="flex-100 px-3 mb-4"
                      >
                        <Link
                          to={`/project/${relation.project.slug}`}
                          className="flex flex-wrap content-start items-start p-4 rounded-2xl hover:bg-neutral-200 border border-neutral-500"
                        >
                          <div className="w-full flex items-center flex-row">
                            {relation.project.logo !== "" &&
                            relation.project.logo !== null ? (
                              <div className="h-16 w-16 flex items-center justify-center relative shrink-0 rounded-full overflow-hidden border">
                                <img
                                  className="max-w-full w-auto max-h-16 h-auto"
                                  src={relation.project.logo}
                                  alt={relation.project.name}
                                />
                              </div>
                            ) : (
                              <div className="h-16 w-16 bg-primary text-white text-3xl flex items-center justify-center rounded-full overflow-hidden shrink-0 border">
                                {getInitialsOfName(relation.project.name)}
                              </div>
                            )}
                            <div className="px-4 flex-auto">
                              <H3 like="h4" className="text-xl mb-1">
                                {relation.project.name}
                              </H3>
                              {relation.project.responsibleOrganizations
                                .length > 0 ? (
                                <p className="font-bold text-sm">
                                  {relation.project.responsibleOrganizations
                                    .map(
                                      (relation) => relation.organization.name
                                    )
                                    .join(" / ")}
                                </p>
                              ) : null}
                            </div>
                            {relation.project.awards.length > 0 ? (
                              <div className="md:pr-4 flex gap-4 -mt-4 flex-initial self-start">
                                {relation.project.awards.map((relation) => {
                                  const date = utcToZonedTime(
                                    relation.award.date,
                                    "Europe/Berlin"
                                  );
                                  return (
                                    <div
                                      key={`award-${relation.award.id}`}
                                      className="mv-awards-bg bg-[url('/images/award_bg.svg')] -mt-0.5 bg-cover bg-no-repeat bg-left-top drop-shadow-lg aspect-[11/17]"
                                    >
                                      <div className="flex flex-col items-center justify-center min-w-[57px] min-h-[88px] h-full pt-2">
                                        <div className="h-8 w-8 flex items-center justify-center relative shrink-0 rounded-full overflow-hidden border">
                                          {relation.award.logo !== "" ? (
                                            <img
                                              src={relation.award.logo}
                                              alt={relation.award.title}
                                            />
                                          ) : (
                                            getInitialsOfName(
                                              relation.award.title
                                            )
                                          )}
                                        </div>
                                        <div className="px-2 mb-4 pt-1">
                                          {relation.award.shortTitle ? (
                                            <H4
                                              like="h4"
                                              className="text-xxs mb-0 text-center text-neutral-600 font-bold leading-none"
                                            >
                                              {relation.award.shortTitle}
                                            </H4>
                                          ) : null}
                                          <p className="text-xxs text-center leading-none">
                                            {date.getFullYear()}
                                          </p>
                                        </div>
                                      </div>
                                    </div>
                                  );
                                })}
                              </div>
                            ) : null}
                            <div className="hidden md:flex items-center flex-initial">
                              <button className="btn btn-primary">
                                Zum Projekt
                              </button>
                            </div>
                          </div>
                        </Link>
                      </div>
                    )
                  )}
                </div>
              </>
            ) : null}
            {loaderData.futureEvents.responsibleForEvents.length > 0 ||
            loaderData.pastEvents.responsibleForEvents.length > 0 ? (
              <>
                <h3 id="organized-events" className="mt-14 mb-6 font-bold">
                  Organisierte Veranstaltungen
                </h3>
                {loaderData.futureEvents.responsibleForEvents.length > 0 ? (
                  <>
                    <h6 id="organized-future-events" className="mb-4 font-bold">
                      Anstehende Veranstaltungen
                    </h6>
                    <div className="mb-6">
                      {loaderData.futureEvents.responsibleForEvents.map(
                        (relation) => {
                          const startTime = utcToZonedTime(
                            relation.event.startTime,
                            "Europe/Berlin"
                          );
                          const endTime = utcToZonedTime(
                            relation.event.endTime,
                            "Europe/Berlin"
                          );
                          return (
                            <div
                              key={`future-event-${relation.event.id}`}
                              className="rounded-lg bg-white shadow-xl border-t border-r border-neutral-300  mb-2 flex items-stretch overflow-hidden"
                            >
                              <Link
                                className="flex"
                                to={`/event/${relation.event.slug}`}
                              >
                                <div className="hidden xl:block w-40 shrink-0">
                                  <img
                                    src={
                                      relation.event.background ||
                                      "/images/default-event-background.jpg"
                                    }
                                    alt={relation.event.name}
                                    className="object-cover w-full h-full"
                                  />
                                </div>
                                <div className="px-4 py-6">
                                  <p className="text-xs mb-1">
                                    {/* TODO: Display icons (see figma) */}
                                    {relation.event.stage !== null
                                      ? relation.event.stage.title + " | "
                                      : ""}
                                    {getDuration(startTime, endTime)}
                                    {relation.event._count.childEvents === 0 ? (
                                      <>
                                        {relation.event.participantLimit ===
                                        null
                                          ? " | Unbegrenzte Plätze"
                                          : ` | ${
                                              relation.event.participantLimit -
                                              relation.event._count.participants
                                            } / ${
                                              relation.event.participantLimit
                                            } Plätzen frei`}
                                      </>
                                    ) : (
                                      ""
                                    )}
                                    {relation.event.participantLimit !== null &&
                                    relation.event._count.participants >=
                                      relation.event.participantLimit ? (
                                      <>
                                        {" "}
                                        |{" "}
                                        <span>
                                          {relation.event._count.waitingList}{" "}
                                          auf der Warteliste
                                        </span>
                                      </>
                                    ) : (
                                      ""
                                    )}
                                  </p>
                                  <h4 className="font-bold text-base m-0 lg:line-clamp-1">
                                    {relation.event.name}
                                  </h4>
                                  {relation.event.subline !== null ? (
                                    <p className="hidden lg:block text-xs mt-1 lg:line-clamp-2">
                                      {relation.event.subline}
                                    </p>
                                  ) : (
                                    <p className="hidden lg:block text-xs mt-1 lg:line-clamp-2">
                                      {removeHtmlTags(
                                        relation.event.description ?? ""
                                      )}
                                    </p>
                                  )}
                                </div>
                              </Link>
                              {relation.event.canceled ? (
                                <div className="flex font-semibold items-center ml-auto border-r-8 border-salmon-500 pr-4 py-6 text-salmon-500">
                                  Abgesagt
                                </div>
                              ) : null}
                              {relation.event.isParticipant &&
                              !relation.event.canceled ? (
                                <div className="flex font-semibold items-center ml-auto border-r-8 border-green-500 pr-4 py-6 text-green-600">
                                  <p>Angemeldet</p>
                                </div>
                              ) : null}
                              {loaderData.mode !== "anon" &&
                              canUserParticipate(relation.event) ? (
                                <div className="flex items-center ml-auto pr-4 py-6">
                                  <AddParticipantButton
                                    action={`/event/${relation.event.slug}/settings/participants/add-participant`}
                                    userId={loaderData.userId}
                                    eventId={relation.event.id}
                                    id={loaderData.userId}
                                  />
                                </div>
                              ) : null}
                              {relation.event.isOnWaitingList &&
                              !relation.event.canceled ? (
                                <div className="flex font-semibold items-center ml-auto border-r-8 border-neutral-500 pr-4 py-6">
                                  <p>Wartend</p>
                                </div>
                              ) : null}
                              {loaderData.mode !== "anon" &&
                              canUserBeAddedToWaitingList(relation.event) ? (
                                <div className="flex items-center ml-auto pr-4 py-6">
                                  <AddToWaitingListButton
                                    action={`/event/${relation.event.slug}/settings/waiting-list/add-to-waiting-list`}
                                    userId={loaderData.userId}
                                    eventId={relation.event.id}
                                    id={loaderData.userId}
                                  />
                                </div>
                              ) : null}
                              {(!relation.event.isParticipant &&
                                !canUserParticipate(relation.event) &&
                                !relation.event.isOnWaitingList &&
                                !canUserBeAddedToWaitingList(relation.event) &&
                                !relation.event.canceled &&
                                loaderData.mode !== "anon") ||
                              (relation.event._count.childEvents > 0 &&
                                loaderData.mode === "anon") ? (
                                <div className="flex items-center ml-auto pr-4 py-6">
                                  <Link
                                    to={`/event/${relation.event.slug}`}
                                    className="btn btn-primary"
                                  >
                                    Mehr erfahren
                                  </Link>
                                </div>
                              ) : null}
                              {loaderData.mode === "anon" &&
                              relation.event.canceled === false &&
                              relation.event._count.childEvents === 0 ? (
                                <div className="flex items-center ml-auto pr-4 py-6">
                                  <Link
                                    className="btn btn-primary"
                                    to={`/login?login_redirect=/event/${relation.event.slug}`}
                                  >
                                    Anmelden
                                  </Link>
                                </div>
                              ) : null}
                            </div>
                          );
                        }
                      )}
                    </div>
                  </>
                ) : null}
                {loaderData.pastEvents.responsibleForEvents.length > 0 ? (
                  <>
                    <h6 id="organized-past-events" className="mb-4 font-bold">
                      Vergangene Veranstaltungen
                    </h6>
                    <div className="mb-16">
                      {loaderData.pastEvents.responsibleForEvents.map(
                        (relation) => {
                          const startTime = utcToZonedTime(
                            relation.event.startTime,
                            "Europe/Berlin"
                          );
                          const endTime = utcToZonedTime(
                            relation.event.endTime,
                            "Europe/Berlin"
                          );
                          return (
                            <div
                              key={`past-event-${relation.event.id}`}
                              className="rounded-lg bg-white shadow-xl border-t border-r border-neutral-300  mb-2 flex items-stretch overflow-hidden"
                            >
                              <Link
                                className="flex"
                                to={`/event/${relation.event.slug}`}
                              >
                                <div className="hidden xl:block w-40 shrink-0">
                                  <img
                                    src={
                                      relation.event.background ||
                                      "/images/default-event-background.jpg"
                                    }
                                    alt={relation.event.name}
                                    className="object-cover w-full h-full"
                                  />
                                </div>
                                <div className="px-4 py-6">
                                  <p className="text-xs mb-1">
                                    {/* TODO: Display icons (see figma) */}
                                    {relation.event.stage !== null
                                      ? relation.event.stage.title + " | "
                                      : ""}
                                    {getDuration(startTime, endTime)}
                                  </p>
                                  <h4 className="font-bold text-base m-0 lg:line-clamp-1">
                                    {relation.event.name}
                                  </h4>
                                  {relation.event.subline !== null ? (
                                    <p className="hidden lg:block text-xs mt-1 lg:line-clamp-2">
                                      {relation.event.subline}
                                    </p>
                                  ) : (
                                    <p className="hidden lg:block text-xs mt-1 lg:line-clamp-2">
                                      {removeHtmlTags(
                                        relation.event.description ?? ""
                                      )}
                                    </p>
                                  )}
                                </div>
                              </Link>
                              {relation.event.canceled ? (
                                <div className="flex font-semibold items-center ml-auto border-r-8 border-salmon-500 pr-4 py-6 text-salmon-500">
                                  Wurde abgesagt
                                </div>
                              ) : null}
                              {relation.event.isParticipant &&
                              !relation.event.canceled ? (
                                <div className="flex font-semibold items-center ml-auto border-r-8 border-green-500 pr-4 py-6 text-green-600">
                                  <p>Teilgenommen</p>
                                </div>
                              ) : null}

                              {!relation.event.isParticipant &&
                              !canUserParticipate(relation.event) &&
                              !relation.event.isOnWaitingList &&
                              !canUserBeAddedToWaitingList(relation.event) &&
                              !relation.event.canceled ? (
                                <div className="flex items-center ml-auto pr-4 py-6">
                                  <Link
                                    to={`/event/${relation.event.slug}`}
                                    className="btn btn-primary"
                                  >
                                    Mehr erfahren
                                  </Link>
                                </div>
                              ) : null}
                            </div>
                          );
                        }
                      )}
                    </div>
                  </>
                ) : null}
              </>
            ) : null}
          </div>
        </div>
      </div>
    </>
  );
}<|MERGE_RESOLUTION|>--- conflicted
+++ resolved
@@ -24,13 +24,14 @@
 import { getFullName } from "~/lib/profile/getFullName";
 import { getInitials } from "~/lib/profile/getInitials";
 import { getInitialsOfName } from "~/lib/string/getInitialsOfName";
-import { nl2br } from "~/lib/string/nl2br";
 import { getParamValueOrThrow } from "~/lib/utils/routes";
+import { removeHtmlTags } from "~/lib/utils/sanitizeUserHtml";
 import { getDuration } from "~/lib/utils/time";
 import {
   getOrganizationBySlug,
   prepareOrganizationEvents,
 } from "~/organization.server";
+import { prismaClient } from "~/prisma.server";
 import {
   filterOrganizationByVisibility,
   filterProfileByVisibility,
@@ -41,11 +42,6 @@
 import { getPublicURL } from "~/storage.server";
 import type { Mode } from "./utils.server";
 import { deriveMode } from "./utils.server";
-<<<<<<< HEAD
-import { removeHtmlTags } from "~/lib/utils/sanitizeUserHtml";
-=======
-import { prismaClient } from "~/prisma.server";
->>>>>>> 97ac3a21
 
 export function links() {
   return [
