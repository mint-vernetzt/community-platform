--- conflicted
+++ resolved
@@ -11,10 +11,10 @@
   Toast,
 } from "@mint-vernetzt/components";
 import {
-  type LinksFunction,
   json,
   redirect,
   type DataFunctionArgs,
+  type LinksFunction,
 } from "@remix-run/node";
 import {
   Form,
@@ -29,25 +29,11 @@
 import TextAreaWithCounter from "~/components/FormElements/TextAreaWithCounter/TextAreaWithCounter";
 import { invariantResponse } from "~/lib/utils/response";
 import { sanitizeUserHtml } from "~/lib/utils/sanitizeUserHtml";
-import { youtubeSchema } from "~/lib/utils/schemas";
+import { youtubeEmbedSchema } from "~/lib/utils/schemas";
 import { prismaClient } from "~/prisma.server";
 import { BackButton } from "./__components";
-<<<<<<< HEAD
 import { getRedirectPathOnProtectedProjectRoute } from "./utils.server";
-import { youtubeEmbedSchema } from "~/lib/utils/schemas";
-
-// TODO:
-
-// Migrate scripts:
-// - description -> furtherDescription
-// - map old disciplines to new ones
-// - map old target groups to new ones
-=======
-import {
-  getRedirectPathOnProtectedProjectRoute,
-  getSubmissionHash,
-} from "./utils.server";
->>>>>>> 7d76c70b
+import { getSubmissionHash } from "./utils.server";
 
 const detailsSchema = z.object({
   disciplines: z.array(z.string().uuid()),
