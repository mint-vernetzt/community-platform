import { conform, useForm } from "@conform-to/react";
import { getFieldsetConstraint, parse } from "@conform-to/zod";
import {
  Button,
  Controls,
  Input,
  Section,
  Toast,
} from "@mint-vernetzt/components";
import { json, redirect, type DataFunctionArgs } from "@remix-run/node";
import {
  Form,
  useActionData,
  useLoaderData,
  useLocation,
} from "@remix-run/react";
import { z } from "zod";
import { createAuthClient, getSessionUser } from "~/auth.server";
import { invariantResponse } from "~/lib/utils/response";
import {
  tiktokSchema,
  facebookSchema,
  instagramSchema,
  linkedinSchema,
  mastodonSchema,
  twitterSchema,
  websiteSchema,
  xingSchema,
  youtubeSchema,
} from "~/lib/utils/schemas";
import { prismaClient } from "~/prisma.server";
import { BackButton } from "./__components";
import {
  getRedirectPathOnProtectedProjectRoute,
  getSubmissionHash,
} from "./utils.server";

const webSocialSchema = z.object({
  website: websiteSchema,
  facebook: facebookSchema,
  linkedin: linkedinSchema,
  xing: xingSchema,
  twitter: twitterSchema,
  mastodon: mastodonSchema,
  tiktok: tiktokSchema,
  instagram: instagramSchema,
  youtube: youtubeSchema,
});

export const loader = async (args: DataFunctionArgs) => {
  const { request, params } = args;
  const response = new Response();

  const authClient = createAuthClient(request, response);

  const sessionUser = await getSessionUser(authClient);

  // check slug exists (throw bad request if not)
  invariantResponse(params.slug !== undefined, "No valid route", {
    status: 400,
  });

  const redirectPath = await getRedirectPathOnProtectedProjectRoute({
    request,
    slug: params.slug,
    sessionUser,
    authClient,
  });

  if (redirectPath !== null) {
    return redirect(redirectPath, { headers: response.headers });
  }

  const project = await prismaClient.project.findUnique({
    select: {
      website: true,
      facebook: true,
      linkedin: true,
      xing: true,
      twitter: true,
      mastodon: true,
      tiktok: true,
      instagram: true,
      youtube: true,
    },
    where: {
      slug: params.slug,
    },
  });
  invariantResponse(project !== null, "Project not found", {
    status: 404,
  });

  return json({ project }, { headers: response.headers });
};

export async function action({ request, params }: DataFunctionArgs) {
  const response = new Response();
  const authClient = createAuthClient(request, response);
  const sessionUser = await getSessionUser(authClient);
  // check slug exists (throw bad request if not)
  invariantResponse(params.slug !== undefined, "No valid route", {
    status: 400,
  });
  const redirectPath = await getRedirectPathOnProtectedProjectRoute({
    request,
    slug: params.slug,
    sessionUser,
    authClient,
  });
  if (redirectPath !== null) {
    return redirect(redirectPath, { headers: response.headers });
  }
  // Validation
  const formData = await request.formData();
  const submission = await parse(formData, {
    schema: (intent) =>
      webSocialSchema.transform(async (data, ctx) => {
        if (intent !== "submit") {
          return { ...data };
        }
        try {
          // TODO: Investigate why typescript does not show an type error...
          // const someData = { test: "", ...data };
          await prismaClient.project.update({
            where: {
              slug: params.slug,
            },
            data: {
              // ...someData,
              ...data,
            },
          });
        } catch (e) {
          console.warn(e);
          ctx.addIssue({
            code: "custom",
            message:
              "Die Daten konnten nicht gespeichert werden. Bitte versuche es erneut oder wende dich an den Support",
          });
          return z.NEVER;
        }

        return { ...data };
      }),
    async: true,
  });

  const hash = getSubmissionHash(submission);

  if (submission.intent !== "submit") {
    return json({ status: "idle", submission, hash } as const, {
      headers: response.headers,
    });
  }
  if (!submission.value) {
    return json({ status: "error", submission, hash } as const, {
      status: 400,
      headers: response.headers,
    });
  }

  return json(
    {
      status: "success",
      submission,
      hash,
    } as const,
    { headers: response.headers }
  );
}

function WebSocial() {
  const location = useLocation();
  const loaderData = useLoaderData<typeof loader>();
  const { project } = loaderData;
  const actionData = useActionData<typeof action>();
  const formId = "web-social-form";
  const [form, fields] = useForm({
    id: formId,
    constraint: getFieldsetConstraint(webSocialSchema),
    defaultValue: {
      website: project.website || undefined,
      facebook: project.facebook || undefined,
      linkedin: project.linkedin || undefined,
      xing: project.xing || undefined,
      twitter: project.twitter || undefined,
      mastodon: project.mastodon || undefined,
      tiktok: project.tiktok || undefined,
      instagram: project.instagram || undefined,
      youtube: project.youtube || undefined,
    },
    lastSubmission: actionData?.submission,
    onValidate({ formData }) {
      return parse(formData, { schema: webSocialSchema });
    },
    shouldRevalidate: "onInput",
  });

  return (
    <Section>
      <BackButton to={location.pathname}>
        Website und Soziale Netwerke
      </BackButton>
      <p className="mv-my-6 md:mv-mt-0">
        Wo kann die Community mehr über Dein Projekt oder Bildungsangebot
        erfahren?
      </p>
      <Form method="post" {...form.props}>
        <div className="mv-flex mv-flex-col mv-gap-6 md:mv-gap-4">
          <div className="mv-flex mv-flex-col mv-gap-4 md:mv-p-4 md:mv-border md:mv-rounded-lg md:mv-border-gray-200">
            <Input id="deep" defaultValue="true" type="hidden" />
            <h2 className="mv-text-primary mv-text-lg mv-font-semibold mv-mb-0">
              Website
            </h2>
            <Input
              {...conform.input(fields.website)}
              placeholder="domainname.tld"
            >
              <Input.Label htmlFor={fields.website.id}>URL</Input.Label>
              {typeof fields.website.error !== "undefined" && (
                <Input.Error>{fields.website.error}</Input.Error>
              )}
            </Input>
          </div>
          <div className="mv-flex mv-flex-col mv-gap-4 md:mv-p-4 md:mv-border md:mv-rounded-lg md:mv-border-gray-200">
            <h2 className="mv-text-primary mv-text-lg mv-font-semibold mv-mb-0">
              Soziale Netzwerke
            </h2>
            <Input
              {...conform.input(fields.facebook)}
              placeholder="facebook.com/<name>"
            >
              <Input.Label htmlFor={fields.facebook.id}>Facebook</Input.Label>
              {typeof fields.facebook.error !== "undefined" && (
                <Input.Error>{fields.facebook.error}</Input.Error>
              )}
            </Input>
            <Input
              {...conform.input(fields.linkedin)}
              placeholder="linkedin.com/company/<name>" // TODO: Regex does not fit with this placeholder
            >
              <Input.Label htmlFor={fields.linkedin.id}>LinkedIn</Input.Label>
              {typeof fields.linkedin.error !== "undefined" && (
                <Input.Error>{fields.linkedin.error}</Input.Error>
              )}
            </Input>
            <Input
              {...conform.input(fields.xing)}
              placeholder="xing.com/pages/<name>" // TODO: Regex does not fit with this placeholder
            >
              <Input.Label htmlFor={fields.xing.id}>Xing</Input.Label>
              {typeof fields.xing.error !== "undefined" && (
                <Input.Error>{fields.xing.error}</Input.Error>
              )}
            </Input>
            <Input
              {...conform.input(fields.twitter)}
              placeholder="twitter.com/<name>"
            >
              <Input.Label htmlFor={fields.twitter.id}>X (Twitter)</Input.Label>
              {typeof fields.twitter.error !== "undefined" && (
                <Input.Error>{fields.twitter.error}</Input.Error>
              )}
            </Input>
            <Input
              {...conform.input(fields.mastodon)}
              placeholder="domainname.tld/@<name>" // TODO: Regex does not fit with this placeholder
            >
              <Input.Label htmlFor={fields.mastodon.id}>Mastodon</Input.Label>
              {typeof fields.mastodon.error !== "undefined" && (
                <Input.Error>{fields.mastodon.error}</Input.Error>
              )}
            </Input>
            <Input
              {...conform.input(fields.tiktok)}
              placeholder="tiktok.com/@<name>"
            >
<<<<<<< HEAD
              <Input.Label>tiktok</Input.Label>
              {typeof fields.tiktok.error !== "undefined" && (
                <Input.Error>{fields.tiktok.error}</Input.Error>
=======
              <Input.Label htmlFor={fields.bluesky.id}>Bluesky</Input.Label>
              {typeof fields.bluesky.error !== "undefined" && (
                <Input.Error>{fields.bluesky.error}</Input.Error>
>>>>>>> 7d76c70b
              )}
            </Input>
            <Input
              {...conform.input(fields.instagram)}
              placeholder="instagram.com/<name>"
            >
              <Input.Label htmlFor={fields.instagram.id}>Instagram</Input.Label>
              {typeof fields.instagram.error !== "undefined" && (
                <Input.Error>{fields.instagram.error}</Input.Error>
              )}
            </Input>
            <Input
              {...conform.input(fields.youtube)}
              placeholder="youtube.com/<name>"
            >
              <Input.Label htmlFor={fields.youtube.id}>YouTube</Input.Label>
              {typeof fields.youtube.error !== "undefined" && (
                <Input.Error>{fields.youtube.error}</Input.Error>
              )}
            </Input>
          </div>
          <div className="mv-flex mv-w-full mv-justify-end">
            <div className="mv-flex mv-shrink mv-w-full md:mv-max-w-fit lg:mv-w-auto mv-items-center mv-justify-center lg:mv-justify-end">
              <Controls>
                <Button type="reset" variant="outline" fullSize>
                  Änderungen verwerfen
                </Button>
                {/* TODO: Add diabled attribute. Note: I'd like to use a hook from kent that needs remix v2 here. see /app/lib/utils/hooks.ts  */}

                <Button type="submit" fullSize>
                  Speichern
                </Button>
              </Controls>
            </div>
          </div>
          {typeof actionData !== "undefined" &&
            actionData !== null &&
            actionData.status === "success" && (
              <Toast key={actionData.hash}>Daten gespeichert.</Toast>
            )}
        </div>
      </Form>
    </Section>
  );
}

export default WebSocial;<|MERGE_RESOLUTION|>--- conflicted
+++ resolved
@@ -276,15 +276,9 @@
               {...conform.input(fields.tiktok)}
               placeholder="tiktok.com/@<name>"
             >
-<<<<<<< HEAD
               <Input.Label>tiktok</Input.Label>
               {typeof fields.tiktok.error !== "undefined" && (
                 <Input.Error>{fields.tiktok.error}</Input.Error>
-=======
-              <Input.Label htmlFor={fields.bluesky.id}>Bluesky</Input.Label>
-              {typeof fields.bluesky.error !== "undefined" && (
-                <Input.Error>{fields.bluesky.error}</Input.Error>
->>>>>>> 7d76c70b
               )}
             </Input>
             <Input
