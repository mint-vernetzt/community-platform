--- conflicted
+++ resolved
@@ -1,6 +1,4 @@
-<<<<<<< HEAD
 import { CircleButton } from "@mint-vernetzt/components";
-import { Link, NavLink, Outlet } from "@remix-run/react";
 import rcSliderStyles from "rc-slider/assets/index.css";
 import React from "react";
 import reactCropStyles from "react-image-crop/dist/ReactCrop.css";
@@ -10,6 +8,11 @@
 import Header from "~/components/test/Header";
 import Image from "~/components/test/Image";
 import Status from "~/components/test/Status";
+import { TabBar, TextButton } from "@mint-vernetzt/components";
+import { json, type DataFunctionArgs } from "@remix-run/node";
+import { Link, Outlet, useLoaderData, useMatches } from "@remix-run/react";
+import { createAuthClient, getSessionUser } from "~/auth.server";
+import { prismaClient } from "~/prisma.server";
 
 {
   /* <Header>
@@ -34,7 +37,39 @@
   ];
 }
 
+export const loader = async (args: DataFunctionArgs) => {
+  const { request } = args;
+  const response = new Response();
+
+  const authClient = createAuthClient(request, response);
+  const sessionUser = await getSessionUser(authClient);
+
+  let username: string | null = null;
+
+  if (sessionUser !== null) {
+    const profile = await prismaClient.profile.findFirst({
+      where: { id: sessionUser.id },
+      select: { username: true },
+    });
+    if (profile !== null) {
+      username = profile.username;
+    }
+  }
+
+  return json({ username }, { headers: response.headers });
+};
+
 function ProjectDetail() {
+  const loaderData = useLoaderData<typeof loader>();
+  const matches = useMatches();
+  let pathname = "";
+
+  const lastMatch = matches[matches.length - 1];
+
+  if (typeof lastMatch.pathname !== "undefined") {
+    pathname = lastMatch.pathname;
+  }
+
   const background = "/images/default-event-background.jpg";
   const blurredBackground = "/images/default-event-background-blurred.jpg";
   const Background = React.useCallback(
@@ -57,6 +92,18 @@
   );
   return (
     <>
+      {loaderData.username !== null && (
+        <>
+          <TextButton weight="thin" variant="neutral" arrowLeft>
+            <Link
+              to={`/profile/${loaderData.username}/#projects`}
+              prefetch="intent"
+            >
+              Meine Projekte
+            </Link>
+          </TextButton>
+        </>
+      )}
       <section className="md:container">
         <Header>
           <Status>Entwurf</Status>
@@ -110,88 +157,6 @@
           />
         </ImageCropper>
       </Modal>
-      <div className="mv-flex mv-gap-4">
-        <NavLink
-          to="./about"
-          className={({ isActive }) => {
-            return isActive ? "mv-underline" : "mv-text-primary";
-          }}
-        >
-          About
-        </NavLink>
-        <NavLink
-          to="./requirements"
-          className={({ isActive }) => {
-            return isActive ? "mv-underline" : "mv-text-primary";
-          }}
-        >
-          Requirements
-        </NavLink>
-        <NavLink
-          to="./attachments"
-          className={({ isActive }) => {
-            return isActive ? "mv-underline" : "mv-text-primary";
-          }}
-        >
-          Attachments
-        </NavLink>
-      </div>
-=======
-import { TabBar, TextButton } from "@mint-vernetzt/components";
-import { json, type DataFunctionArgs } from "@remix-run/node";
-import { Link, Outlet, useLoaderData, useMatches } from "@remix-run/react";
-
-import { createAuthClient, getSessionUser } from "~/auth.server";
-import { prismaClient } from "~/prisma.server";
-
-export const loader = async (args: DataFunctionArgs) => {
-  const { request } = args;
-  const response = new Response();
-
-  const authClient = createAuthClient(request, response);
-  const sessionUser = await getSessionUser(authClient);
-
-  let username: string | null = null;
-
-  if (sessionUser !== null) {
-    const profile = await prismaClient.profile.findFirst({
-      where: { id: sessionUser.id },
-      select: { username: true },
-    });
-    if (profile !== null) {
-      username = profile.username;
-    }
-  }
-
-  return json({ username }, { headers: response.headers });
-};
-
-function ProjectDetail() {
-  const loaderData = useLoaderData<typeof loader>();
-  const matches = useMatches();
-  let pathname = "";
-
-  const lastMatch = matches[matches.length - 1];
-
-  if (typeof lastMatch.pathname !== "undefined") {
-    pathname = lastMatch.pathname;
-  }
-
-  return (
-    <>
-      {loaderData.username !== null && (
-        <>
-          <TextButton weight="thin" variant="neutral" arrowLeft>
-            <Link
-              to={`/profile/${loaderData.username}/#projects`}
-              prefetch="intent"
-            >
-              Meine Projekte
-            </Link>
-          </TextButton>
-        </>
-      )}
-      <h1>Project Detail</h1>
       <TabBar>
         <TabBar.Item active={pathname.endsWith("/about")}>
           <Link to="./about">about</Link>
@@ -203,7 +168,6 @@
           <Link to="./attachments">attachments</Link>
         </TabBar.Item>
       </TabBar>
->>>>>>> 3798a213
       <Link to="./../settings">⚙️</Link>
       <Outlet />
     </>
