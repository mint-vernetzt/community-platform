--- conflicted
+++ resolved
@@ -365,20 +365,10 @@
         <div className="md:mv-flex xl:mv-justify-center">
           <div className="mv-flex mv-flex-col mv-gap-8 xl:mv-w-2/3">
             <TabBar>
-              {/* TODO: When upgraded to remix v2 add a preventScrollReset to the Links below */}
+              {/* TODO: When upgraded to remix v2 add a preventScrollReset to the Links below instead of the hash anchor */}
               <TabBar.Item active={pathname.endsWith("/about")}>
                 <Link to="./about#tab-bar-container">Über das Projekt</Link>
               </TabBar.Item>
-<<<<<<< HEAD
-              <TabBar.Item active={pathname.endsWith("/requirements")}>
-                <Link to="./requirements#tab-bar-container">
-                  Rahmenbedingungen
-                </Link>
-              </TabBar.Item>
-              {/* <TabBar.Item active={pathname.endsWith("/attachments")}>
-                <Link to="./attachments#tab-bar-container">Zugänglichkeit</Link>
-              </TabBar.Item> */}
-=======
               {(project.timeframe !== null ||
                 project.jobFillings !== null ||
                 project.furtherJobFillings !== null ||
@@ -390,15 +380,16 @@
                 project.roomSituation !== null ||
                 project.furtherRoomSituation !== null) && (
                 <TabBar.Item active={pathname.endsWith("/requirements")}>
-                  <Link to="./requirements">Rahmenbedingungen</Link>
+                  <Link to="./requirements#tab-bar-container">
+                    Rahmenbedingungen
+                  </Link>
                 </TabBar.Item>
               )}
               {(project.documents.length > 0 || project.images.length > 0) && (
                 <TabBar.Item active={pathname.endsWith("/attachments")}>
-                  <Link to="./attachments">Material</Link>
+                  <Link to="./attachments#tab-bar-container">Material</Link>
                 </TabBar.Item>
               )}
->>>>>>> 90328c52
             </TabBar>
             <Outlet />
           </div>
