--- conflicted
+++ resolved
@@ -1,10 +1,5 @@
-<<<<<<< HEAD
-import { getFormProps, getInputProps, useForm } from "@conform-to/react-v1";
-import { getZodConstraint, parseWithZod } from "@conform-to/zod-v1";
-=======
 import { getFormProps, getInputProps, useForm } from "@conform-to/react";
 import { getZodConstraint, parseWithZod } from "@conform-to/zod";
->>>>>>> 1f129b5c
 import { Button } from "@mint-vernetzt/components/src/molecules/Button";
 import { Input } from "@mint-vernetzt/components/src/molecules/Input";
 import { captureException } from "@sentry/node";
@@ -34,21 +29,14 @@
 import { prismaClient } from "~/prisma.server";
 import { checkFeatureAbilitiesOrThrow } from "~/routes/feature-access.server";
 import { redirectWithToast } from "~/toast.server";
-<<<<<<< HEAD
 import { getCoordinatesFromAddress, sanitizeUserHtml } from "~/utils.server";
-=======
-import { sanitizeUserHtml } from "~/utils.server";
->>>>>>> 1f129b5c
 import { getRedirectPathOnProtectedEventRoute } from "../settings.server";
 import {
   createEventLocationSchema,
   getStageDefaultValue,
   Stages,
 } from "./location.shared";
-<<<<<<< HEAD
 import { insertParametersIntoLocale } from "~/lib/utils/i18n";
-=======
->>>>>>> 1f129b5c
 
 export const loader = async (args: LoaderFunctionArgs) => {
   const { request, params } = args;
@@ -95,11 +83,7 @@
 
   await checkFeatureAbilitiesOrThrow(authClient, [
     "events",
-<<<<<<< HEAD
-    "next_event_create",
-=======
     "next_event_settings",
->>>>>>> 1f129b5c
   ]);
 
   const language = await detectLanguage(request);
@@ -125,7 +109,6 @@
     return submission.reply();
   }
 
-<<<<<<< HEAD
   const event = await prismaClient.event.findUnique({
     select: {
       id: true,
@@ -178,11 +161,6 @@
       }
     }
 
-=======
-  try {
-    const { stage: stageValue, ...data } = submission.value;
-
->>>>>>> 1f129b5c
     await prismaClient.$transaction(async (client) => {
       const stage = await client.stage.findFirst({
         where: {
@@ -200,11 +178,8 @@
         },
         data: {
           ...data,
-<<<<<<< HEAD
           venueLongitude,
           venueLatitude,
-=======
->>>>>>> 1f129b5c
           accessibilityInformation: sanitizeUserHtml(
             data.accessibilityInformation
           ),
@@ -225,7 +200,6 @@
     });
   }
 
-<<<<<<< HEAD
   if (typeof addressError !== "undefined") {
     return redirectWithToast(request.url, {
       key: "address-error-toast",
@@ -243,8 +217,6 @@
     });
   }
 
-=======
->>>>>>> 1f129b5c
   return redirectWithToast(request.url, {
     id: "event-location-saved",
     key: `event-location-saved-${Date.now()}`,
@@ -281,22 +253,7 @@
       createEventLocationSchema(locales.route.validation)
     ),
     defaultValue: {
-<<<<<<< HEAD
-      venueName: loaderData.event.venueName,
-      venueStreet: loaderData.event.venueStreet,
-      venueZipCode: loaderData.event.venueZipCode,
-      venueCity: loaderData.event.venueCity,
-      conferenceLink: loaderData.event.conferenceLink,
-      conferenceCode: loaderData.event.conferenceCode,
-      stage: loaderData.event.stage,
-      accessibilityInformation: loaderData.event.accessibilityInformation,
-      accessibilityInformationRTEState:
-        loaderData.event.accessibilityInformationRTEState,
-      privacyInformation: loaderData.event.privacyInformation,
-      privacyInformationRTEState: loaderData.event.privacyInformationRTEState,
-=======
       ...loaderData.event,
->>>>>>> 1f129b5c
     },
     shouldValidate: "onBlur",
     onValidate: (values) => {
