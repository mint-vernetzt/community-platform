--- conflicted
+++ resolved
@@ -30,24 +30,6 @@
 import { invariant, invariantResponse } from "~/lib/utils/response";
 import { extendSearchParams } from "~/lib/utils/searchParams";
 import { languageModuleMap } from "~/locales/.server";
-<<<<<<< HEAD
-import { TIME_PERIOD_MULTI, TIME_PERIOD_SINGLE } from "../../utils.shared";
-import { useState } from "react";
-import { useHydrated } from "remix-utils/use-hydrated";
-import { useIsSubmitting } from "~/lib/hooks/useIsSubmitting";
-import { getFormProps, getInputProps, useForm } from "@conform-to/react";
-import { getZodConstraint, parseWithZod } from "@conform-to/zod";
-import classNames from "classnames";
-import { Input } from "@mint-vernetzt/components/src/molecules/Input";
-import { Button } from "@mint-vernetzt/components/src/molecules/Button";
-import {
-  createTimePeriodSchema,
-  getTimePeriodDefaultValue,
-} from "./time-period.shared";
-import { captureException } from "@sentry/node";
-import { redirectWithToast } from "~/toast.server";
-=======
->>>>>>> 4b0bfd98
 import { checkFeatureAbilitiesOrThrow } from "~/routes/feature-access.server";
 import { redirectWithToast } from "~/toast.server";
 import { TIME_PERIOD_MULTI, TIME_PERIOD_SINGLE } from "../../utils.shared";
