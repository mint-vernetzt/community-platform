<<<<<<< HEAD
import { getFormProps, getInputProps, useForm } from "@conform-to/react-v1";
import { getZodConstraint, parseWithZod } from "@conform-to/zod-v1";
=======
import { getFormProps, getInputProps, useForm } from "@conform-to/react";
import { getZodConstraint, parseWithZod } from "@conform-to/zod";
>>>>>>> 1f129b5c
import { Button } from "@mint-vernetzt/components/src/molecules/Button";
import { Input } from "@mint-vernetzt/components/src/molecules/Input";
import { captureException } from "@sentry/node";
import classNames from "classnames";
import { format } from "date-fns";
import { utcToZonedTime } from "date-fns-tz";
import { useState } from "react";
import {
  type ActionFunctionArgs,
  Form,
  type LoaderFunctionArgs,
  redirect,
  useActionData,
  useLoaderData,
  useNavigation,
  useSearchParams,
} from "react-router";
import { useHydrated } from "remix-utils/use-hydrated";
import { createAuthClient, getSessionUserOrThrow } from "~/auth.server";
import BasicStructure from "~/components/next/BasicStructure";
import List from "~/components/next/List";
import ListItemEvent from "~/components/next/ListItemEvent";
import RadioButtonSettings from "~/components/next/RadioButtonSettings";
import TitleSection from "~/components/next/TitleSection";
import { detectLanguage } from "~/i18n.server";
import { useIsSubmitting } from "~/lib/hooks/useIsSubmitting";
<<<<<<< HEAD
=======
import { decideBetweenSingularOrPlural } from "~/lib/utils/i18n";
>>>>>>> 1f129b5c
import { invariant, invariantResponse } from "~/lib/utils/response";
import { extendSearchParams } from "~/lib/utils/searchParams";
import { languageModuleMap } from "~/locales/.server";
import { checkFeatureAbilitiesOrThrow } from "~/routes/feature-access.server";
import { redirectWithToast } from "~/toast.server";
import { TIME_PERIOD_MULTI, TIME_PERIOD_SINGLE } from "../../utils.shared";
import { getRedirectPathOnProtectedEventRoute } from "../settings.server";
import {
  getEventBySlug,
  getEventBySlugForValidation,
  updateEventBySlug,
} from "./time-period.server";
import {
  createTimePeriodSchema,
  getTimePeriodDefaultValue,
} from "./time-period.shared";

export const loader = async (args: LoaderFunctionArgs) => {
  const { request, params } = args;
  invariantResponse(typeof params.slug === "string", "slug is not defined", {
    status: 400,
  });

  const language = await detectLanguage(request);
  const locales =
    languageModuleMap[language]["next/event/$slug/settings/time-period"];

  const event = await getEventBySlug(params.slug);
  invariantResponse(event !== null, "Event not found", { status: 404 });

  return { locales, language, event, currentTimeStamp: Date.now() };
};

export const action = async (args: ActionFunctionArgs) => {
  const { request, params } = args;
  invariantResponse(typeof params.slug === "string", "slug is not defined", {
    status: 400,
  });
  const { authClient } = createAuthClient(request);
  await checkFeatureAbilitiesOrThrow(authClient, [
    "events",
    "next_event_settings",
  ]);
  const sessionUser = await getSessionUserOrThrow(authClient);
  const redirectPath = await getRedirectPathOnProtectedEventRoute({
    request,
    slug: params.slug,
    sessionUser,
    authClient,
  });
  if (redirectPath !== null) {
    return redirect(redirectPath);
  }
  const language = await detectLanguage(request);
  const locales =
    languageModuleMap[language]["next/event/$slug/settings/time-period"];

  const formData = await request.formData();
  const timePeriod = formData.get("timePeriod");
  invariantResponse(
    timePeriod === TIME_PERIOD_SINGLE || timePeriod === TIME_PERIOD_MULTI,
    locales.route.errors.invalidTimePeriod,
    {
      status: 400,
    }
  );

  const event = await getEventBySlugForValidation(params.slug);
  invariantResponse(event !== null, "Event not found", { status: 404 });

  const schema = createTimePeriodSchema({
    locales: locales.route.form.validation,
    timePeriod,
    parentEvent: event.parentEvent,
    childEvents: event.childEvents,
  });
  const submission = await parseWithZod(formData, { schema });

  if (submission.status !== "success") {
    return submission.reply();
  }

  try {
    await updateEventBySlug(params.slug, submission.value);
  } catch (error) {
    captureException(error);
    return redirectWithToast(request.url, {
      id: "time-period-error",
      key: `time-period-error-${Date.now()}`,
      message: locales.route.errors.saveFailed,
      level: "negative",
    });
  }

  return redirectWithToast(request.url, {
    id: "time-period-success",
    key: `time-period-success-${Date.now()}`,
    message: locales.route.success,
  });
};

export default function TimePeriod() {
  const { locales, language, event, currentTimeStamp } =
    useLoaderData<typeof loader>();
  const actionData = useActionData();
  const [searchParams] = useSearchParams();
  const timePeriodSearchParam = searchParams.get("timePeriod");
  const startTimeZoned = utcToZonedTime(event.startTime, "Europe/Berlin");
  const endTimeZoned = utcToZonedTime(event.endTime, "Europe/Berlin");
  const formattedStartDate = format(startTimeZoned, "yyyy-MM-dd");
  const formattedEndDate = format(endTimeZoned, "yyyy-MM-dd");
  const formattedStartTime = format(startTimeZoned, "HH:mm");
  const formattedEndTime = format(endTimeZoned, "HH:mm");

  const [timePeriod, setTimePeriod] = useState<
    typeof TIME_PERIOD_SINGLE | typeof TIME_PERIOD_MULTI
  >(
    getTimePeriodDefaultValue({
      timePeriodSearchParam,
      formattedStartDate,
      formattedEndDate,
    })
  );

  const isHydrated = useHydrated();
  const isSubmitting = useIsSubmitting();
  const navigation = useNavigation();
  const [form, fields] = useForm({
    id: `time-period-form-${currentTimeStamp}`,
    constraint: getZodConstraint(
      createTimePeriodSchema({
        locales: locales.route.form.validation,
        timePeriod,
        parentEvent: event.parentEvent,
        childEvents: event.childEvents.metrics,
      })
    ),
    shouldDirtyConsider(name) {
      return name !== "timePeriod";
    },
    shouldValidate: "onBlur",
    onValidate: (values) => {
      const formData = values.formData;
      const timePeriod = formData.get("timePeriod");
      invariant(
        timePeriod === TIME_PERIOD_SINGLE || timePeriod === TIME_PERIOD_MULTI,
        locales.route.errors.invalidTimePeriod
      );
      const submission = parseWithZod(values.formData, {
        schema: createTimePeriodSchema({
          locales: locales.route.form.validation,
          timePeriod,
          parentEvent: event.parentEvent,
          childEvents: event.childEvents.metrics,
        }),
      });
      return submission;
    },
    defaultValue:
      timePeriod === TIME_PERIOD_SINGLE
        ? {
            startDate: formattedStartDate,
            startTime: formattedStartTime,
            endTime: formattedEndTime,
          }
        : {
            startDate: formattedStartDate,
            endDate: formattedEndDate,
          },
    shouldRevalidate: "onInput",
    lastResult: navigation.state === "idle" ? actionData : undefined,
  });

  const timingInputContainerClasses = classNames(
    "flex-1",
    timePeriod === TIME_PERIOD_SINGLE ? "md:flex-1/3" : "md:flex-1/2"
  );

  return (
    <Form
      {...getFormProps(form)}
      method="post"
      preventScrollReset
      autoComplete="off"
    >
      {event.parentEvent !== null ? (
        <div
          className={classNames(
            "w-full flex flex-col gap-4 bg-primary-50",
            event.childEvents.data.length > 0 ? "px-4 pt-4" : "p-4"
          )}
        >
          <p className="text-neutral-700 text-base font-normal leading-5">
            {locales.route.eventLists.parentEvent.hint}
          </p>
          <List id="parent-event-list" locales={locales.route.eventLists}>
            <ListItemEvent
              key={event.id}
              index={0}
              to={`/event/${event.parentEvent.slug}/detail/about`}
            >
              <ListItemEvent.Info
                {...event.parentEvent}
                stage={event.parentEvent.stage}
                participantCount={event.parentEvent._count.participants}
                locales={{
                  stages: locales.stages,
                  ...locales.route.eventLists,
                }}
                language={language}
              ></ListItemEvent.Info>
              <ListItemEvent.Headline>
                {event.parentEvent.name}
              </ListItemEvent.Headline>
            </ListItemEvent>
          </List>
        </div>
      ) : null}
      {event.childEvents.data.length > 0 ? (
        <div className="w-full flex flex-col gap-4 p-4 bg-primary-50">
          <p className="text-neutral-700 text-base font-normal leading-5">
            {decideBetweenSingularOrPlural(
              locales.route.eventLists.childEvents.hint_singular,
              locales.route.eventLists.childEvents.hint_plural,
              event.childEvents.data.length
            )}
          </p>
          <List
            id="child-events-list"
            hideAfter={1}
            locales={locales.route.eventLists}
          >
            {event.childEvents.data.map((childEvent, index) => {
              return (
                <ListItemEvent
                  key={childEvent.id}
                  index={index}
                  to={`/event/${childEvent.slug}/detail/about`}
                >
                  <ListItemEvent.Info
                    {...childEvent}
                    stage={childEvent.stage}
                    participantCount={childEvent._count.participants}
                    locales={{
                      stages: locales.stages,
                      ...locales.route.eventLists,
                    }}
                    language={language}
                  ></ListItemEvent.Info>
                  <ListItemEvent.Headline>
                    {childEvent.name}
                  </ListItemEvent.Headline>
                </ListItemEvent>
              );
            })}
          </List>
        </div>
      ) : null}
      <div className="w-full flex flex-col p-4 gap-8 lg:p-6 lg:gap-6">
        <BasicStructure.Container
          deflatedUntil="lg"
          gaps={{ base: "gap-4", md: "gap-4", xl: "gap-4" }}
        >
          <TitleSection>
            <TitleSection.Headline>
              {locales.route.timePeriod.headline}
            </TitleSection.Headline>
          </TitleSection>
          <div className="w-full flex flex-col md:flex-row gap-4">
            <RadioButtonSettings
              to={`?${extendSearchParams(searchParams, {
                addOrReplace: { timePeriod: TIME_PERIOD_SINGLE },
              }).toString()}`}
              active={timePeriod === TIME_PERIOD_SINGLE}
              onClick={(event) => {
                event.preventDefault();
                setTimePeriod(TIME_PERIOD_SINGLE);
              }}
            >
              {locales.route.timePeriod[TIME_PERIOD_SINGLE].label}
            </RadioButtonSettings>
            <RadioButtonSettings
              to={`?${extendSearchParams(searchParams, {
                addOrReplace: { timePeriod: TIME_PERIOD_MULTI },
              }).toString()}`}
              active={timePeriod === TIME_PERIOD_MULTI}
              onClick={(event) => {
                event.preventDefault();
                setTimePeriod(TIME_PERIOD_MULTI);
              }}
            >
              {locales.route.timePeriod[TIME_PERIOD_MULTI].label}
            </RadioButtonSettings>
            <input type="hidden" name="timePeriod" value={timePeriod} />
          </div>
        </BasicStructure.Container>
        <BasicStructure.Container
          deflatedUntil="lg"
          gaps={{ base: "gap-4", md: "gap-4", xl: "gap-4" }}
        >
          <TitleSection>
            <TitleSection.Headline>
              {locales.route.timings.headline}
            </TitleSection.Headline>
          </TitleSection>
          <div className="w-full flex flex-col md:flex-row gap-4">
            <div className={timingInputContainerClasses}>
              <Input
                {...getInputProps(fields.startDate, { type: "date" })}
                type="date"
                key="startDate"
              >
                <Input.Label htmlFor={fields.startDate.id}>
                  {timePeriod === TIME_PERIOD_SINGLE
                    ? locales.route.timings.startDate[TIME_PERIOD_SINGLE].label
                    : locales.route.timings.startDate[TIME_PERIOD_MULTI].label}
                </Input.Label>
                {typeof fields.startDate.errors !== "undefined" &&
                fields.startDate.errors.length > 0
                  ? fields.startDate.errors.map((error) => (
                      <Input.Error id={fields.startDate.errorId} key={error}>
                        {error}
                      </Input.Error>
                    ))
                  : null}
              </Input>
            </div>

            <div
              className={timingInputContainerClasses}
              hidden={timePeriod === TIME_PERIOD_SINGLE}
            >
              <Input
                {...getInputProps(fields.endDate, { type: "date" })}
                type="date"
                key="endDate"
              >
                <Input.Label htmlFor={fields.endDate.id}>
                  {locales.route.timings.endDate.label}
                </Input.Label>
                {typeof fields.endDate.errors !== "undefined" &&
                fields.endDate.errors.length > 0
                  ? fields.endDate.errors.map((error) => (
                      <Input.Error id={fields.endDate.errorId} key={error}>
                        {error}
                      </Input.Error>
                    ))
                  : null}
              </Input>
            </div>
            <div
              className={timingInputContainerClasses}
              hidden={timePeriod === TIME_PERIOD_MULTI}
            >
              <Input
                {...getInputProps(fields.startTime, { type: "time" })}
                type="time"
                key="startTime"
              >
                <Input.Label htmlFor={fields.startTime.id}>
                  {locales.route.timings.startTime.label}
                </Input.Label>
                {typeof fields.startTime.errors !== "undefined" &&
                fields.startTime.errors.length > 0
                  ? fields.startTime.errors.map((error) => (
                      <Input.Error id={fields.startTime.errorId} key={error}>
                        {error}
                      </Input.Error>
                    ))
                  : null}
              </Input>
            </div>
            <div
              className={timingInputContainerClasses}
              hidden={timePeriod === TIME_PERIOD_MULTI}
            >
              <Input
                {...getInputProps(fields.endTime, { type: "time" })}
                type="time"
                key="endTime"
              >
                <Input.Label htmlFor={fields.endTime.id}>
                  {locales.route.timings.endTime.label}
                </Input.Label>
                {typeof fields.endTime.errors !== "undefined" &&
                fields.endTime.errors.length > 0
                  ? fields.endTime.errors.map((error) => (
                      <Input.Error id={fields.endTime.errorId} key={error}>
                        {error}
                      </Input.Error>
                    ))
                  : null}
              </Input>
            </div>
          </div>
        </BasicStructure.Container>

        <div className="w-full flex flex-col md:flex-row md:justify-between gap-4">
          <p className="text-neutral-700 text-sm font-normal leading-[18px]">
            {locales.route.requiredHint}
          </p>
          <div className="w-full md:w-fit flex flex-col md:flex-row-reverse gap-4">
            <div className="w-full md:w-fit">
              <Button
                type="submit"
                fullSize
                form={form.id} // Don't disable button when js is disabled
                disabled={
                  isHydrated
                    ? form.dirty === false ||
                      form.valid === false ||
                      isSubmitting
                    : false
                }
              >
                {locales.route.cta}
              </Button>
            </div>
            <div className="w-full md:w-fit">
              <div className="relative w-full">
                <Button
                  type="reset"
                  onClick={() => {
                    setTimePeriod(
                      formattedStartDate === formattedEndDate
                        ? TIME_PERIOD_SINGLE
                        : TIME_PERIOD_MULTI
                    );
                    setTimeout(() => form.reset(), 0);
                  }}
                  variant="outline"
                  fullSize
                  // Don't disable button when js is disabled
                  disabled={isHydrated ? form.dirty === false : false}
                >
                  {locales.route.cancel}
                </Button>
                <noscript className="absolute top-0">
                  <Button as="link" to="." variant="outline" fullSize>
                    {locales.route.cancel}
                  </Button>
                </noscript>
              </div>
            </div>
          </div>
        </div>
      </div>
    </Form>
  );
}<|MERGE_RESOLUTION|>--- conflicted
+++ resolved
@@ -1,10 +1,5 @@
-<<<<<<< HEAD
-import { getFormProps, getInputProps, useForm } from "@conform-to/react-v1";
-import { getZodConstraint, parseWithZod } from "@conform-to/zod-v1";
-=======
 import { getFormProps, getInputProps, useForm } from "@conform-to/react";
 import { getZodConstraint, parseWithZod } from "@conform-to/zod";
->>>>>>> 1f129b5c
 import { Button } from "@mint-vernetzt/components/src/molecules/Button";
 import { Input } from "@mint-vernetzt/components/src/molecules/Input";
 import { captureException } from "@sentry/node";
@@ -31,10 +26,7 @@
 import TitleSection from "~/components/next/TitleSection";
 import { detectLanguage } from "~/i18n.server";
 import { useIsSubmitting } from "~/lib/hooks/useIsSubmitting";
-<<<<<<< HEAD
-=======
 import { decideBetweenSingularOrPlural } from "~/lib/utils/i18n";
->>>>>>> 1f129b5c
 import { invariant, invariantResponse } from "~/lib/utils/response";
 import { extendSearchParams } from "~/lib/utils/searchParams";
 import { languageModuleMap } from "~/locales/.server";
