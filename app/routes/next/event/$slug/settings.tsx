import { Button } from "@mint-vernetzt/components/src/molecules/Button";
import { captureException } from "@sentry/node";
import type { ActionFunctionArgs, LoaderFunctionArgs } from "react-router";
import {
  Form,
  Link,
  NavLink,
  Outlet,
  redirect,
  useLoaderData,
  useLocation,
  useSearchParams,
} from "react-router";
import { createAuthClient, getSessionUserOrThrow } from "~/auth.server";
import BackButton from "~/components/next/BackButton";
import BasicStructure from "~/components/next/BasicStructure";
import SettingsHeading from "~/components/next/SettingsHeading";
import SettingsNavigation from "~/components/next/SettingsNavigation";
import { INTENT_FIELD_NAME } from "~/form-helpers";
import { detectLanguage } from "~/i18n.server";
import { invariantResponse } from "~/lib/utils/response";
import { Deep } from "~/lib/utils/searchParams";
import { languageModuleMap } from "~/locales/.server";
<<<<<<< HEAD
import { checkFeatureAbilitiesOrThrow } from "~/routes/feature-access.server";
import {
  getEventBySlug,
  getRedirectPathOnProtectedEventRoute,
} from "./settings.server";
=======
import { getRedirectPathOnProtectedEventRoute } from "~/routes/event/$slug/settings/utils.server";
import { checkFeatureAbilitiesOrThrow } from "~/routes/feature-access.server";
import { redirectWithToast } from "~/toast.server";
import { getEventBySlug, updateEventBySlug } from "./settings.server";
>>>>>>> 1f129b5c

export const loader = async (args: LoaderFunctionArgs) => {
  const { request, params } = args;
  const slug = params.slug;
  invariantResponse(typeof slug === "string", "Slug is required", {
    status: 400,
  });
  const { authClient } = createAuthClient(request);
  const sessionUser = await getSessionUserOrThrow(authClient);
  const redirectPath = await getRedirectPathOnProtectedEventRoute({
    request,
    slug,
    sessionUser,
    authClient,
  });
  if (redirectPath !== null) {
    return redirect(redirectPath);
  }

  const language = await detectLanguage(request);
  const locales = languageModuleMap[language]["next/event/$slug/settings"];

  await checkFeatureAbilitiesOrThrow(authClient, "next_event_settings");
  await checkFeatureAbilitiesOrThrow(authClient, "events");

  const event = await getEventBySlug(slug);
  invariantResponse(event !== null, "Event not found", { status: 404 });

  return { locales, event };
};

export const action = async (args: ActionFunctionArgs) => {
  const { request, params } = args;
  invariantResponse(typeof params.slug === "string", "slug is not defined", {
    status: 400,
  });
  const { authClient } = createAuthClient(request);
  await checkFeatureAbilitiesOrThrow(authClient, [
    "events",
    "next_event_settings",
  ]);
  const sessionUser = await getSessionUserOrThrow(authClient);
  const redirectPath = await getRedirectPathOnProtectedEventRoute({
    request,
    slug: params.slug,
    sessionUser,
    authClient,
  });
  if (redirectPath !== null) {
    return redirect(redirectPath);
  }
  const language = await detectLanguage(request);
  const locales = languageModuleMap[language]["next/event/$slug/settings"];

  const formData = await request.formData();
  const intent = formData.get(INTENT_FIELD_NAME);
  invariantResponse(intent === "publish", locales.route.errors.invalidIntent, {
    status: 400,
  });

  try {
    await updateEventBySlug(params.slug, {
      published: true,
    });
  } catch (error) {
    captureException(error);
    return redirectWithToast(`/event/${params.slug}/settings/time-period`, {
      id: "publish-error",
      key: `publish-error-${Date.now()}`,
      message: locales.route.errors.publishFailed,
      level: "negative",
    });
  }

  return redirectWithToast(`/event/${params.slug}/detail/about`, {
    id: "publish-success",
    key: `publish-success-${Date.now()}`,
    message: locales.route.publishSuccess,
  });
};

export default function Settings() {
  const loaderData = useLoaderData<typeof loader>();
  const { locales, event } = loaderData;
  const [searchParams] = useSearchParams();
  const deep = searchParams.get(Deep);

  const location = useLocation();
  const leafPathname = location.pathname.replace(
    `/next/event/${event.slug}/settings/`,
    ""
  );
  const links = [
    { to: `time-period?${Deep}`, label: locales.route.menu.timePeriod },
    { to: `registration?${Deep}`, label: locales.route.menu.registration },
    { to: `details?${Deep}`, label: locales.route.menu.details },
    { to: `location?${Deep}`, label: locales.route.menu.location },
    {
      to: `admins?${Deep}`,
      label: locales.route.menu.admins,
      count: event._count.admins,
    },
    {
      to: `team?${Deep}`,
      label: locales.route.menu.team,
      count: event._count.teamMembers,
    },
    {
      to: `speakers?${Deep}`,
      label: locales.route.menu.speakers,
      count: event._count.speakers,
    },
    {
      to: `participants?${Deep}`,
      label: locales.route.menu.participants,
      count: event._count.participants,
    },
    {
      to: `responsible-orgs?${Deep}`,
      label: locales.route.menu.responsibleOrgs,
      count: event._count.responsibleOrganizations,
    },
    {
      to: `documents?${Deep}`,
      label: locales.route.menu.documents,
      count: event._count.documents,
    },
    {
      to: `related-events?${Deep}`,
      label: locales.route.menu.relatedEvents,
      count: event._count.childEvents,
    },
    { to: `danger-zone?${Deep}`, label: locales.route.menu.dangerZone },
  ];

  return (
    <BasicStructure>
      <div className="hidden lg:block">
        <BackButton to={`/event/${event.slug}/detail/about`} prefetch="intent">
          {loaderData.locales.route.close}
        </BackButton>
      </div>
      <div className="hidden lg:block">
        <SettingsHeading>{locales.route.desktopHeadline}</SettingsHeading>
      </div>
      <SettingsNavigation deep={deep}>
        <SettingsNavigation.MobileHeader>
          <SettingsNavigation.MobileHeader.Heading>
            {deep === null
              ? locales.route.mobileHeadline
              : links.find((link) => {
                  const toSlug = link.to.replace(`?${Deep}`, "");
                  return toSlug === leafPathname;
                })?.label || locales.route.mobileHeadline}
          </SettingsNavigation.MobileHeader.Heading>
          {deep === null ? (
            <SettingsNavigation.MobileHeader.Close>
              <Link
                to={`/event/${event.slug}/detail/about`}
                aria-label={locales.route.close}
                prefetch="intent"
              >
                <SettingsNavigation.MobileHeader.CloseIcon />
              </Link>
            </SettingsNavigation.MobileHeader.Close>
          ) : (
            <SettingsNavigation.MobileHeader.Back>
              <Link
                to={location.pathname}
                aria-label={locales.route.back}
                prefetch="intent"
              >
                <SettingsNavigation.MobileHeader.BackIcon />
              </Link>
            </SettingsNavigation.MobileHeader.Back>
          )}
        </SettingsNavigation.MobileHeader>
        <SettingsNavigation.DesktopHeader>
          {event.name}
        </SettingsNavigation.DesktopHeader>
        {event.published === false ? (
          <SettingsNavigation.MobileActionSection>
            <div className="w-full p-4 flex flex-col gap-2.5 bg-primary-50 lg:hidden">
              <p className="text-neutral-600 text-base font-normal leading-5">
                {locales.route.publishHint}
              </p>
              <Form method="post">
                <div className="w-full md:w-fit">
                  <Button
                    name={INTENT_FIELD_NAME}
                    value="publish"
                    type="submit"
                    variant="outline"
                    fullSize
                  >
                    {locales.route.publishCta}
                  </Button>
                </div>
              </Form>
            </div>
          </SettingsNavigation.MobileActionSection>
        ) : null}
        {event.published === false ? (
          <SettingsNavigation.DesktopActionSection>
            <span>{locales.route.publishHint}</span>
            <Form method="post">
              <Button
                name={INTENT_FIELD_NAME}
                value="publish"
                type="submit"
                variant="outline"
              >
                {locales.route.publishCta}
              </Button>
            </Form>
          </SettingsNavigation.DesktopActionSection>
        ) : null}
        {links.map((link) => {
          return (
            <SettingsNavigation.Item
              key={link.to}
              active={leafPathname === link.to.replace(`?${Deep}`, "")}
              critical={link.to.includes("danger-zone")}
            >
              <NavLink
                to={link.to}
                prefetch="intent"
                className={({ isActive }) => {
                  return SettingsNavigation.getSettingsNavigationItemStyles({
                    active: isActive,
                    critical: link.to.includes("danger-zone"),
                  }).className;
                }}
                preventScrollReset={true}
              >
                <SettingsNavigation.Item.Label>
                  <span>{link.label}</span>
                  {typeof link.count !== "undefined" && link.count !== 0 ? (
                    <SettingsNavigation.Item.Counter>
                      {link.count}
                    </SettingsNavigation.Item.Counter>
                  ) : null}
                </SettingsNavigation.Item.Label>
                <SettingsNavigation.Item.ChevronRightIcon />
              </NavLink>
            </SettingsNavigation.Item>
          );
        })}
        <SettingsNavigation.Content>
          <Outlet />
        </SettingsNavigation.Content>
      </SettingsNavigation>
    </BasicStructure>
  );
}<|MERGE_RESOLUTION|>--- conflicted
+++ resolved
@@ -21,18 +21,13 @@
 import { invariantResponse } from "~/lib/utils/response";
 import { Deep } from "~/lib/utils/searchParams";
 import { languageModuleMap } from "~/locales/.server";
-<<<<<<< HEAD
 import { checkFeatureAbilitiesOrThrow } from "~/routes/feature-access.server";
+import { redirectWithToast } from "~/toast.server";
 import {
   getEventBySlug,
   getRedirectPathOnProtectedEventRoute,
+  updateEventBySlug,
 } from "./settings.server";
-=======
-import { getRedirectPathOnProtectedEventRoute } from "~/routes/event/$slug/settings/utils.server";
-import { checkFeatureAbilitiesOrThrow } from "~/routes/feature-access.server";
-import { redirectWithToast } from "~/toast.server";
-import { getEventBySlug, updateEventBySlug } from "./settings.server";
->>>>>>> 1f129b5c
 
 export const loader = async (args: LoaderFunctionArgs) => {
   const { request, params } = args;
