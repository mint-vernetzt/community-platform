import { getFormProps, getInputProps, useForm } from "@conform-to/react-v1";
import { getZodConstraint, parseWithZod } from "@conform-to/zod-v1";
import { Button, Input } from "@mint-vernetzt/components";
import {
  redirect,
  type ActionFunctionArgs,
  type LoaderFunctionArgs,
} from "@remix-run/node";
import {
  Form,
  useActionData,
  useLoaderData,
  useNavigation,
} from "@remix-run/react";
import { type TFunction } from "i18next";
import { Trans, useTranslation } from "react-i18next";
import { useHydrated } from "remix-utils/use-hydrated";
import { z } from "zod";
import { createAuthClient, getSessionUser } from "~/auth.server";
import i18next from "~/i18next.server";
import {
  i18nNS as i18nNSUnsavedChangesModal,
  useUnsavedChangesBlockerWithModal,
} from "~/lib/hooks/useUnsavedChangesBlockerWithModal";
import { checkFeatureAbilitiesOrThrow } from "~/lib/utils/application";
import { invariantResponse } from "~/lib/utils/response";
import { getParamValueOrThrow } from "~/lib/utils/routes";
import { Deep } from "~/lib/utils/searchParams";
import { prismaClient } from "~/prisma.server";
import { detectLanguage } from "~/root.server";
import { getRedirectPathOnProtectedOrganizationRoute } from "~/routes/organization/$slug/utils.server";
import { redirectWithToast } from "~/toast.server";

const i18nNS = [
<<<<<<< HEAD
  "routes-next-organization-settings-danger-zone-change-url",
] as const;
=======
  "routes/next/organization/settings/danger-zone/change-url",
  ...i18nNSUnsavedChangesModal,
];
>>>>>>> bcb1d2ca
export const handle = {
  i18n: i18nNS,
};

function createSchema(t: TFunction) {
  return z.object({
    slug: z
      .string()
      .min(3, t("validation.slug.min"))
      .max(50, t("validation.slug.max"))
      .regex(/^[-a-z0-9-]+$/i, t("validation.slug.regex")),
  });
}

export const loader = async (args: LoaderFunctionArgs) => {
  const { params } = args;
  const slug = getParamValueOrThrow(params, "slug");
  const currentTimestamp = new Date().getTime();

  return { slug, currentTimestamp, baseURL: process.env.COMMUNITY_BASE_URL };
};

export const action = async (args: ActionFunctionArgs) => {
  const { request, params } = args;

  const locale = detectLanguage(request);
  const t = await i18next.getFixedT(locale, i18nNS);

  const { authClient } = createAuthClient(request);
  const sessionUser = await getSessionUser(authClient);
  await checkFeatureAbilitiesOrThrow(authClient, ["next-organization-create"]);

  // check slug exists (throw bad request if not)
  invariantResponse(params.slug !== undefined, t("error.invalidRoute"), {
    status: 400,
  });

  const redirectPath = await getRedirectPathOnProtectedOrganizationRoute({
    request,
    slug: params.slug,
    sessionUser,
    authClient,
  });

  if (redirectPath !== null) {
    return redirect(redirectPath);
  }

  const formData = await request.formData();
  const submission = await parseWithZod(formData, {
    schema: createSchema(t).transform(async (data, ctx) => {
      const organization = await prismaClient.organization.findFirst({
        where: { slug: data.slug },
        select: {
          slug: true,
        },
      });
      if (organization !== null) {
        ctx.addIssue({
          code: "custom",
          message: t("validation.slug.unique"),
        });
        return z.NEVER;
      }

      return { ...data };
    }),
    async: true,
  });

  if (submission.status !== "success") {
    console.log("Submission did not succeed");
    return {
      submission: submission.reply(),
    };
  }

  await prismaClient.organization.update({
    where: { slug: params.slug },
    data: { slug: submission.value.slug },
  });

  const url = new URL(request.url);
  const pathname = url.pathname.replace(params.slug, submission.value.slug);

  return redirectWithToast(`${pathname}?${Deep}=true`, {
    id: "settings-toast",
    key: `${new Date().getTime()}`,
    message: t("content.feedback"),
  });
};

function ChangeURL() {
  const loaderData = useLoaderData<typeof loader>();
  const actionData = useActionData<typeof action>();
  const navigation = useNavigation();
  const isHydrated = useHydrated();

  const { t } = useTranslation(i18nNS);

  const [form, fields] = useForm({
    id: `change-url-form-${loaderData.currentTimestamp}`,
    defaultValue: {
      slug: loaderData.slug,
    },
    constraint: getZodConstraint(createSchema(t)),
    shouldValidate: "onInput",
    onValidate: (values) => {
      return parseWithZod(values.formData, {
        schema: createSchema(t),
      });
    },
    shouldRevalidate: "onInput",
    lastResult: navigation.state === "idle" ? actionData?.submission : null,
  });

  const UnsavedChangesBlockerModal = useUnsavedChangesBlockerWithModal({
    searchParam: "modal-unsaved-changes",
    formMetadataToCheck: form,
  });

  return (
    <>
      {UnsavedChangesBlockerModal}
      <p>
        <Trans
          i18nKey="content.reach"
          ns={i18nNS}
          components={[
            <span key="current-organization-url" className="mv-break-all">
              {loaderData.baseURL}/organization/
              <strong>{loaderData.slug}</strong>
            </span>,
          ]}
        />
      </p>
      <p>{t("content.note")}</p>
      <Form
        {...getFormProps(form)}
        method="post"
        autoComplete="off"
        preventScrollReset
      >
        <div className="mv-flex mv-flex-col mv-gap-4 @md:mv-p-4 @md:mv-border @md:mv-rounded-lg @md:mv-border-gray-200">
          <Input
            {...getInputProps(fields.slug, { type: "text" })}
            key={"current-slug"}
          >
            <Input.Label htmlFor={fields.slug.id}>
              {t("content.label")}
            </Input.Label>
            {typeof fields.slug.errors !== "undefined" &&
            fields.slug.errors.length > 0
              ? fields.slug.errors.map((error) => (
                  <Input.Error id={fields.slug.errorId} key={error}>
                    {error}
                  </Input.Error>
                ))
              : null}
            {typeof form.errors !== "undefined" && form.errors.length > 0
              ? form.errors.map((error) => (
                  <Input.Error id={form.errorId} key={error}>
                    {error}
                  </Input.Error>
                ))
              : null}
          </Input>
          <div className="mv-flex mv-w-full mv-justify-end">
            <div className="mv-flex mv-shrink mv-w-full @md:mv-max-w-fit @lg:mv-w-auto mv-items-center mv-justify-center @lg:mv-justify-end">
              <Button
                type="submit"
                level="negative"
                fullSize
                disabled={
                  isHydrated
                    ? form.dirty === false || form.valid === false
                    : false
                }
              >
                {t("content.action")}
              </Button>
            </div>
          </div>
        </div>
      </Form>
    </>
  );
}

export default ChangeURL;<|MERGE_RESOLUTION|>--- conflicted
+++ resolved
@@ -32,14 +32,10 @@
 import { redirectWithToast } from "~/toast.server";
 
 const i18nNS = [
-<<<<<<< HEAD
   "routes-next-organization-settings-danger-zone-change-url",
+  ...i18nNSUnsavedChangesModal,
 ] as const;
-=======
-  "routes/next/organization/settings/danger-zone/change-url",
-  ...i18nNSUnsavedChangesModal,
-];
->>>>>>> bcb1d2ca
+
 export const handle = {
   i18n: i18nNS,
 };
