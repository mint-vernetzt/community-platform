import { parseWithZod } from "@conform-to/zod-v1";
import { type SupabaseClient } from "@supabase/supabase-js";
import { type TFunction } from "i18next";
import {
  cancelOrganizationAdminInvitationSchema,
  inviteProfileToBeOrganizationAdminSchema,
  removeAdminFromOrganizationSchema,
} from "~/form-helpers";
import { BlurFactor, getImageURL, ImageSizes } from "~/images.server";
import { mailerOptions } from "~/lib/submissions/mailer/mailerOptions";
import { invariantResponse } from "~/lib/utils/response";
import { getCompiledMailTemplate, mailer } from "~/mailer.server";
import { prismaClient } from "~/prisma.server";
import { getPublicURL } from "~/storage.server";
import { type Toast } from "~/toast.server";

export async function getOrganizationWithAdmins(options: {
  slug: string;
  authClient: SupabaseClient;
  t: TFunction;
}) {
  const { slug, authClient, t } = options;
  const organization = await prismaClient.organization.findFirst({
    where: {
      slug,
    },
    select: {
      id: true,
      admins: {
        select: {
          profile: {
            select: {
              id: true,
              username: true,
              firstName: true,
              lastName: true,
              avatar: true,
              academicTitle: true,
              position: true,
            },
          },
        },
      },
    },
  });

  invariantResponse(organization !== null, t("error.invariant.notFound"), {
    status: 404,
  });

  // enhance admins with avatar
  const admins = organization.admins.map((relation) => {
    let avatar = relation.profile.avatar;
    let blurredAvatar;
    if (avatar !== null) {
      const publicURL = getPublicURL(authClient, avatar);
      if (publicURL !== null) {
        avatar = getImageURL(publicURL, {
          resize: {
            type: "fill",
            ...ImageSizes.Profile.ListItem.Avatar,
          },
        });
        blurredAvatar = getImageURL(publicURL, {
          resize: {
            type: "fill",
            ...ImageSizes.Profile.ListItem.BlurredAvatar,
          },
          blur: BlurFactor,
        });
      }
    }
    return { profile: { ...relation.profile, avatar, blurredAvatar } };
  });

  const enhancedOrganization = { ...organization, admins };

  return enhancedOrganization;
}

export async function getPendingAdminInvitesOfOrganization(
  organizationId: string,
  authClient: SupabaseClient
) {
  const profiles =
    await prismaClient.inviteForProfileToJoinOrganization.findMany({
      where: {
        organizationId,
        status: "pending",
        role: "admin",
      },
      select: {
        profile: {
          select: {
            id: true,
            username: true,
            firstName: true,
            lastName: true,
            avatar: true,
            academicTitle: true,
            position: true,
          },
        },
      },
      orderBy: {
        profile: {
          firstName: "asc",
        },
      },
    });

  const enhancedProfiles = profiles.map((relation) => {
    let avatar = relation.profile.avatar;
    let blurredAvatar;
    if (avatar !== null) {
      const publicURL = getPublicURL(authClient, avatar);
      if (publicURL !== null) {
        avatar = getImageURL(publicURL, {
          resize: {
            type: "fill",
            ...ImageSizes.Profile.ListItem.Avatar,
          },
        });
        blurredAvatar = getImageURL(publicURL, {
          resize: {
            type: "fill",
            ...ImageSizes.Profile.ListItem.BlurredAvatar,
          },
          blur: BlurFactor,
        });
      }
    }
    return { ...relation.profile, avatar, blurredAvatar };
  });

  return enhancedProfiles;
}

export async function inviteProfileToBeOrganizationAdmin(options: {
  formData: FormData;
  slug: string;
  t: TFunction;
}) {
  const { formData, slug, t } = options;

  const submission = parseWithZod(formData, {
    schema: inviteProfileToBeOrganizationAdminSchema,
  });
  if (submission.status !== "success") {
    return { submission: submission.reply() };
  }

  const organization = await prismaClient.organization.findFirst({
    where: { slug },
    select: {
      id: true,
      name: true,
    },
  });

  const profile = await prismaClient.profile.findFirst({
    where: { id: submission.value.profileId },
    select: {
      id: true,
      firstName: true,
      lastName: true,
      email: true,
    },
  });

  invariantResponse(
    organization !== null && profile !== null,
    t("error.invariant.entitiesForInviteNotFound"),
    {
      status: 404,
    }
  );

  await prismaClient.inviteForProfileToJoinOrganization.upsert({
    where: {
      profileId_organizationId_role: {
        profileId: submission.value.profileId,
        organizationId: organization.id,
        role: "admin",
      },
    },
    create: {
      profileId: submission.value.profileId,
      organizationId: organization.id,
      role: "admin",
      status: "pending",
    },
    update: {
      status: "pending",
    },
  });

  const sender = process.env.SYSTEM_MAIL_SENDER;
  const subject = t("email.subject");
  const recipient = profile.email;
  const textTemplatePath =
    "mail-templates/invites/profile-to-join-organization/as-admin-text.hbs";
  const htmlTemplatePath =
    "mail-templates/invites/profile-to-join-organization/as-admin-html.hbs";
  const content = {
    firstName: profile.firstName,
    organization: {
      name: organization.name,
    },
    button: {
      url: `${process.env.COMMUNITY_BASE_URL}/my/organizations`,
      text: t("email.button.text"),
    },
  };

  const text = getCompiledMailTemplate<typeof textTemplatePath>(
    textTemplatePath,
    content,
    "text"
  );
  const html = getCompiledMailTemplate<typeof htmlTemplatePath>(
    htmlTemplatePath,
    content,
    "html"
  );

  try {
    await mailer(mailerOptions, sender, recipient, subject, text, html);
  } catch (error) {
    console.error(
      "Error sending mail: Invite profile to be admin of organization",
      error
    );
  }

<<<<<<< HEAD
  return {
    submission: submission.reply(),
    toast: {
      id: "invite-admin-toast",
      key: `${new Date().getTime()}`,
      message: t("content.profileAdded", {
        firstName: profile.firstName,
        lastName: profile.lastName,
      }),
    },
=======
  const hash = getSubmissionHash(submission);
  const toast: Toast = {
    id: "invite-admin-toast",
    key: hash,
    message: t("content.profileInvited", {
      firstName: profile.firstName,
      lastName: profile.lastName,
    }),
  };

  return {
    submission: submission.reply(),
    toast,
>>>>>>> 5ad0dc52
  };
}

export async function cancelOrganizationAdminInvitation(options: {
  formData: FormData;
  slug: string;
  t: TFunction;
}) {
  const { formData, slug, t } = options;

  const submission = parseWithZod(formData, {
    schema: cancelOrganizationAdminInvitationSchema,
  });
  if (submission.status !== "success") {
    return { submission: submission.reply() };
  }

  const organization = await prismaClient.organization.findFirst({
    where: { slug },
    select: {
      id: true,
    },
  });
  const profile = await prismaClient.profile.findFirst({
    where: { id: submission.value.profileId },
    select: {
      id: true,
      firstName: true,
      lastName: true,
    },
  });
  invariantResponse(
    organization !== null && profile !== null,
    t("error.invariant.entitiesForInviteNotFound"),
    { status: 404 }
  );

  await prismaClient.inviteForProfileToJoinOrganization.update({
    where: {
      profileId_organizationId_role: {
        profileId: submission.value.profileId,
        organizationId: organization.id,
        role: "admin",
      },
    },
    data: {
      status: "canceled",
    },
  });

<<<<<<< HEAD
  return {
    submission: submission.reply(),
    toast: {
      id: "cancel-invite-toast",
      key: `${new Date().getTime()}`,
      message: t("content.inviteCancelled", {
        firstName: profile.firstName,
        lastName: profile.lastName,
      }),
    },
=======
  const hash = getSubmissionHash(submission);
  const toast: Toast = {
    id: "cancel-invite-toast",
    level: "neutral",
    key: hash,
    message: t("content.inviteCancelled", {
      firstName: profile.firstName,
      lastName: profile.lastName,
    }),
  };

  return {
    submission: submission.reply(),
    toast,
>>>>>>> 5ad0dc52
  };
}

export async function removeAdminFromOrganization(options: {
  formData: FormData;
  slug: string;
  t: TFunction;
}) {
  const { formData, slug, t } = options;

  const submission = parseWithZod(formData, {
    schema: removeAdminFromOrganizationSchema,
  });
  if (submission.status !== "success") {
    return { submission: submission.reply() };
  }

  const organization = await prismaClient.organization.findFirst({
    where: { slug },
    select: {
      id: true,
      _count: {
        select: {
          admins: true,
        },
      },
    },
  });
  const profile = await prismaClient.profile.findFirst({
    where: { id: submission.value.profileId },
    select: {
      id: true,
      firstName: true,
      lastName: true,
    },
  });
  invariantResponse(
    organization !== null && profile !== null,
    t("error.invariant.entitiesForRemovalNotFound"),
    { status: 404 }
  );
  invariantResponse(
    organization._count.admins > 1,
    t("error.invariant.adminCount"),
    {
      status: 400,
    }
  );

  await prismaClient.adminOfOrganization.delete({
    where: {
      profileId_organizationId: {
        profileId: submission.value.profileId,
        organizationId: organization.id,
      },
    },
  });

<<<<<<< HEAD
  return {
    submission: submission.reply(),
    toast: {
      id: "remove-admin-toast",
      key: `${new Date().getTime()}`,
      message: t("content.profileRemoved", {
        firstName: profile.firstName,
        lastName: profile.lastName,
      }),
    },
=======
  const hash = getSubmissionHash(submission);
  const toast: Toast = {
    id: "remove-admin-toast",
    key: hash,
    message: t("content.profileRemoved", {
      firstName: profile.firstName,
      lastName: profile.lastName,
    }),
  };

  return {
    submission: submission.reply(),
    toast,
>>>>>>> 5ad0dc52
  };
}<|MERGE_RESOLUTION|>--- conflicted
+++ resolved
@@ -233,7 +233,6 @@
     );
   }
 
-<<<<<<< HEAD
   return {
     submission: submission.reply(),
     toast: {
@@ -244,21 +243,6 @@
         lastName: profile.lastName,
       }),
     },
-=======
-  const hash = getSubmissionHash(submission);
-  const toast: Toast = {
-    id: "invite-admin-toast",
-    key: hash,
-    message: t("content.profileInvited", {
-      firstName: profile.firstName,
-      lastName: profile.lastName,
-    }),
-  };
-
-  return {
-    submission: submission.reply(),
-    toast,
->>>>>>> 5ad0dc52
   };
 }
 
@@ -309,7 +293,6 @@
     },
   });
 
-<<<<<<< HEAD
   return {
     submission: submission.reply(),
     toast: {
@@ -320,22 +303,6 @@
         lastName: profile.lastName,
       }),
     },
-=======
-  const hash = getSubmissionHash(submission);
-  const toast: Toast = {
-    id: "cancel-invite-toast",
-    level: "neutral",
-    key: hash,
-    message: t("content.inviteCancelled", {
-      firstName: profile.firstName,
-      lastName: profile.lastName,
-    }),
-  };
-
-  return {
-    submission: submission.reply(),
-    toast,
->>>>>>> 5ad0dc52
   };
 }
 
@@ -394,7 +361,6 @@
     },
   });
 
-<<<<<<< HEAD
   return {
     submission: submission.reply(),
     toast: {
@@ -405,20 +371,5 @@
         lastName: profile.lastName,
       }),
     },
-=======
-  const hash = getSubmissionHash(submission);
-  const toast: Toast = {
-    id: "remove-admin-toast",
-    key: hash,
-    message: t("content.profileRemoved", {
-      firstName: profile.firstName,
-      lastName: profile.lastName,
-    }),
-  };
-
-  return {
-    submission: submission.reply(),
-    toast,
->>>>>>> 5ad0dc52
   };
 }