--- conflicted
+++ resolved
@@ -16,9 +16,7 @@
   useSearchParams,
   useSubmit,
 } from "@remix-run/react";
-import { useTranslation } from "react-i18next";
 import { z } from "zod";
-import { H1 } from "~/components/Heading/Heading";
 import { invariantResponse } from "~/lib/utils/response";
 import { prismaClient } from "~/prisma.server";
 import {
@@ -33,11 +31,8 @@
   getFundingFilterVector,
   getKeys,
 } from "./fundings.server";
-<<<<<<< HEAD
-=======
 import { Trans, useTranslation } from "react-i18next";
 import { H1 } from "~/components/Heading/Heading";
->>>>>>> 7fcf926a
 
 const sortValues = ["title-asc", "title-desc", "createdAt-desc"] as const;
 
@@ -455,7 +450,9 @@
                     <Link
                       to="mailto:community@mint-vernetzt.de"
                       className="mv-font-semibold hover:mv-underline"
-                    />
+                    >
+                      {" "}
+                    </Link>
                   ),
                 }}
               />
