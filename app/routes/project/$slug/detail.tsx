import { conform } from "@conform-to/react";
import {
  Avatar,
  Button,
  CircleButton,
  Controls,
  Header,
  Image,
  Status,
  TabBar,
  TextButton,
} from "@mint-vernetzt/components";
<<<<<<< HEAD
import { type DataFunctionArgs, json } from "@remix-run/node";
=======
import {
  type ActionFunctionArgs,
  type LoaderFunctionArgs,
  json,
} from "@remix-run/node";
>>>>>>> 2b574f4a
import {
  Form,
  Link,
  Outlet,
  useLoaderData,
  useMatches,
} from "@remix-run/react";
import rcSliderStyles from "rc-slider/assets/index.css";
import reactCropStyles from "react-image-crop/dist/ReactCrop.css";
import { createAuthClient, getSessionUser } from "~/auth.server";
import { H1 } from "~/components/Heading/Heading";
import ImageCropper from "~/components/ImageCropper/ImageCropper";
import Modal from "~/components/Modal/Modal";
import i18next from "~/i18next.server";
import { getImageURL } from "~/images.server";
import { invariantResponse } from "~/lib/utils/response";
import { getParamValue } from "~/lib/utils/routes";
import { prismaClient } from "~/prisma.server";
import { getPublicURL } from "~/storage.server";
import { deriveProjectMode } from "../utils.server";
import { useTranslation } from "react-i18next";
import { detectLanguage } from "~/root.server";

const i18nNS = ["routes/project/detail"];

export function links() {
  return [
    { rel: "stylesheet", href: rcSliderStyles },
    { rel: "stylesheet", href: reactCropStyles },
  ];
}

export const loader = async (args: LoaderFunctionArgs) => {
  const { request, params } = args;
<<<<<<< HEAD
  const response = new Response();

  const locale = detectLanguage(request);
  const t = await i18next.getFixedT(locale, i18nNS);

  const authClient = createAuthClient(request, response);
=======
  const { authClient } = createAuthClient(request);
>>>>>>> 2b574f4a
  const sessionUser = await getSessionUser(authClient);
  const slug = getParamValue(params, "slug");
  invariantResponse(slug !== undefined, t("error.invariant.undefinedSlug"), {
    status: 404,
  });

  let username: string | null = null;

  if (sessionUser !== null) {
    const profile = await prismaClient.profile.findFirst({
      where: { id: sessionUser.id },
      select: { username: true },
    });
    if (profile !== null) {
      username = profile.username;
    }
  }

  const mode = await deriveProjectMode(sessionUser, slug);

  const project = await prismaClient.project.findUnique({
    select: {
      slug: true,
      name: true,
      subline: true,
      logo: true,
      published: true,
      background: true,
      timeframe: true,
      jobFillings: true,
      furtherJobFillings: true,
      yearlyBudget: true,
      financings: true,
      furtherFinancings: true,
      technicalRequirements: true,
      furtherTechnicalRequirements: true,
      roomSituation: true,
      furtherRoomSituation: true,
      documents: true,
      images: true,
    },
    where: {
      slug,
    },
  });
  invariantResponse(project !== null, t("error.invariant.projectNotFound"), {
    status: 404,
  });

  invariantResponse(
    project.published || mode === "admin",
    t("error.invariant.projectNotPublished"),
    { status: 403 }
  );

  let background;
  let blurredBackground;
  if (project.background !== null) {
    const publicURL = getPublicURL(authClient, project.background);
    if (publicURL) {
      background = getImageURL(publicURL, {
        resize: { type: "fill", width: 1488, height: 480 },
      });
    }
    blurredBackground = getImageURL(publicURL, {
      resize: { type: "fill", width: 149, height: 48 },
      blur: 5,
    });
  }
  let logo;
  let blurredLogo;
  if (project.logo !== null) {
    const publicURL = getPublicURL(authClient, project.logo);
    if (publicURL) {
      logo = getImageURL(publicURL, {
        resize: { type: "fill", width: 248, height: 248 },
      });
    }
    blurredLogo = getImageURL(publicURL, {
      resize: { type: "fill", width: 25, height: 25 },
      blur: 5,
    });
  }

  const enhancedProject = {
    ...project,
    background,
    blurredBackground,
    logo,
    blurredLogo,
  };

  return json({ username, project: enhancedProject, mode });
};

export const action = async (args: ActionFunctionArgs) => {
  const { request, params } = args;
<<<<<<< HEAD
  const response = new Response();

  const locale = detectLanguage(request);
  const t = await i18next.getFixedT(locale, i18nNS);

  const authClient = createAuthClient(request, response);
=======
  const { authClient, response } = createAuthClient(request);
>>>>>>> 2b574f4a
  const sessionUser = await getSessionUser(authClient);
  const slug = getParamValue(params, "slug");
  invariantResponse(slug !== undefined, t("error.invariant.undefinedSlug"), {
    status: 404,
  });
  const mode = await deriveProjectMode(sessionUser, slug);
  invariantResponse(mode === "admin", t("error.invariant.adminsOnly"), {
    status: 403,
  });

  const formData = await request.formData();
  const action = formData.get(conform.INTENT);
  invariantResponse(action !== null, t("error.invariant.missingConfirmation"), {
    status: 400,
  });
  invariantResponse(
    typeof action === "string",
    t("error.invariant.invalidIntent"),
    {
      status: 400,
    }
  );
  if (action === "publish") {
    await prismaClient.project.update({
      where: {
        slug: slug,
      },
      data: {
        published: true,
      },
    });
    return json({ success: true }, { headers: response.headers });
  } else if (action === "unpublish") {
    await prismaClient.project.update({
      where: {
        slug: slug,
      },
      data: {
        published: false,
      },
    });
    return json({ success: true }, { headers: response.headers });
  }
  return json({ success: false }, { headers: response.headers });
};

function ProjectDetail() {
  const loaderData = useLoaderData<typeof loader>();
  const { project, mode } = loaderData;
  const matches = useMatches();
  let pathname = "";

  const lastMatch = matches[matches.length - 1];
  const { t } = useTranslation(i18nNS);

  if (typeof lastMatch.pathname !== "undefined") {
    pathname = lastMatch.pathname;
  }

  return (
    <>
      {loaderData.username !== null && (
        <section className="container mb-4">
          <TextButton weight="thin" variant="neutral" arrowLeft>
            <Link
              to={`/profile/${loaderData.username}/#projects`}
              prefetch="intent"
            >
              {t("content.title")}
            </Link>
          </TextButton>
        </section>
      )}
      <section className="md:container">
        <Header>
          {mode === "admin" && project.published === false && (
            <Status>{t("content.draft")}</Status>
          )}
          <Image
            src={project.background}
            alt=""
            blurredSrc={project.blurredBackground || undefined}
          />
          <Avatar
            name={project.name}
            logo={project.logo}
            size="full"
            textSize="xl"
          />
          {mode === "admin" && (
            <Controls>
              {/* // TODO: Only the label is clickable in this scenario, but does not fill the entire CircleButton container */}
              <CircleButton variant="outline">
                <label
                  htmlFor="modal-background-upload"
                  className="mv-absolute mv-top-4 mv-left-4 mv-w-full mv-h-full mv-modal-button mv-cursor-pointer"
                >
                  <svg
                    width="16"
                    height="16"
                    viewBox="0 0 16 16"
                    fill="none"
                    xmlns="http://www.w3.org/2000/svg"
                  >
                    <path
                      d="M12.1464 0.146447C12.3417 -0.0488155 12.6583 -0.0488155 12.8536 0.146447L15.8536 3.14645C16.0488 3.34171 16.0488 3.65829 15.8536 3.85355L5.85355 13.8536C5.80567 13.9014 5.74857 13.9391 5.6857 13.9642L0.685695 15.9642C0.499987 16.0385 0.287878 15.995 0.146446 15.8536C0.00501511 15.7121 -0.0385219 15.5 0.0357614 15.3143L2.03576 10.3143C2.06091 10.2514 2.09857 10.1943 2.14645 10.1464L12.1464 0.146447ZM11.2071 2.5L13.5 4.79289L14.7929 3.5L12.5 1.20711L11.2071 2.5ZM12.7929 5.5L10.5 3.20711L4 9.70711V10H4.5C4.77614 10 5 10.2239 5 10.5V11H5.5C5.77614 11 6 11.2239 6 11.5V12H6.29289L12.7929 5.5ZM3.03165 10.6755L2.92612 10.781L1.39753 14.6025L5.21902 13.0739L5.32454 12.9683C5.13495 12.8973 5 12.7144 5 12.5V12H4.5C4.22386 12 4 11.7761 4 11.5V11H3.5C3.2856 11 3.10271 10.865 3.03165 10.6755Z"
                      fill="currentColor"
                    />
                  </svg>
                </label>
              </CircleButton>
            </Controls>
          )}
          <Header.Body>
            {mode === "admin" && (
              <Controls>
                <label
                  htmlFor="modal-logo-upload"
                  className="flex content-center items-center nowrap cursor-pointer text-primary"
                >
                  <svg
                    width="17"
                    height="16"
                    viewBox="0 0 17 16"
                    xmlns="http://www.w3.org/2000/svg"
                    className="fill-neutral-600"
                  >
                    <path d="M14.9 3.116a.423.423 0 0 0-.123-.299l-1.093-1.093a.422.422 0 0 0-.598 0l-.882.882 1.691 1.69.882-.882a.423.423 0 0 0 .123-.298Zm-3.293.087 1.69 1.69v.001l-5.759 5.76a.422.422 0 0 1-.166.101l-2.04.68a.211.211 0 0 1-.267-.267l.68-2.04a.423.423 0 0 1 .102-.166l5.76-5.76ZM2.47 14.029a1.266 1.266 0 0 1-.37-.895V3.851a1.266 1.266 0 0 1 1.265-1.266h5.486a.422.422 0 0 1 0 .844H3.366a.422.422 0 0 0-.422.422v9.283a.422.422 0 0 0 .422.422h9.284a.422.422 0 0 0 .421-.422V8.07a.422.422 0 0 1 .845 0v5.064a1.266 1.266 0 0 1-1.267 1.266H3.367c-.336 0-.658-.133-.895-.37Z" />
                  </svg>
                  <span className="ml-2">{t("content.changeImage")}</span>
                </label>
              </Controls>
            )}
            <H1 like="h3" className="mv-mb-0">
              {project.name}
            </H1>
            {project.subline !== null && (
              <p className="mv-text-base md:mv-text-2xl">{project.subline}</p>
            )}
          </Header.Body>
          {mode === "admin" && (
            <Header.Footer>
              <Controls>
                {/* TODO: Use absolute path */}
                <Button as="a" href="./../settings">
                  {t("content.edit")}
                </Button>
                <Button
                  name={conform.INTENT}
                  variant="outline"
                  value={`${project.published ? "unpublish" : "publish"}`}
                  type="submit"
                  form="publish-form"
                >
                  {t(`content.publish.${project.published ? "hide" : "show"}`)}
                </Button>
              </Controls>
            </Header.Footer>
          )}
        </Header>
        {mode === "admin" && <Form method="post" id="publish-form" />}
      </section>
      {mode === "admin" && (
        <>
          <Modal id="modal-background-upload">
            <ImageCropper
              headline={t("cropper.background.headline")}
              subject="project"
              id="modal-background-upload"
              uploadKey="background"
              image={project.background || undefined}
              aspect={31 / 10}
              minCropWidth={620}
              minCropHeight={62}
              maxTargetWidth={1488}
              maxTargetHeight={480}
              slug={project.slug}
              redirect={pathname}
            >
              {project.background !== undefined ? (
                <Image
                  src={project.background}
                  alt=""
                  blurredSrc={project.blurredBackground || undefined}
                />
              ) : (
                <div className="mv-w-[336px] mv-min-h-[108px] mv-bg-attention-400" />
              )}
            </ImageCropper>
          </Modal>
          <Modal id="modal-logo-upload">
            <ImageCropper
              headline={t("cropper.logo.headline")}
              subject="project"
              id="modal-logo-upload"
              uploadKey="logo"
              image={project.logo || undefined}
              aspect={1}
              minCropWidth={100}
              minCropHeight={100}
              maxTargetWidth={288}
              maxTargetHeight={288}
              slug={project.slug}
              redirect={pathname}
            >
              <Avatar
                name={project.name}
                logo={project.logo}
                size="xl"
                textSize="xl"
              />
            </ImageCropper>
          </Modal>
        </>
      )}
      <section
        id="tab-bar-container"
        className="mv-mx-4 md:mv-mx-auto md:mv-container mv-overflow-hidden mv-pb-8"
      >
        <div className="md:mv-flex xl:mv-justify-center">
          <div className="mv-flex mv-flex-col mv-gap-8 xl:mv-w-2/3">
            <TabBar>
              {/* TODO: When upgraded to remix v2 add a preventScrollReset to the Links below instead of the hash anchor */}
              <TabBar.Item active={pathname.endsWith("/about")}>
                <Link to="./about#tab-bar-container">{t("content.about")}</Link>
              </TabBar.Item>
              {(project.timeframe !== null ||
                project.jobFillings !== null ||
                project.furtherJobFillings !== null ||
                project.yearlyBudget !== null ||
                project.financings.length !== 0 ||
                project.furtherFinancings !== null ||
                project.technicalRequirements !== null ||
                project.furtherTechnicalRequirements !== null ||
                project.roomSituation !== null ||
                project.furtherRoomSituation !== null) && (
                <TabBar.Item active={pathname.endsWith("/requirements")}>
                  <Link to="./requirements#tab-bar-container">
                    {t("content.conditions")}
                  </Link>
                </TabBar.Item>
              )}
              {(project.documents.length > 0 || project.images.length > 0) && (
                <TabBar.Item active={pathname.endsWith("/attachments")}>
                  <Link to="./attachments#tab-bar-container">
                    {t("content.material")}
                  </Link>
                </TabBar.Item>
              )}
            </TabBar>
            <Outlet />
          </div>
        </div>
      </section>
    </>
  );
}

export default ProjectDetail;<|MERGE_RESOLUTION|>--- conflicted
+++ resolved
@@ -10,15 +10,11 @@
   TabBar,
   TextButton,
 } from "@mint-vernetzt/components";
-<<<<<<< HEAD
-import { type DataFunctionArgs, json } from "@remix-run/node";
-=======
 import {
   type ActionFunctionArgs,
   type LoaderFunctionArgs,
   json,
 } from "@remix-run/node";
->>>>>>> 2b574f4a
 import {
   Form,
   Link,
@@ -53,16 +49,11 @@
 
 export const loader = async (args: LoaderFunctionArgs) => {
   const { request, params } = args;
-<<<<<<< HEAD
-  const response = new Response();
 
   const locale = detectLanguage(request);
   const t = await i18next.getFixedT(locale, i18nNS);
 
-  const authClient = createAuthClient(request, response);
-=======
   const { authClient } = createAuthClient(request);
->>>>>>> 2b574f4a
   const sessionUser = await getSessionUser(authClient);
   const slug = getParamValue(params, "slug");
   invariantResponse(slug !== undefined, t("error.invariant.undefinedSlug"), {
@@ -160,16 +151,11 @@
 
 export const action = async (args: ActionFunctionArgs) => {
   const { request, params } = args;
-<<<<<<< HEAD
-  const response = new Response();
 
   const locale = detectLanguage(request);
   const t = await i18next.getFixedT(locale, i18nNS);
 
-  const authClient = createAuthClient(request, response);
-=======
   const { authClient, response } = createAuthClient(request);
->>>>>>> 2b574f4a
   const sessionUser = await getSessionUser(authClient);
   const slug = getParamValue(params, "slug");
   invariantResponse(slug !== undefined, t("error.invariant.undefinedSlug"), {
