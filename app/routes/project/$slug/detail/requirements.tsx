import { Chip } from "@mint-vernetzt/components";
import { useLoaderData } from "@remix-run/react";
<<<<<<< HEAD
import { type DataFunctionArgs, json } from "@remix-run/server-runtime";
import { createAuthClient } from "~/auth.server";
=======
import { json, type LoaderFunctionArgs } from "@remix-run/server-runtime";
>>>>>>> 2b574f4a
import { RichText } from "~/components/Richtext/RichText";
import { invariantResponse } from "~/lib/utils/response";
import { prismaClient } from "~/prisma.server";
import i18next from "~/i18next.server";
import { useTranslation } from "react-i18next";
import { detectLanguage } from "~/root.server";

const i18nNS = ["routes/project/detail/requirements"];

<<<<<<< HEAD
export const loader = async (args: DataFunctionArgs) => {
  const { request, params } = args;
  const response = new Response();
  const locale = detectLanguage(request);
  const t = await i18next.getFixedT(locale, i18nNS);

  createAuthClient(request, response);
=======
export const loader = async (args: LoaderFunctionArgs) => {
  const { params } = args;
>>>>>>> 2b574f4a

  // check slug exists (throw bad request if not)
  invariantResponse(
    params.slug !== undefined,
    t("error.invariant.invalidRoute"),
    {
      status: 400,
    }
  );

  const project = await prismaClient.project.findFirst({
    where: {
      slug: params.slug,
    },
    select: {
      timeframe: true,
      jobFillings: true,
      furtherJobFillings: true,
      yearlyBudget: true,
      technicalRequirements: true,
      furtherTechnicalRequirements: true,
      roomSituation: true,
      furtherRoomSituation: true,
      furtherFinancings: true,
      financings: {
        select: {
          financing: {
            select: {
              title: true,
            },
          },
        },
      },
    },
  });

  invariantResponse(project !== null, t("error.invariant.notFound"), {
    status: 404,
  });

  return json({ project });
};

function Requirements() {
  const loaderData = useLoaderData<typeof loader>();
  const { project } = loaderData;
  const { t } = useTranslation(i18nNS);

  return (
    <>
      <p className="mv-font-normal mv-text-neutral-800">
        {t("content.information")}
      </p>

      {project.timeframe === null &&
        project.jobFillings === null &&
        project.furtherJobFillings === null &&
        project.yearlyBudget === null &&
        project.financings.length === 0 &&
        project.furtherFinancings === null &&
        project.technicalRequirements === null &&
        project.furtherTechnicalRequirements === null &&
        project.roomSituation === null &&
        project.furtherRoomSituation === null && (
          <p className="mv-font-normal mv-text-neutral-800">
            {t("content.confirmation")}
          </p>
        )}
      {project.timeframe !== null && (
        <>
          <h2 className="mv-text-2xl md:mv-text-5xl mv-font-bold mv-text-primary mv-mb-0">
            {t("content.timeFrame.headline")}
          </h2>
          <h3 className="mv-text-neutral-700 mv-text-lg mv-font-bold mv-mb-0">
            {t("content.timeFrame.intro")}
          </h3>
          <RichText html={project.timeframe} />
        </>
      )}
      {(project.jobFillings !== null ||
        project.furtherJobFillings !== null) && (
        <>
          <h2 className="mv-text-2xl md:mv-text-5xl mv-font-bold mv-text-primary mv-mb-0">
            {t("content.jobFillings.headline")}
          </h2>
          {project.jobFillings !== null && (
            <>
              <h3 className="mv-text-neutral-700 mv-text-lg mv-font-bold mv-mb-0">
                {t("content.jobFillings.intro")}
              </h3>
              <RichText html={project.jobFillings} />
            </>
          )}
          {project.furtherJobFillings !== null && (
            <>
              <h3 className="mv-text-neutral-700 mv-text-lg mv-font-bold mv-mb-0">
                {t("content.furtherJobFillings.headline")}
              </h3>
              <RichText html={project.furtherJobFillings} />
            </>
          )}
        </>
      )}
      {(project.yearlyBudget !== null ||
        project.financings.length > 0 ||
        project.furtherFinancings !== null) && (
        <>
          <h2 className="mv-text-2xl md:mv-text-5xl mv-font-bold mv-text-primary mv-mb-0">
            {t("content.finance.headline")}
          </h2>
          {project.yearlyBudget !== null && (
            <>
              <h3 className="mv-text-neutral-700 mv-text-lg mv-font-bold mv-mb-0">
                {t("content.finance.yearlyBudget")}
              </h3>
              <p className="mv-font-normal mv-text-neutral-800">
                {project.yearlyBudget}
              </p>
            </>
          )}
          {project.financings.length > 0 && (
            <div className="mv-flex mv-flex-col mv-gap-4">
              <h3 className="mv-text-neutral-700 mv-text-lg mv-font-bold mv-mb-0">
                {t("content.finance.financings")}
              </h3>
              <Chip.Container>
                {project.financings.map((relation) => {
                  return (
                    <Chip key={relation.financing.title} color="primary">
                      {relation.financing.title}
                    </Chip>
                  );
                })}
              </Chip.Container>
            </div>
          )}
          {project.furtherFinancings !== null && (
            <>
              <h3 className="mv-text-neutral-700 mv-text-lg mv-font-bold mv-mb-0">
                {t("content.finance.moreInformation")}
              </h3>
              <RichText html={project.furtherFinancings} />
            </>
          )}
        </>
      )}
      {(project.technicalRequirements !== null ||
        project.furtherTechnicalRequirements !== null) && (
        <>
          <h2 className="mv-text-2xl md:mv-text-5xl mv-font-bold mv-text-primary mv-mb-0">
            {t("content.technical.headline")}
          </h2>
          {project.technicalRequirements !== null && (
            <>
              <h3 className="mv-text-neutral-700 mv-text-lg mv-font-bold mv-mb-0">
                {t("content.technical.technicalRequirements")}
              </h3>
              <RichText html={project.technicalRequirements} />
            </>
          )}
          {project.furtherTechnicalRequirements !== null && (
            <>
              <h3 className="mv-text-neutral-700 mv-text-lg mv-font-bold mv-mb-0">
                {t("content.technical.furtherTechnicalRequirements")}
              </h3>
              <RichText html={project.furtherTechnicalRequirements} />
            </>
          )}
        </>
      )}
      {(project.roomSituation !== null ||
        project.furtherRoomSituation !== null) && (
        <>
          <h2 className="mv-text-2xl md:mv-text-5xl mv-font-bold mv-text-primary mv-mb-0">
            {t("content.rooms.headline")}
          </h2>
          {project.roomSituation !== null && (
            <>
              <h3 className="mv-text-neutral-700 mv-text-lg mv-font-bold mv-mb-0">
                {t("content.rooms.roomSituation")}
              </h3>
              <RichText html={project.roomSituation} />
            </>
          )}
          {project.furtherRoomSituation !== null && (
            <>
              <h3 className="mv-text-neutral-700 mv-text-lg mv-font-bold mv-mb-0">
                {t("content.rooms.furtherRoomSituation")}
              </h3>
              <RichText html={project.furtherRoomSituation} />
            </>
          )}
        </>
      )}
    </>
  );
}

export default Requirements;<|MERGE_RESOLUTION|>--- conflicted
+++ resolved
@@ -1,11 +1,7 @@
 import { Chip } from "@mint-vernetzt/components";
 import { useLoaderData } from "@remix-run/react";
-<<<<<<< HEAD
-import { type DataFunctionArgs, json } from "@remix-run/server-runtime";
 import { createAuthClient } from "~/auth.server";
-=======
 import { json, type LoaderFunctionArgs } from "@remix-run/server-runtime";
->>>>>>> 2b574f4a
 import { RichText } from "~/components/Richtext/RichText";
 import { invariantResponse } from "~/lib/utils/response";
 import { prismaClient } from "~/prisma.server";
@@ -15,18 +11,11 @@
 
 const i18nNS = ["routes/project/detail/requirements"];
 
-<<<<<<< HEAD
-export const loader = async (args: DataFunctionArgs) => {
+export const loader = async (args: LoaderFunctionArgs) => {
   const { request, params } = args;
-  const response = new Response();
+
   const locale = detectLanguage(request);
   const t = await i18next.getFixedT(locale, i18nNS);
-
-  createAuthClient(request, response);
-=======
-export const loader = async (args: LoaderFunctionArgs) => {
-  const { params } = args;
->>>>>>> 2b574f4a
 
   // check slug exists (throw bad request if not)
   invariantResponse(
