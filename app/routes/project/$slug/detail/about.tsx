import { Avatar, Chip, List, Video } from "@mint-vernetzt/components";
<<<<<<< HEAD
import { type DataFunctionArgs, json } from "@remix-run/node";
=======
import { type LoaderFunctionArgs, json } from "@remix-run/node";
>>>>>>> 2b574f4a
import { Link, useLoaderData } from "@remix-run/react";
import { createAuthClient } from "~/auth.server";
import { RichText } from "~/components/Richtext/RichText";
import { getImageURL } from "~/images.server";
import { invariantResponse } from "~/lib/utils/response";
import { prismaClient } from "~/prisma.server";
import { getPublicURL } from "~/storage.server";
import {
  Avatar as AvatarIcon,
  Envelope,
  Facebook,
  Globe,
  House,
  Instagram,
  Linkedin,
  Mastodon,
  Phone,
  TikTok,
  Twitter,
  Xing,
  YouTube,
} from "./__components";
import i18next from "~/i18next.server";
import { useTranslation } from "react-i18next";
import { detectLanguage } from "~/root.server";

const i18nNS = ["routes/project/detail/about"];
export const handle = {
  i18n: i18nNS,
};

export const loader = async (args: LoaderFunctionArgs) => {
  const { request, params } = args;
<<<<<<< HEAD
  const response = new Response();
  const locale = detectLanguage(request);
  const t = await i18next.getFixedT(locale, i18nNS);

  const authClient = createAuthClient(request, response);
=======
  const { authClient } = createAuthClient(request);
>>>>>>> 2b574f4a

  // check slug exists (throw bad request if not)
  invariantResponse(
    params.slug !== undefined,
    t("error.invariant.invalidRoute"),
    {
      status: 400,
    }
  );

  const project = await prismaClient.project.findFirst({
    where: {
      slug: params.slug,
    },
    select: {
      name: true,
      excerpt: true,
      logo: true,
      email: true,
      phone: true,
      website: true,
      contactName: true,
      street: true,
      streetNumber: true,
      streetNumberAddition: true,
      zipCode: true,
      city: true,
      facebook: true,
      linkedin: true,
      twitter: true,
      youtube: true,
      instagram: true,
      xing: true,
      mastodon: true,
      tiktok: true,
      formats: {
        select: {
          format: {
            select: {
              title: true,
            },
          },
        },
      },
      furtherFormats: true,
      disciplines: {
        select: {
          discipline: {
            select: {
              title: true,
            },
          },
        },
      },
      furtherDisciplines: true,
      projectTargetGroups: {
        select: {
          projectTargetGroup: {
            select: {
              title: true,
            },
          },
        },
      },
      specialTargetGroups: {
        select: {
          specialTargetGroup: {
            select: {
              title: true,
            },
          },
        },
      },
      targetGroupAdditions: true,
      participantLimit: true,
      areas: {
        select: {
          area: {
            select: {
              name: true,
            },
          },
        },
      },
      furtherDescription: true,
      idea: true,
      goals: true,
      implementation: true,
      targeting: true,
      hints: true,
      video: true,
      videoSubline: true,
      teamMembers: {
        select: {
          profile: {
            select: {
              username: true,
              firstName: true,
              lastName: true,
              position: true,
              avatar: true,
            },
          },
        },
      },
      responsibleOrganizations: {
        select: {
          organization: {
            select: {
              name: true,
              slug: true,
              logo: true,
              types: {
                select: {
                  organizationType: {
                    select: {
                      title: true,
                    },
                  },
                },
              },
            },
          },
        },
      },
    },
  });

  invariantResponse(project !== null, t("error.invariant.notFound"), {
    status: 404,
  });

  if (project.logo !== null) {
    const publicURL = getPublicURL(authClient, project.logo);
    if (publicURL) {
      const logo = getImageURL(publicURL, {
        resize: { type: "fill", width: 256, height: 256 },
      });
      project.logo = logo;
    }
  }

  project.teamMembers = project.teamMembers.map((relation) => {
    let avatar = relation.profile.avatar;
    if (avatar !== null) {
      const publicURL = getPublicURL(authClient, avatar);
      if (publicURL) {
        avatar = getImageURL(publicURL, {
          resize: { type: "fill", width: 144, height: 144 },
        });
      }
    }
    return { ...relation, profile: { ...relation.profile, avatar } };
  });
  project.responsibleOrganizations = project.responsibleOrganizations.map(
    (relation) => {
      let logo = relation.organization.logo;
      if (logo !== null) {
        const publicURL = getPublicURL(authClient, logo);
        if (publicURL) {
          logo = getImageURL(publicURL, {
            resize: { type: "fill", width: 144, height: 144 },
          });
        }
      }
      return { ...relation, organization: { ...relation.organization, logo } };
    }
  );

  return json({ project });
};

function About() {
  const loaderData = useLoaderData<typeof loader>();
  const { t } = useTranslation(i18nNS);

  // TODO:

  // Question: Why dont we do this on the server? Is this executed when js is disabled? (Keyword Accessibility)
  const street = `${
    loaderData.project.street !== null ? loaderData.project.street : ""
  } ${
    loaderData.project.streetNumber !== null
      ? loaderData.project.streetNumber
      : ""
  } ${
    loaderData.project.streetNumberAddition !== null
      ? loaderData.project.streetNumberAddition
      : ""
  }`.trimEnd();
  const city = `${
    loaderData.project.zipCode !== null ? loaderData.project.zipCode : ""
  } ${
    loaderData.project.city !== null ? loaderData.project.city : ""
  }`.trimEnd();

  return (
    <>
      <h1 className="mv-text-primary md:mv-font-bold lg:mv-font-black mv-text-5xl lg:mv-text-7xl mb-0">
        {loaderData.project.name}
      </h1>
      {loaderData.project.excerpt !== null && (
        <p className="mv-font-semibold mv-text-lg lg:mv-text-2xl mv-text-neutral-700">
          {loaderData.project.excerpt}
        </p>
      )}
      {loaderData.project.formats.length > 0 && (
        <div className="mv-flex mv-flex-col mv-gap-4">
          <h3 className="mv-text-neutral-700 mv-text-lg mv-font-bold mv-mb-0">
            {t("content.formats")}
          </h3>
          <Chip.Container>
            {loaderData.project.formats.map((relation) => {
              return (
                <Chip key={relation.format.title} color="primary">
                  {relation.format.title}
                </Chip>
              );
            })}
          </Chip.Container>
        </div>
      )}
      {loaderData.project.furtherFormats.length > 0 && (
        <div className="mv-flex mv-flex-col mv-gap-4">
          <h3 className="mv-text-neutral-700 mv-text-lg mv-font-bold mv-mb-0">
            {t("content.furtherFormats")}
          </h3>
          <Chip.Container>
            {loaderData.project.furtherFormats.map((furtherFormat) => {
              return (
                <Chip key={furtherFormat} color="primary">
                  {furtherFormat}
                </Chip>
              );
            })}
          </Chip.Container>
        </div>
      )}
      {loaderData.project.disciplines.length > 0 && (
        <div className="mv-flex mv-flex-col mv-gap-4">
          <h3 className="mv-text-neutral-700 mv-text-lg mv-font-bold mv-mb-0">
            {t("content.disciplines")}
          </h3>
          <Chip.Container>
            {loaderData.project.disciplines.map((relation) => {
              return (
                <Chip key={relation.discipline.title} color="primary">
                  {relation.discipline.title}
                </Chip>
              );
            })}
          </Chip.Container>
        </div>
      )}
      {loaderData.project.furtherDisciplines.length > 0 && (
        <div className="mv-flex mv-flex-col mv-gap-4">
          <h3 className="mv-text-neutral-700 mv-text-lg mv-font-bold mv-mb-0">
            {t("content.furtherDisciplines")}
          </h3>
          <div className="mv-flex mv-flex-wrap mv-gap-2">
            <ul className="mv-list-disc mv-list-inside mv-font-normal mv-text-neutral-800 mv-px-2">
              {loaderData.project.furtherDisciplines.map((format, index) => {
                return <li key={index}>{format}</li>;
              })}
            </ul>
          </div>
        </div>
      )}
      {loaderData.project.projectTargetGroups.length > 0 && (
        <div className="mv-flex mv-flex-col mv-gap-4">
          <h3 className="mv-text-neutral-700 mv-text-lg mv-font-bold mv-mb-0">
            {t("content.projectTargetGroups")}
          </h3>
          <Chip.Container>
            {loaderData.project.projectTargetGroups.map((relation) => {
              return (
                <Chip key={relation.projectTargetGroup.title} color="primary">
                  {relation.projectTargetGroup.title}
                </Chip>
              );
            })}
          </Chip.Container>
        </div>
      )}
      {loaderData.project.specialTargetGroups.length > 0 && (
        <div className="mv-flex mv-flex-col mv-gap-4">
          <h3 className="mv-text-neutral-700 mv-text-lg mv-font-bold mv-mb-0">
            {t("content.specialTargetGroups")}
          </h3>
          <Chip.Container>
            {loaderData.project.specialTargetGroups.map((relation) => {
              return (
                <Chip key={relation.specialTargetGroup.title} color="primary">
                  {relation.specialTargetGroup.title}
                </Chip>
              );
            })}
          </Chip.Container>
        </div>
      )}
      {loaderData.project.targetGroupAdditions !== null && (
        <div className="mv-flex mv-flex-col mv-gap-4">
          <h3 className="mv-text-neutral-700 mv-text-lg mv-font-bold mv-mb-0">
            {t("content.targetGroupAdditions")}
          </h3>
          <p className="mv-font-normal mv-text-neutral-800">
            {loaderData.project.targetGroupAdditions}
          </p>
        </div>
      )}
      {loaderData.project.participantLimit !== null && (
        <div className="mv-flex mv-flex-col mv-gap-4">
          <h3 className="mv-text-neutral-700 mv-text-lg mv-font-bold mv-mb-0">
            {t("content.participantLimit")}
          </h3>
          <p className="mv-font-normal mv-text-neutral-800">
            {loaderData.project.participantLimit}
          </p>
        </div>
      )}
      {loaderData.project.areas.length > 0 && (
        <div className="mv-flex mv-flex-col mv-gap-4">
          <h3 className="mv-text-neutral-700 mv-text-lg mv-font-bold mv-mb-0">
            {t("content.areas")}
          </h3>
          <p className="mv-font-normal mv-text-neutral-800">
            {loaderData.project.areas
              .map((relation) => relation.area.name)
              .join(" / ")}
          </p>
        </div>
      )}
      {(loaderData.project.furtherDescription !== null ||
        loaderData.project.idea !== null ||
        loaderData.project.goals !== null ||
        loaderData.project.implementation !== null ||
        loaderData.project.targeting !== null ||
        loaderData.project.hints !== null) && (
        <>
          <h2 className="mv-text-2xl md:mv-text-5xl mv-font-bold mv-text-primary mv-mb-0">
            {t("content.furtherDescription")}
          </h2>
          {/* only further description */}
          {loaderData.project.furtherDescription !== null &&
            loaderData.project.idea === null &&
            loaderData.project.goals === null &&
            loaderData.project.implementation === null &&
            loaderData.project.targeting === null &&
            loaderData.project.hints === null && (
              <RichText html={loaderData.project.furtherDescription} />
            )}
          {loaderData.project.idea !== null && (
            <div className="mv-flex mv-flex-col mv-gap-4">
              <h3 className="mv-text-neutral-700 mv-text-lg mv-font-bold mv-mb-0">
                {t("content.idea")}
              </h3>
              <RichText
                additionalClassNames="mv-text-lg mv-mb-0"
                html={loaderData.project.idea}
              />
            </div>
          )}
          {loaderData.project.goals !== null && (
            <div className="mv-flex mv-flex-col mv-gap-4">
              <h3 className="mv-text-neutral-700 mv-text-lg mv-font-bold mv-mb-0">
                {t("content.goals")}
              </h3>
              <RichText
                additionalClassNames="mv-text-lg mv-mb-0"
                html={loaderData.project.goals}
              />
            </div>
          )}
          {loaderData.project.implementation !== null && (
            <div className="mv-flex mv-flex-col mv-gap-4">
              <h3 className="mv-text-neutral-700 mv-text-lg mv-font-bold mv-mb-0">
                {t("content.implementation")}
              </h3>
              <RichText
                additionalClassNames="mv-text-lg mv-mb-0"
                html={loaderData.project.implementation}
              />
            </div>
          )}
          {loaderData.project.targeting !== null && (
            <div className="mv-flex mv-flex-col mv-gap-4">
              <h3 className="mv-text-neutral-700 mv-text-lg mv-font-bold mv-mb-0">
                {t("content.targeting")}
              </h3>
              <RichText
                additionalClassNames="mv-text-lg mv-mb-0"
                html={loaderData.project.targeting}
              />
            </div>
          )}
          {loaderData.project.hints !== null && (
            <div className="mv-flex mv-flex-col mv-gap-4">
              <h3 className="mv-text-neutral-700 mv-text-lg mv-font-bold mv-mb-0">
                {t("content.hints")}
              </h3>
              <RichText
                additionalClassNames="mv-text-lg mv-mb-0"
                html={loaderData.project.hints}
              />
            </div>
          )}
          {/* not only further description */}
          {loaderData.project.furtherDescription !== null &&
            (loaderData.project.idea !== null ||
              loaderData.project.goals !== null ||
              loaderData.project.implementation !== null ||
              loaderData.project.targeting !== null ||
              loaderData.project.hints !== null) && (
              <div className="mv-flex mv-flex-col mv-gap-4">
                <h3 className="mv-text-neutral-700 mv-text-lg mv-font-bold mv-mb-0">
                  {t("content.furtherDescription2")}
                </h3>
                <RichText
                  additionalClassNames="mv-text-lg"
                  html={loaderData.project.furtherDescription}
                />
              </div>
            )}
        </>
      )}
      {loaderData.project.video !== null && (
        <Video src={loaderData.project.video}>
          {loaderData.project.videoSubline !== null && (
            <Video.Subline>{loaderData.project.videoSubline}</Video.Subline>
          )}
        </Video>
      )}
      {loaderData.project.teamMembers.length > 0 && (
        <div className="mv-flex mv-flex-col mv-gap-2">
          <h2 className="mv-text-2xl md:mv-text-5xl mv-font-bold mv-text-primary mv-mb-0">
            {t("content.team")}
          </h2>
          <List maxColumns={2}>
            {loaderData.project.teamMembers.map((relation) => {
              return (
                <List.Item key={relation.profile.username} noBorder interactive>
                  <Link to={`/profile/${relation.profile.username}`}>
                    <List.Item.Info>
                      <List.Item.Title>
                        {relation.profile.firstName} {relation.profile.lastName}
                      </List.Item.Title>
                      <List.Item.Subtitle>
                        {relation.profile.position}
                      </List.Item.Subtitle>
                    </List.Item.Info>

                    <Avatar
                      firstName={relation.profile.firstName}
                      lastName={relation.profile.lastName}
                      avatar={relation.profile.avatar}
                    />
                  </Link>
                </List.Item>
              );
            })}
          </List>
        </div>
      )}
      {loaderData.project.responsibleOrganizations.length > 0 && (
        <div className="mv-flex mv-flex-col mv-gap-2">
          <h2 className="mv-text-2xl md:mv-text-5xl mv-font-bold mv-text-primary mv-mb-0">
            {t("content.responsibleOrganizations")}
          </h2>
          <List maxColumns={2}>
            {loaderData.project.responsibleOrganizations.map((relation) => {
              return (
                <List.Item
                  key={relation.organization.slug}
                  noBorder
                  interactive
                >
                  <Link to={`/organization/${relation.organization.slug}`}>
                    <List.Item.Info>
                      <List.Item.Title>
                        {relation.organization.name}
                      </List.Item.Title>
                      <List.Item.Subtitle>
                        {relation.organization.types
                          .map((relation) => {
                            return relation.organizationType.title;
                          })
                          .join(", ")}
                      </List.Item.Subtitle>
                    </List.Item.Info>

                    <Avatar
                      name={relation.organization.name}
                      logo={relation.organization.logo}
                    />
                  </Link>
                </List.Item>
              );
            })}
          </List>
        </div>
      )}
      <div className="mv-flex mv-flex-col md:mv-flex-row mv-gap-8 md:mv-gap-4 mv-items-center mv-bg-primary-50 mv-p-4 md:mv-p-8 mv-rounded-xl">
        <div className="mv-flex mv-flex-col mv-items-center mv-gap-4">
          <div className="mv-w-64 mv-aspect-[1]">
            <AvatarIcon
              logo={loaderData.project.logo}
              name={loaderData.project.name}
            />
          </div>
          <h4 className="mv-text-neutral-700 mv-text-lg mv-text-center mv-font-bold mv-mb-0">
            {loaderData.project.name}
          </h4>
        </div>
        <div className="mv-w-full mv-flex mv-flex-col mv-gap-2">
          {loaderData.project.email !== null && (
            <div className="mv-px-4 mv-py-3 mv-bg-white mv-rounded-lg mv-flex mv-gap-4 mv-no-wrap">
              <Envelope />
              <a href={`mailto:${loaderData.project.email}`}>
                {loaderData.project.email}
              </a>
            </div>
          )}
          {loaderData.project.phone !== null && (
            <div className="mv-px-4 mv-py-3 mv-bg-white mv-rounded-lg mv-flex mv-gap-4 mv-no-wrap">
              <Phone />
              <a href={`tel:${loaderData.project.phone}`}>
                {loaderData.project.phone}
              </a>
            </div>
          )}
          {loaderData.project.website !== null && (
            <div className="mv-px-4 mv-py-3 mv-bg-white mv-rounded-lg mv-flex mv-gap-4 mv-no-wrap">
              <Globe />
              <a
                href={loaderData.project.website}
                target="__blank"
                rel="noopener noreferrer"
              >
                {loaderData.project.website}
              </a>
            </div>
          )}
          {(loaderData.project.contactName !== null ||
            loaderData.project.street !== null ||
            loaderData.project.streetNumber !== null ||
            loaderData.project.zipCode !== null ||
            loaderData.project.city !== null) && (
            <div className="mv-px-4 mv-py-3 mv-bg-white mv-rounded-lg mv-flex mv-gap-4 mv-no-wrap">
              <House />
              <address className="mv-flex mv-flex-col mv-not-italic">
                {loaderData.project.contactName !== null && (
                  <span>{loaderData.project.contactName}</span>
                )}
                {street !== "" && <span>{street}</span>}
                {city !== "" && <span>{city}</span>}
              </address>
            </div>
          )}
          {(loaderData.project.facebook !== null ||
            loaderData.project.linkedin !== null ||
            loaderData.project.twitter !== null ||
            loaderData.project.youtube !== null ||
            loaderData.project.instagram !== null ||
            loaderData.project.xing !== null ||
            loaderData.project.mastodon !== null ||
            loaderData.project.tiktok !== null) && (
            <div className="mv-flex mv-flex-row mv-flex-wrap mv-gap-2">
              {loaderData.project.facebook !== null && (
                <a
                  href={loaderData.project.facebook}
                  target="__blank"
                  rel="noopener noreferrer"
                  className="mv-flex-1 mv-flex mv-items-center mv-justify-center mv-px-4 mv-py-3 mv-bg-white mv-rounded-lg mv-text-neutral-700"
                >
                  <Facebook />
                </a>
              )}
              {loaderData.project.linkedin !== null && (
                <a
                  href={loaderData.project.linkedin}
                  target="__blank"
                  rel="noopener noreferrer"
                  className="mv-flex-1 mv-flex mv-items-center mv-justify-center mv-px-4 mv-py-3 mv-bg-white mv-rounded-lg mv-text-neutral-700"
                >
                  <Linkedin />
                </a>
              )}
              {loaderData.project.twitter !== null && (
                <a
                  href={loaderData.project.twitter}
                  target="__blank"
                  rel="noopener noreferrer"
                  className="mv-flex-1 mv-flex mv-items-center mv-justify-center mv-px-4 mv-py-3 mv-bg-white mv-rounded-lg mv-text-neutral-700"
                >
                  <Twitter />
                </a>
              )}
              {loaderData.project.youtube !== null && (
                <a
                  href={loaderData.project.youtube}
                  target="__blank"
                  rel="noopener noreferrer"
                  className="mv-flex-1 mv-flex mv-items-center mv-justify-center mv-px-4 mv-py-3 mv-bg-white mv-rounded-lg mv-text-neutral-700"
                >
                  <YouTube />
                </a>
              )}
              {loaderData.project.instagram !== null && (
                <a
                  href={loaderData.project.instagram}
                  target="__blank"
                  rel="noopener noreferrer"
                  className="mv-flex-1 mv-flex mv-items-center mv-justify-center mv-px-4 mv-py-3 mv-bg-white mv-rounded-lg mv-text-neutral-700"
                >
                  <Instagram />
                </a>
              )}
              {loaderData.project.xing !== null && (
                <a
                  href={loaderData.project.xing}
                  target="__blank"
                  rel="noopener noreferrer"
                  className="mv-flex-1 mv-flex mv-items-center mv-justify-center mv-px-4 mv-py-3 mv-bg-white mv-rounded-lg mv-text-neutral-700"
                >
                  <Xing />
                </a>
              )}
              {loaderData.project.mastodon !== null && (
                <a
                  href={loaderData.project.mastodon}
                  target="__blank"
                  rel="noopener noreferrer"
                  className="mv-flex-1 mv-flex mv-items-center mv-justify-center mv-px-4 mv-py-3 mv-bg-white mv-rounded-lg mv-text-neutral-700"
                >
                  <Mastodon />
                </a>
              )}
              {loaderData.project.tiktok !== null && (
                <a
                  href={loaderData.project.tiktok}
                  target="__blank"
                  rel="noopener noreferrer"
                  className="mv-flex-1 mv-flex mv-items-center mv-justify-center mv-px-4 mv-py-3 mv-bg-white mv-rounded-lg mv-text-neutral-700"
                >
                  <TikTok />
                </a>
              )}
            </div>
          )}
        </div>
      </div>
    </>
  );
}

export default About;<|MERGE_RESOLUTION|>--- conflicted
+++ resolved
@@ -1,9 +1,5 @@
 import { Avatar, Chip, List, Video } from "@mint-vernetzt/components";
-<<<<<<< HEAD
-import { type DataFunctionArgs, json } from "@remix-run/node";
-=======
 import { type LoaderFunctionArgs, json } from "@remix-run/node";
->>>>>>> 2b574f4a
 import { Link, useLoaderData } from "@remix-run/react";
 import { createAuthClient } from "~/auth.server";
 import { RichText } from "~/components/Richtext/RichText";
@@ -37,15 +33,11 @@
 
 export const loader = async (args: LoaderFunctionArgs) => {
   const { request, params } = args;
-<<<<<<< HEAD
   const response = new Response();
   const locale = detectLanguage(request);
   const t = await i18next.getFixedT(locale, i18nNS);
 
-  const authClient = createAuthClient(request, response);
-=======
   const { authClient } = createAuthClient(request);
->>>>>>> 2b574f4a
 
   // check slug exists (throw bad request if not)
   invariantResponse(
