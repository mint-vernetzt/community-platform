<<<<<<< HEAD
import { type DataFunctionArgs, redirect } from "@remix-run/node";
=======
import { redirect, type LoaderFunctionArgs } from "@remix-run/node";
>>>>>>> 2b574f4a
import { createAuthClient, getSessionUser } from "~/auth.server";
import { invariantResponse } from "~/lib/utils/response";
import { getRedirectPathOnProtectedProjectRoute } from "./utils.server";
import i18next from "~/i18next.server";
import { detectLanguage } from "~/root.server";

const i18nNS = ["routes/project/settings/index"];
export const handle = {
  i18n: i18nNS,
};

export const loader = async (args: LoaderFunctionArgs) => {
  const { request, params } = args;
<<<<<<< HEAD
  const response = new Response();
  const locale = detectLanguage(request);
  const t = await i18next.getFixedT(locale, i18nNS);

  const authClient = createAuthClient(request, response);
=======
  const { authClient } = createAuthClient(request);
>>>>>>> 2b574f4a

  const sessionUser = await getSessionUser(authClient);

  // check slug exists (throw bad request if not)
  invariantResponse(params.slug !== undefined, t("error.invalidRoute"), {
    status: 400,
  });

  const redirectPath = await getRedirectPathOnProtectedProjectRoute({
    request,
    slug: params.slug,
    sessionUser,
    authClient,
  });

  return redirect(redirectPath ?? "./general");
};<|MERGE_RESOLUTION|>--- conflicted
+++ resolved
@@ -1,8 +1,4 @@
-<<<<<<< HEAD
-import { type DataFunctionArgs, redirect } from "@remix-run/node";
-=======
 import { redirect, type LoaderFunctionArgs } from "@remix-run/node";
->>>>>>> 2b574f4a
 import { createAuthClient, getSessionUser } from "~/auth.server";
 import { invariantResponse } from "~/lib/utils/response";
 import { getRedirectPathOnProtectedProjectRoute } from "./utils.server";
@@ -16,15 +12,11 @@
 
 export const loader = async (args: LoaderFunctionArgs) => {
   const { request, params } = args;
-<<<<<<< HEAD
-  const response = new Response();
+
   const locale = detectLanguage(request);
   const t = await i18next.getFixedT(locale, i18nNS);
 
-  const authClient = createAuthClient(request, response);
-=======
   const { authClient } = createAuthClient(request);
->>>>>>> 2b574f4a
 
   const sessionUser = await getSessionUser(authClient);
 
