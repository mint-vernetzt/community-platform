import { conform, list, useFieldList, useForm } from "@conform-to/react";
import { getFieldsetConstraint, parse } from "@conform-to/zod";
import {
  Button,
  Chip,
  Controls,
  Input,
  Section,
  Select,
} from "@mint-vernetzt/components";
<<<<<<< HEAD
import { type DataFunctionArgs, json, redirect } from "@remix-run/node";
=======
import {
  json,
  redirect,
  type ActionFunctionArgs,
  type LoaderFunctionArgs,
} from "@remix-run/node";
>>>>>>> 2b574f4a
import {
  Form,
  useActionData,
  useBlocker,
  useLoaderData,
  useLocation,
} from "@remix-run/react";
import React from "react";
import { z } from "zod";
import { createAuthClient, getSessionUser } from "~/auth.server";
import { invariantResponse } from "~/lib/utils/response";
import { createPhoneSchema } from "~/lib/utils/schemas";
import { prismaClient } from "~/prisma.server";
import { redirectWithToast } from "~/toast.server";
import { BackButton } from "./__components";
import { createAreaOptions } from "./general.server";
import {
  getRedirectPathOnProtectedProjectRoute,
  getSubmissionHash,
} from "./utils.server";
import { type TFunction } from "i18next";
import i18next from "~/i18next.server";
import { useTranslation } from "react-i18next";
import { detectLanguage } from "~/root.server";

const i18nNS = ["routes/project/settings/general", "utils/schemas"];
export const handle = {
  i18n: i18nNS,
};

const createGeneralSchema = (t: TFunction) =>
  z.object({
    name: z
      .string({
        required_error: t("validation.name.required"),
      })
      .max(80, t("validation.name.max")),
    subline: z
      .string()
      .max(90, t("validation.subline.max"))
      .optional()
      .transform((value) =>
        value === undefined || value === "" ? null : value
      ),
    formats: z.array(z.string().uuid()),
    furtherFormats: z.array(z.string()),
    areas: z.array(z.string().uuid()),
    email: z
      .string()
      .email(t("validation.email.email"))
      .optional()
      .transform((value) =>
        value === undefined || value === "" ? null : value
      ),
    phone: createPhoneSchema(t)
      .optional()
      .transform((value) =>
        value === undefined || value === "" ? null : value
      ),
    contactName: z
      .string()
      .optional()
      .transform((value) =>
        value === undefined || value === "" ? null : value
      ),
    street: z
      .string()
      .optional()
      .transform((value) =>
        value === undefined || value === "" ? null : value
      ),
    streetNumber: z
      .string()
      .optional()
      .transform((value) =>
        value === undefined || value === "" ? null : value
      ),
    streetNumberAddition: z
      .string()
      .optional()
      .transform((value) =>
        value === undefined || value === "" ? null : value
      ),
    zipCode: z
      .string()
      .optional()
      .transform((value) =>
        value === undefined || value === "" ? null : value
      ),
    city: z
      .string()
      .optional()
      .transform((value) =>
        value === undefined || value === "" ? null : value
      ),
  });

export const loader = async (args: LoaderFunctionArgs) => {
  const { request, params } = args;
<<<<<<< HEAD
  const response = new Response();
  const locale = detectLanguage(request);
  const t = await i18next.getFixedT(locale, i18nNS);

  const authClient = createAuthClient(request, response);
=======
  const { authClient } = createAuthClient(request);
>>>>>>> 2b574f4a

  const sessionUser = await getSessionUser(authClient);

  // check slug exists (throw bad request if not)
  invariantResponse(params.slug !== undefined, t("error.invalidRoute"), {
    status: 400,
  });

  const redirectPath = await getRedirectPathOnProtectedProjectRoute({
    request,
    slug: params.slug,
    sessionUser,
    authClient,
  });

  if (redirectPath !== null) {
    return redirect(redirectPath);
  }

  const project = await prismaClient.project.findUnique({
    select: {
      name: true,
      subline: true,
      email: true,
      phone: true,
      contactName: true,
      street: true,
      streetNumber: true,
      streetNumberAddition: true,
      zipCode: true,
      city: true,
      furtherFormats: true,
      formats: {
        select: {
          format: {
            select: {
              id: true,
              title: true,
            },
          },
        },
      },
      areas: {
        select: {
          area: {
            select: {
              id: true,
              name: true,
            },
          },
        },
      },
    },
    where: {
      slug: params.slug,
    },
  });
  invariantResponse(project !== null, t("error.projectNotFound"), {
    status: 404,
  });

  const allFormats = await prismaClient.format.findMany({
    select: {
      id: true,
      title: true,
    },
  });

  const allAreas = await prismaClient.area.findMany({
    select: {
      id: true,
      name: true,
      stateId: true,
      type: true,
    },
  });
  const areaOptions = await createAreaOptions(allAreas);

  return json({ project, allFormats, areaOptions });
};

export async function action({ request, params }: ActionFunctionArgs) {
  const { authClient } = createAuthClient(request);
  const sessionUser = await getSessionUser(authClient);
  const locale = detectLanguage(request);
  const t = await i18next.getFixedT(locale, i18nNS);

  // check slug exists (throw bad request if not)
  invariantResponse(params.slug !== undefined, t("error.invalidRoute"), {
    status: 400,
  });
  const redirectPath = await getRedirectPathOnProtectedProjectRoute({
    request,
    slug: params.slug,
    sessionUser,
    authClient,
  });
  if (redirectPath !== null) {
    return redirect(redirectPath);
  }
  const project = await prismaClient.project.findUnique({
    select: {
      id: true,
    },
    where: {
      slug: params.slug,
    },
  });
  invariantResponse(project !== null, t("error.projectNotFound"), {
    status: 404,
  });

  // Validation
  const generalSchema = createGeneralSchema(t);
  const formData = await request.formData();
  const submission = await parse(formData, {
    schema: (intent) =>
      generalSchema.transform(async (data, ctx) => {
        if (intent !== "submit") return { ...data };
        const { formats, areas, ...rest } = data;

        try {
          await prismaClient.project.update({
            where: {
              slug: params.slug,
            },
            data: {
              ...rest,
              formats: {
                deleteMany: {},
                connectOrCreate: formats.map((formatId: string) => {
                  return {
                    where: {
                      formatId_projectId: {
                        formatId,
                        projectId: project.id,
                      },
                    },
                    create: {
                      formatId,
                    },
                  };
                }),
              },
              areas: {
                deleteMany: {},
                connectOrCreate: areas.map((areaId: string) => {
                  return {
                    where: {
                      projectId_areaId: {
                        areaId: areaId,
                        projectId: project.id,
                      },
                    },
                    create: {
                      areaId: areaId,
                    },
                  };
                }),
              },
            },
          });
        } catch (e) {
          console.warn(e);
          ctx.addIssue({
            code: "custom",
            message: t("error.storage"),
          });
          return z.NEVER;
        }

        return { ...data };
      }),
    async: true,
  });

  const hash = getSubmissionHash(submission);

  if (submission.intent !== "submit") {
    return json({ status: "idle", submission, hash } as const);
  }
  if (!submission.value) {
    return json({ status: "error", submission, hash } as const, {
      status: 400,
    });
  }

  return redirectWithToast(
    request.url,
<<<<<<< HEAD
    { id: "settings-toast", key: hash, message: t("content.feedback") },
    { init: { headers: response.headers }, scrollToToast: true }
=======
    { id: "settings-toast", key: hash, message: "Daten gespeichert!" },
    { scrollToToast: true }
>>>>>>> 2b574f4a
  );
}

function General() {
  const location = useLocation();
  const loaderData = useLoaderData<typeof loader>();
  const { project, allFormats, areaOptions } = loaderData;
  const { formats, areas, ...rest } = project;
  const actionData = useActionData<typeof action>();

  const { t } = useTranslation(i18nNS);
  const generalSchema = createGeneralSchema(t);

  const defaultValues = {
    // TODO: Investigate: Why can i spread here (defaultValue also accepts null values) and not on web-social?
    ...rest,
    formats: project.formats.map((relation) => relation.format.id),
    areas: project.areas.map((relation) => relation.area.id),
  };
  const [form, fields] = useForm({
    id: "general-form",
    constraint: getFieldsetConstraint(generalSchema),
    defaultValue: defaultValues,
    lastSubmission: actionData?.submission,
    shouldValidate: "onSubmit",
    shouldRevalidate: "onInput",
    onValidate({ formData }) {
      return parse(formData, { schema: generalSchema });
    },
  });

  const formatList = useFieldList(form.ref, fields.formats);
  const furtherFormatList = useFieldList(form.ref, fields.furtherFormats);
  const areaList = useFieldList(form.ref, fields.areas);

  const [furtherFormat, setFurtherFormat] = React.useState<string>("");
  const handleFurtherFormatInputChange = (
    event: React.ChangeEvent<HTMLInputElement>
  ) => {
    setFurtherFormat(event.currentTarget.value);
  };
  const handleSelectChange = (event: React.ChangeEvent<HTMLSelectElement>) => {
    for (const child of event.currentTarget.children) {
      const value = child.getAttribute("value");
      if (
        child.localName === "button" &&
        value !== null &&
        value.includes(event.currentTarget.value)
      ) {
        const button = child as HTMLButtonElement;
        button.click();
      }
    }
  };

  const [isDirty, setIsDirty] = React.useState(false);
<<<<<<< HEAD
  // TODO: When updating to remix v2 use "useBlocker()" hook instead to provide custom ui (Modal, etc...)
  // see https://remix.run/docs/en/main/hooks/use-blocker
  usePrompt(t("content.prompt"), isDirty);
=======
  const blocker = useBlocker(
    ({ currentLocation, nextLocation }) =>
      isDirty && currentLocation.pathname !== nextLocation.pathname
  );
  if (blocker.state === "blocked") {
    const confirmed = confirm(
      "Du hast ungespeicherte Änderungen. Diese gehen verloren, wenn Du jetzt einen Schritt weiter gehst."
    );
    if (confirmed) {
      blocker.proceed();
    } else {
      blocker.reset();
    }
  }
>>>>>>> 2b574f4a

  return (
    <Section>
      <BackButton to={location.pathname}>{t("content.back")}</BackButton>
      <p className="mv-my-6 md:mv-mt-0">{t("content.intro")}</p>
      <Form
        method="post"
        {...form.props}
        onChange={() => {
          setIsDirty(true);
        }}
        onReset={() => {
          setIsDirty(false);
        }}
      >
        {/* This button ensures submission via enter key. Always use a hidden button at top of the form when other submit buttons are inside it (f.e. the add/remove list buttons) */}
        <Button type="submit" hidden />
        <div className="mv-flex mv-flex-col mv-gap-6 md:mv-gap-4">
          <div className="md:mv-p-4 md:mv-border md:mv-rounded-lg md:mv-border-gray-200">
            <h2 className="mv-text-primary mv-text-lg mv-font-semibold mv-mb-4">
              {t("content.projectTitle.headline")}
            </h2>
            <Input {...conform.input(fields.name)}>
              <Input.Label htmlFor={fields.name.id}>
                {t("content.projectTitle.label")}
              </Input.Label>
              {typeof fields.name.error !== "undefined" && (
                <Input.Error>{fields.name.error}</Input.Error>
              )}
              <Input.HelperText>
                {t("content.projectTitle.helper")}
              </Input.HelperText>
            </Input>
          </div>

          <div className="md:mv-p-4 md:mv-border md:mv-rounded-lg md:mv-border-gray-200">
            <h2 className="mv-text-primary mv-text-lg mv-font-semibold mv-mb-4">
              {t("content.subline.headline")}
            </h2>
            <Input {...conform.input(fields.subline)}>
              <Input.Label>{t("content.subline.label")}</Input.Label>
              {typeof fields.subline.error !== "undefined" && (
                <Input.Error>{fields.subline.error}</Input.Error>
              )}
              <Input.HelperText>{t("content.subline.helper")}</Input.HelperText>
            </Input>
          </div>

          <div className="mv-flex mv-flex-col mv-gap-4 md:mv-p-4 md:mv-border md:mv-rounded-lg md:mv-border-gray-200">
            <h2 className="mv-text-primary mv-text-lg mv-font-semibold mv-mb-0">
              {t("content.formats.headline")}
            </h2>
            <Select onChange={handleSelectChange}>
              <Select.Label htmlFor={fields.formats.id}>
                {t("content.formats.label")}
              </Select.Label>
              <Select.HelperText>
                {t("content.formats.helper")}
              </Select.HelperText>
              <option selected hidden>
                {t("content.formats.option")}
              </option>
              {allFormats
                .filter((format) => {
                  return !formatList.some((listFormat) => {
                    return listFormat.defaultValue === format.id;
                  });
                })
                .map((filteredFormat) => {
                  return (
                    <React.Fragment key={`${filteredFormat.id}-fragment`}>
                      <button
                        hidden
                        {...list.insert(fields.formats.name, {
                          defaultValue: filteredFormat.id,
                        })}
                      >
                        {filteredFormat.title}
                      </button>
                      <option
                        key={filteredFormat.id}
                        value={filteredFormat.id}
                        className="my-2"
                      >
                        {filteredFormat.title}
                      </option>
                    </React.Fragment>
                  );
                })}
            </Select>
            {formatList.length > 0 && (
              <Chip.Container>
                {formatList.map((listFormat, index) => {
                  return (
                    <Chip key={listFormat.key}>
                      <Input type="hidden" {...conform.input(listFormat)} />
                      {allFormats.find((format) => {
                        return format.id === listFormat.defaultValue;
                      })?.title || t("content.notFound")}
                      <Chip.Delete>
                        <button
                          {...list.remove(fields.formats.name, { index })}
                        />
                      </Chip.Delete>
                    </Chip>
                  );
                })}
              </Chip.Container>
            )}
            <div className="mv-flex mv-flex-row mv-gap-4 mv-items-center">
              <Input
                value={furtherFormat}
                onChange={handleFurtherFormatInputChange}
              >
                <Input.Label htmlFor={fields.furtherFormats.id}>
                  {t("content.furtherFormats.label")}
                </Input.Label>
                <Input.HelperText>
                  {t("content.furtherFormats.helper")}
                </Input.HelperText>
                <Input.Controls>
                  <Button
                    id={fields.furtherFormats.id}
                    {...list.insert(fields.furtherFormats.name, {
                      defaultValue: furtherFormat,
                    })}
                    variant="ghost"
                    disabled={furtherFormat === ""}
                  >
                    {t("content.furtherFormats.add")}
                  </Button>
                </Input.Controls>
              </Input>
            </div>
            {furtherFormatList.length > 0 && (
              <Chip.Container>
                {furtherFormatList.map((listFormat, index) => {
                  return (
                    <Chip key={listFormat.key}>
                      <Input type="hidden" {...conform.input(listFormat)} />
                      {listFormat.defaultValue || "Not Found"}
                      <Chip.Delete>
                        <button
                          {...list.remove(fields.furtherFormats.name, {
                            index,
                          })}
                        />
                      </Chip.Delete>
                    </Chip>
                  );
                })}
              </Chip.Container>
            )}
          </div>

          <div className="mv-flex mv-flex-col mv-gap-4 md:mv-p-4 md:mv-border md:mv-rounded-lg md:mv-border-gray-200">
            <h2 className="mv-text-primary mv-text-lg mv-font-semibold mv-mb-0">
              {t("content.areas.headline")}
            </h2>
            <Select onChange={handleSelectChange}>
              <Select.Label htmlFor={fields.areas.id}>
                {t("content.areas.label")}
              </Select.Label>
              <Select.HelperText>{t("content.areas.helper")}</Select.HelperText>

              {/* This is the default option used as placeholder. */}
              <option selected hidden>
                {t("content.areas.option")}
              </option>
              {areaOptions
                .filter((option) => {
                  // All options that have a value should only be shown if they are not inside the current selected area list
                  if (option.value !== undefined) {
                    return !areaList.some((listArea) => {
                      return listArea.defaultValue === option.value;
                    });
                  }
                  // Divider, that have no value should be always shown
                  else {
                    return true;
                  }
                })
                .map((filteredOption, index) => {
                  // All options that have a value are created as options with a hidden add button thats clicked by the select onChange handler
                  if (filteredOption.value !== undefined) {
                    return (
                      <React.Fragment key={`${filteredOption.value}-fragment`}>
                        <button
                          key={`${filteredOption.value}-button`}
                          hidden
                          {...list.insert(fields.areas.name, {
                            defaultValue: filteredOption.value,
                          })}
                        >
                          {filteredOption.label}
                        </button>
                        <option
                          key={filteredOption.value}
                          value={filteredOption.value}
                        >
                          {filteredOption.label}
                        </option>
                      </React.Fragment>
                    );
                  }
                  // Divider, that have no value are shown as a disabled option. Is this styleable? Is there a better way of doing this?
                  else {
                    return (
                      <option
                        key={`${filteredOption.label}-${index}-divider`}
                        disabled
                      >
                        {filteredOption.label}
                      </option>
                    );
                  }
                })}
            </Select>
            {areaList.length > 0 && (
              <Chip.Container>
                {areaList.map((listArea, index) => {
                  return (
                    <Chip key={listArea.key}>
                      <Input type="hidden" {...conform.input(listArea)} />
                      {areaOptions.find((area) => {
                        return area.value === listArea.defaultValue;
                      })?.label || t("content.notFound")}
                      <Chip.Delete>
                        <button
                          {...list.remove(fields.areas.name, { index })}
                        />
                      </Chip.Delete>
                    </Chip>
                  );
                })}
              </Chip.Container>
            )}
          </div>
          <div className="mv-flex mv-flex-col mv-gap-4 md:mv-p-4 md:mv-border md:mv-rounded-lg md:mv-border-gray-200">
            <h2 className="mv-text-primary mv-text-lg mv-font-semibold mv-mb-0">
              {t("content.contact.headline")}
            </h2>
            <Input {...conform.input(fields.email)}>
              <Input.Label htmlFor={fields.email.id}>
                {t("content.contact.email.label")}
              </Input.Label>
              {typeof fields.email.error !== "undefined" && (
                <Input.Error>{fields.email.error}</Input.Error>
              )}
            </Input>
            <Input {...conform.input(fields.phone)}>
              <Input.Label htmlFor={fields.phone.id}>
                {t("content.contact.phone.label")}
              </Input.Label>
              {typeof fields.phone.error !== "undefined" && (
                <Input.Error>{fields.phone.error}</Input.Error>
              )}
            </Input>
          </div>
          <div className="mv-flex mv-flex-col mv-gap-4 md:mv-p-4 md:mv-border md:mv-rounded-lg md:mv-border-gray-200">
            <h2 className="mv-text-primary mv-text-lg mv-font-semibold mv-mb-0">
              {t("content.address.headline")}
            </h2>
            <Input {...conform.input(fields.contactName)}>
              <Input.Label htmlFor={fields.contactName.id}>
                {t("content.address.contactName.label")}
              </Input.Label>
              {typeof fields.contactName.error !== "undefined" && (
                <Input.Error>{fields.contactName.error}</Input.Error>
              )}
            </Input>
            <div className="lg:mv-flex lg:mv-gap-4">
              <div className="mv-w-full lg:mv-w-1/3">
                <Input {...conform.input(fields.street)}>
                  <Input.Label htmlFor={fields.street.id}>
                    {t("content.address.street.label")}
                  </Input.Label>
                  {typeof fields.street.error !== "undefined" && (
                    <Input.Error>{fields.street.error}</Input.Error>
                  )}
                </Input>
              </div>
              <div className="mv-flex mv-flex mv-w-full lg:mv-w-2/3 mv-gap-4 mv-mt-4 lg:mv-mt-0">
                <div className="mv-flex-1">
                  <Input {...conform.input(fields.streetNumber)}>
                    <Input.Label htmlFor={fields.streetNumber.id}>
                      {t("content.address.streetNumber.label")}
                    </Input.Label>
                    {typeof fields.streetNumber.error !== "undefined" && (
                      <Input.Error>{fields.streetNumber.error}</Input.Error>
                    )}
                  </Input>
                </div>
                <div className="mv-flex-1">
                  <Input {...conform.input(fields.streetNumberAddition)}>
                    <Input.Label htmlFor={fields.streetNumberAddition.id}>
                      {t("content.address.streetNumberAddition.label")}
                    </Input.Label>
                    {typeof fields.streetNumberAddition.error !==
                      "undefined" && (
                      <Input.Error>
                        {fields.streetNumberAddition.error}
                      </Input.Error>
                    )}
                  </Input>
                </div>
              </div>
            </div>

            <div className="lg:mv-flex lg:mv-gap-4">
              <div className="mv-flex-1">
                <Input {...conform.input(fields.zipCode)}>
                  <Input.Label htmlFor={fields.zipCode.id}>
                    {t("content.address.zipCode.label")}
                  </Input.Label>
                  {typeof fields.zipCode.error !== "undefined" && (
                    <Input.Error>{fields.zipCode.error}</Input.Error>
                  )}
                </Input>
              </div>
              <div className="mv-flex-1 mv-mt-4 lg:mv-mt-0">
                <Input {...conform.input(fields.city)}>
                  <Input.Label htmlFor={fields.city.id}>
                    {t("content.address.city.label")}
                  </Input.Label>
                  {typeof fields.city.error !== "undefined" && (
                    <Input.Error>{fields.city.error}</Input.Error>
                  )}
                </Input>
              </div>
            </div>
          </div>

          <p className="mv-text-sm mv-mt-4">{t("content.hint")}</p>
          <div className="mv-flex mv-w-full mv-justify-end">
            <div className="mv-flex mv-shrink mv-w-full md:mv-max-w-fit lg:mv-w-auto mv-items-center mv-justify-center lg:mv-justify-end">
              <Controls>
                <Button type="reset" variant="outline" fullSize>
                  {t("content.reset")}
                </Button>
                <Button
                  type="submit"
                  fullSize
                  onClick={() => {
                    setIsDirty(false);
                  }}
                >
                  {t("content.submit")}
                </Button>
              </Controls>
            </div>
          </div>
        </div>
      </Form>
    </Section>
  );
}

export default General;<|MERGE_RESOLUTION|>--- conflicted
+++ resolved
@@ -8,16 +8,12 @@
   Section,
   Select,
 } from "@mint-vernetzt/components";
-<<<<<<< HEAD
-import { type DataFunctionArgs, json, redirect } from "@remix-run/node";
-=======
 import {
   json,
   redirect,
   type ActionFunctionArgs,
   type LoaderFunctionArgs,
 } from "@remix-run/node";
->>>>>>> 2b574f4a
 import {
   Form,
   useActionData,
@@ -117,15 +113,10 @@
 
 export const loader = async (args: LoaderFunctionArgs) => {
   const { request, params } = args;
-<<<<<<< HEAD
-  const response = new Response();
   const locale = detectLanguage(request);
   const t = await i18next.getFixedT(locale, i18nNS);
 
-  const authClient = createAuthClient(request, response);
-=======
   const { authClient } = createAuthClient(request);
->>>>>>> 2b574f4a
 
   const sessionUser = await getSessionUser(authClient);
 
@@ -315,13 +306,8 @@
 
   return redirectWithToast(
     request.url,
-<<<<<<< HEAD
     { id: "settings-toast", key: hash, message: t("content.feedback") },
-    { init: { headers: response.headers }, scrollToToast: true }
-=======
-    { id: "settings-toast", key: hash, message: "Daten gespeichert!" },
     { scrollToToast: true }
->>>>>>> 2b574f4a
   );
 }
 
@@ -378,26 +364,18 @@
   };
 
   const [isDirty, setIsDirty] = React.useState(false);
-<<<<<<< HEAD
-  // TODO: When updating to remix v2 use "useBlocker()" hook instead to provide custom ui (Modal, etc...)
-  // see https://remix.run/docs/en/main/hooks/use-blocker
-  usePrompt(t("content.prompt"), isDirty);
-=======
   const blocker = useBlocker(
     ({ currentLocation, nextLocation }) =>
       isDirty && currentLocation.pathname !== nextLocation.pathname
   );
   if (blocker.state === "blocked") {
-    const confirmed = confirm(
-      "Du hast ungespeicherte Änderungen. Diese gehen verloren, wenn Du jetzt einen Schritt weiter gehst."
-    );
+    const confirmed = confirm(t("content.prompt"));
     if (confirmed) {
       blocker.proceed();
     } else {
       blocker.reset();
     }
   }
->>>>>>> 2b574f4a
 
   return (
     <Section>
