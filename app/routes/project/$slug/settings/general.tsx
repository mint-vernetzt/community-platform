import { getFormProps, getInputProps, useForm } from "@conform-to/react-v1";
import { getZodConstraint, parseWithZod } from "@conform-to/zod-v1";
import { Button } from "@mint-vernetzt/components/src/molecules/Button";
import { Chip } from "@mint-vernetzt/components/src/molecules/Chip";
import { Input } from "@mint-vernetzt/components/src/molecules/Input";
import { Controls } from "@mint-vernetzt/components/src/organisms/containers/Controls";
import { Section } from "@mint-vernetzt/components/src/organisms/containers/Section";
import { captureException } from "@sentry/node";
import { useState } from "react";
import {
  Form,
  redirect,
  useActionData,
  useLoaderData,
  useLocation,
  useNavigation,
  type ActionFunctionArgs,
  type LoaderFunctionArgs,
} from "react-router";
import { useHydrated } from "remix-utils/use-hydrated";
import { z } from "zod";
import { createAuthClient, getSessionUser } from "~/auth.server";
import { ConformSelect } from "~/components-next/ConformSelect";
import { SettingsMenuBackButton } from "~/components-next/SettingsMenuBackButton";
import { detectLanguage } from "~/i18n.server";
import { useIsSubmitting } from "~/lib/hooks/useIsSubmitting";
import { useUnsavedChangesBlockerWithModal } from "~/lib/hooks/useUnsavedChangesBlockerWithModal";
import { invariantResponse } from "~/lib/utils/response";
import { languageModuleMap } from "~/locales/.server";
import { prismaClient } from "~/prisma.server";
import { redirectWithToast } from "~/toast.server";
import { createAreaOptions } from "./general.server";
import {
  getRedirectPathOnProtectedProjectRoute,
  updateFilterVectorOfProject,
} from "./utils.server";
import {
  createGeneralSchema,
  NAME_MAX_LENGTH,
  NAME_MIN_LENGTH,
  SUBLINE_MAX_LENGTH,
} from "./general.shared";
import { getCoordinatesFromAddress } from "~/utils.server";
import { insertParametersIntoLocale } from "~/lib/utils/i18n";
<<<<<<< HEAD
=======
import { getZodConstraint, parseWithZod } from "@conform-to/zod";
import { useHydrated } from "remix-utils/use-hydrated";
import { getFormProps, getInputProps, useForm } from "@conform-to/react";
import { useUnsavedChangesBlockerWithModal } from "~/lib/hooks/useUnsavedChangesBlockerWithModal";
import { useState } from "react";
import { useIsSubmitting } from "~/lib/hooks/useIsSubmitting";

const NAME_MIN_LENGTH = 3;
const NAME_MAX_LENGTH = 80;
const SUBLINE_MAX_LENGTH = 90;

const createGeneralSchema = (locales: GeneralProjectSettingsLocales) =>
  z.object({
    name: z
      .string({
        required_error: locales.route.validation.name.required,
      })
      .trim()
      .min(
        NAME_MIN_LENGTH,
        insertParametersIntoLocale(locales.route.validation.name.min, {
          min: NAME_MIN_LENGTH,
        })
      )
      .max(
        NAME_MAX_LENGTH,
        insertParametersIntoLocale(locales.route.validation.name.max, {
          max: NAME_MAX_LENGTH,
        })
      ),
    subline: z
      .string()
      .trim()
      .max(
        90,
        insertParametersIntoLocale(locales.route.validation.subline.max, {
          max: SUBLINE_MAX_LENGTH,
        })
      )
      .optional()
      .transform((value) => {
        if (value === undefined || value === "") {
          return null;
        }
        return value;
      }),
    formats: z.array(z.string().trim().uuid()),
    furtherFormats: z.array(z.string().trim()),
    areas: z.array(z.string().trim().uuid()),
    email: z
      .string()
      .trim()
      .email(locales.route.validation.email.email)
      .optional()
      .transform((value) => {
        if (typeof value === "undefined" || value === "") {
          return null;
        }
        return value;
      }),
    phone: createPhoneSchema(locales)
      .optional()
      .transform((value) => {
        if (typeof value === "undefined" || value === "") {
          return null;
        }
        return value;
      }),
    contactName: z
      .string()
      .trim()
      .optional()
      .transform((value) => {
        if (typeof value === "undefined" || value === "") {
          return null;
        }
        return value;
      }),
    street: z
      .string()
      .trim()
      .optional()
      .transform((value) => {
        if (typeof value === "undefined" || value === "") {
          return null;
        }
        return value;
      }),
    streetNumber: z
      .string()
      .trim()
      .optional()
      .transform((value) => {
        if (typeof value === "undefined" || value === "") {
          return null;
        }
        return value;
      }),
    streetNumberAddition: z
      .string()
      .trim()
      .optional()
      .transform((value) => {
        if (typeof value === "undefined" || value === "") {
          return null;
        }
        return value;
      }),
    zipCode: z
      .string()
      .trim()
      .optional()
      .transform((value) => {
        if (typeof value === "undefined" || value === "") {
          return null;
        }
        return value;
      }),
    city: z
      .string()
      .trim()
      .optional()
      .transform((value) => {
        if (typeof value === "undefined" || value === "") {
          return null;
        }
        return value;
      }),
  });
>>>>>>> 1f129b5c

export const loader = async (args: LoaderFunctionArgs) => {
  const { request, params } = args;
  const language = await detectLanguage(request);
  const locales = languageModuleMap[language]["project/$slug/settings/general"];

  // check slug exists (throw bad request if not)
  invariantResponse(
    params.slug !== undefined,
    locales.route.error.invalidRoute,
    {
      status: 400,
    }
  );

  const project = await prismaClient.project.findUnique({
    select: {
      name: true,
      subline: true,
      email: true,
      phone: true,
      contactName: true,
      street: true,
      zipCode: true,
      city: true,
      furtherFormats: true,
      formats: {
        select: {
          format: {
            select: {
              id: true,
              slug: true,
            },
          },
        },
      },
      areas: {
        select: {
          area: {
            select: {
              id: true,
              name: true,
            },
          },
        },
      },
    },
    where: {
      slug: params.slug,
    },
  });
  invariantResponse(project !== null, locales.route.error.projectNotFound, {
    status: 404,
  });

  const allFormats = await prismaClient.format.findMany({
    select: {
      id: true,
      slug: true,
    },
  });

  const allAreas = await prismaClient.area.findMany({
    select: {
      id: true,
      name: true,
      stateId: true,
      type: true,
    },
  });
  const areaOptions = await createAreaOptions(allAreas);

  const currentTimestamp = Date.now();

  return { project, allFormats, areaOptions, currentTimestamp, locales };
};

export async function action({ request, params }: ActionFunctionArgs) {
  const { authClient } = createAuthClient(request);
  const sessionUser = await getSessionUser(authClient);
  const language = await detectLanguage(request);
  const locales = languageModuleMap[language]["project/$slug/settings/general"];

  // check slug exists (throw bad request if not)
  invariantResponse(
    params.slug !== undefined,
    locales.route.error.invalidRoute,
    {
      status: 400,
    }
  );
  const redirectPath = await getRedirectPathOnProtectedProjectRoute({
    request,
    slug: params.slug,
    sessionUser,
    authClient,
  });
  if (redirectPath !== null) {
    return redirect(redirectPath);
  }
  const project = await prismaClient.project.findUnique({
    select: {
      id: true,
      street: true,
      zipCode: true,
      city: true,
      longitude: true,
      latitude: true,
    },
    where: {
      slug: params.slug,
    },
  });
  invariantResponse(project !== null, locales.route.error.projectNotFound, {
    status: 404,
  });

  // Validation
  const formData = await request.formData();
  const conformIntent = formData.get("__intent__");
  if (conformIntent !== null) {
    const submission = await parseWithZod(formData, {
      schema: createGeneralSchema(locales),
    });
    return {
      submission: submission.reply(),
    };
  }
  let addressError;
  const submission = await parseWithZod(formData, {
    schema: () =>
      createGeneralSchema(locales).transform(async (data, ctx) => {
        const { formats, areas, ...projectData } = data;
        let longitude = project.longitude;
        let latitude = project.latitude;
        if (
          data.street !== project.street ||
          data.city !== project.city ||
          data.zipCode !== project.zipCode
        ) {
          const result = await getCoordinatesFromAddress({
            id: project.id,
            street: projectData.street,
            city: projectData.city,
            zipCode: projectData.zipCode,
          });
          if (result.error !== null) {
            console.error(result.error);
            addressError = result.error;
          }
          longitude = result.longitude;
          latitude = result.latitude;
        } else {
          if (
            (project.street !== null ||
              project.city !== null ||
              project.zipCode !== null) &&
            project.longitude === null &&
            project.latitude === null
          ) {
            addressError =
              "Address not changed but coordinates still not found";
          }
        }

        try {
          await prismaClient.project.update({
            where: {
              slug: params.slug,
            },
            data: {
              ...projectData,
              longitude,
              latitude,
              formats: {
                deleteMany: {},
                connectOrCreate: formats.map((formatId: string) => {
                  return {
                    where: {
                      formatId_projectId: {
                        formatId,
                        projectId: project.id,
                      },
                    },
                    create: {
                      formatId,
                    },
                  };
                }),
              },
              areas: {
                deleteMany: {},
                connectOrCreate: areas.map((areaId: string) => {
                  return {
                    where: {
                      projectId_areaId: {
                        areaId: areaId,
                        projectId: project.id,
                      },
                    },
                    create: {
                      areaId: areaId,
                    },
                  };
                }),
              },
            },
          });

          updateFilterVectorOfProject(project.id);
        } catch (error) {
          captureException(error);
          ctx.addIssue({
            code: "custom",
            message: locales.route.error.storage,
          });
          return z.NEVER;
        }

        return { ...data };
      }),
    async: true,
  });

  if (submission.status !== "success") {
    return {
      submission: submission.reply(),
      currentTimestamp: Date.now(),
    };
  }

  if (typeof addressError !== "undefined") {
    return redirectWithToast(request.url, {
      key: "address-error-toast",
      level: "attention",
      message: insertParametersIntoLocale(
        locales.route.error.coordinatesNotFound,
        {
          street: submission.value.street,
          city: submission.value.city,
          zipCode: submission.value.zipCode,
        }
      ),
      isRichtext: true,
      delayInMillis: 60000,
    });
  }

  return redirectWithToast(request.url, {
    id: "update-general-toast",
    key: `${new Date().getTime()}`,
    message: locales.route.content.feedback,
  });
}

function General() {
  const location = useLocation();
  const isHydrated = useHydrated();
  const navigation = useNavigation();
  const isSubmitting = useIsSubmitting();
  const loaderData = useLoaderData<typeof loader>();
  const actionData = useActionData<typeof action>();
  const { project, allFormats, areaOptions, locales } = loaderData;

  const { formats, areas, ...rest } = project;

  const defaultValues = {
    ...rest,
    formats: formats.map((relation) => relation.format.id),
    areas: areas.map((relation) => relation.area.id),
  };

  const [form, fields] = useForm({
    id: `general-form-${
      actionData?.currentTimestamp || loaderData.currentTimestamp
    }`,
    constraint: getZodConstraint(createGeneralSchema(locales)),
    defaultValue: defaultValues,
    shouldValidate: "onBlur",
    shouldRevalidate: "onInput",
    lastResult: navigation.state === "idle" ? actionData?.submission : null,
    onValidate: (args) => {
      const { formData } = args;
      const submission = parseWithZod(formData, {
        schema: createGeneralSchema(locales),
      });
      setFurtherFormat("");
      return submission;
    },
  });

  const formatFieldList = fields.formats.getFieldList();
  const furtherFormatFieldList = fields.furtherFormats.getFieldList();
  const areaFieldList = fields.areas.getFieldList();

  const UnsavedChangesBlockerModal = useUnsavedChangesBlockerWithModal({
    searchParam: "modal-unsaved-changes",
    formMetadataToCheck: form,
    locales,
  });

  const [furtherFormat, setFurtherFormat] = useState<string>("");
  const handleFurtherFormatInputChange = (
    event: React.ChangeEvent<HTMLInputElement>
  ) => {
    setFurtherFormat(event.currentTarget.value);
  };

  return (
    <Section>
      {UnsavedChangesBlockerModal}
      <SettingsMenuBackButton to={location.pathname} prefetch="intent">
        {locales.route.content.back}
      </SettingsMenuBackButton>
      <p className="my-6 @md:mt-0">{locales.route.content.intro}</p>
      <Form
        {...getFormProps(form)}
        method="post"
        preventScrollReset
        autoComplete="off"
      >
        {/* This button ensures submission via enter key. Always use a hidden button at top of the form when other submit buttons are inside it (f.e. the add/remove list buttons) */}
        <button type="submit" hidden disabled={isSubmitting} />
        <div className="flex flex-col gap-6 @md:gap-4">
          <div className="@md:p-4 @md:border @md:rounded-lg @md:border-gray-200">
            <h2 className="text-primary text-lg font-semibold mb-4">
              {locales.route.content.projectTitle.headline}
            </h2>
            <Input
              {...getInputProps(fields.name, { type: "text" })}
              minLength={NAME_MIN_LENGTH}
              maxLength={NAME_MAX_LENGTH}
              key="name"
            >
              <Input.Label htmlFor={fields.name.id}>
                {locales.route.content.projectTitle.label}
              </Input.Label>
              <Input.HelperText>
                {locales.route.content.projectTitle.helper}
              </Input.HelperText>
              {typeof fields.name.errors !== "undefined" &&
              fields.name.errors.length > 0
                ? fields.name.errors.map((error) => (
                    <Input.Error id={fields.name.errorId} key={error}>
                      {error}
                    </Input.Error>
                  ))
                : null}
            </Input>
          </div>

          <div className="@md:p-4 @md:border @md:rounded-lg @md:border-gray-200">
            <h2 className="text-primary text-lg font-semibold mb-4">
              {locales.route.content.subline.headline}
            </h2>
            <Input
              {...getInputProps(fields.subline, { type: "text" })}
              maxLength={SUBLINE_MAX_LENGTH}
              key="subline"
            >
              <Input.Label>{locales.route.content.subline.label}</Input.Label>
              <Input.HelperText>
                {locales.route.content.subline.helper}
              </Input.HelperText>
              {typeof fields.subline.errors !== "undefined" &&
              fields.subline.errors.length > 0
                ? fields.subline.errors.map((error) => (
                    <Input.Error id={fields.subline.errorId} key={error}>
                      {error}
                    </Input.Error>
                  ))
                : null}
            </Input>
          </div>

          <div className="flex flex-col gap-4 @md:p-4 @md:border @md:rounded-lg @md:border-gray-200">
            <h2 className="text-primary text-lg font-semibold mb-0">
              {locales.route.content.formats.headline}
            </h2>
            <ConformSelect
              id={fields.formats.id}
              cta={locales.route.content.formats.choose}
            >
              <ConformSelect.Label htmlFor={fields.formats.id}>
                {locales.route.content.formats.label}
              </ConformSelect.Label>
              {typeof fields.formats.errors !== "undefined" &&
              fields.formats.errors.length > 0 ? (
                fields.formats.errors.map((error) => (
                  <ConformSelect.Error id={fields.formats.errorId} key={error}>
                    {error}
                  </ConformSelect.Error>
                ))
              ) : (
                <ConformSelect.HelperText>
                  {locales.route.content.formats.helper}
                </ConformSelect.HelperText>
              )}
              {allFormats
                .filter((format) => {
                  return !formatFieldList.some((listFormat) => {
                    return listFormat.initialValue === format.id;
                  });
                })
                .map((format) => {
                  let title;
                  if (format.slug in locales.formats) {
                    type LocaleKey = keyof typeof locales.formats;
                    title = locales.formats[format.slug as LocaleKey].title;
                  } else {
                    console.error(`Format ${format.slug} not found in locales`);
                    title = format.slug;
                  }
                  return (
                    <button
                      key={format.id}
                      {...form.insert.getButtonProps({
                        name: fields.formats.name,
                        defaultValue: format.id,
                      })}
                      {...ConformSelect.getListItemChildrenStyles()}
                    >
                      {title}
                    </button>
                  );
                })}
            </ConformSelect>
            {formatFieldList.length > 0 && (
              <Chip.Container>
                {formatFieldList.map((listFormat, index) => {
                  const formatSlug = allFormats.find((format) => {
                    return format.id === listFormat.initialValue;
                  })?.slug;
                  let title;
                  if (formatSlug === undefined) {
                    console.error(
                      `Format with id ${listFormat.id} not found in allAdditionalDisciplines`
                    );
                    title = null;
                  } else {
                    if (formatSlug in locales.formats) {
                      type LocaleKey = keyof typeof locales.formats;
                      title = locales.formats[formatSlug as LocaleKey].title;
                    } else {
                      console.error(
                        `Format ${formatSlug} not found in locales`
                      );
                      title = formatSlug;
                    }
                  }
                  return (
                    <Chip key={listFormat.key}>
                      <input
                        {...getInputProps(listFormat, { type: "hidden" })}
                        key={listFormat.id}
                      />
                      {title || locales.route.content.notFound}
                      <Chip.Delete>
                        <button
                          {...form.remove.getButtonProps({
                            name: fields.formats.name,
                            index,
                          })}
                        />
                      </Chip.Delete>
                    </Chip>
                  );
                })}
              </Chip.Container>
            )}
            {isHydrated === true ? (
              <>
                <div className="flex flex-row gap-4 items-center">
                  <Input
                    value={furtherFormat}
                    onChange={handleFurtherFormatInputChange}
                  >
                    <Input.Label htmlFor={fields.furtherFormats.id}>
                      {locales.route.content.furtherFormats.label}
                    </Input.Label>
                    <Input.HelperText>
                      {locales.route.content.furtherFormats.helper}
                    </Input.HelperText>
                    {typeof fields.furtherFormats.errors !== "undefined" &&
                    fields.furtherFormats.errors.length > 0
                      ? fields.furtherFormats.errors.map((error) => (
                          <Input.Error
                            id={fields.furtherFormats.errorId}
                            key={error}
                          >
                            {error}
                          </Input.Error>
                        ))
                      : null}
                    <Input.Controls>
                      <Button
                        variant="ghost"
                        disabled={furtherFormat === ""}
                        {...form.insert.getButtonProps({
                          name: fields.furtherFormats.name,
                          defaultValue: furtherFormat,
                        })}
                      >
                        {locales.route.content.furtherFormats.add}
                      </Button>
                    </Input.Controls>
                  </Input>
                </div>
                {furtherFormatFieldList.length > 0 && (
                  <Chip.Container>
                    {furtherFormatFieldList.map((listFormat, index) => {
                      return (
                        <Chip key={listFormat.key}>
                          <input
                            {...getInputProps(listFormat, { type: "hidden" })}
                            key={listFormat.id}
                          />
                          {listFormat.initialValue || "Not Found"}
                          <Chip.Delete>
                            <button
                              {...form.remove.getButtonProps({
                                name: fields.furtherFormats.name,
                                index,
                              })}
                            />
                          </Chip.Delete>
                        </Chip>
                      );
                    })}
                  </Chip.Container>
                )}
              </>
            ) : (
              <>
                <Input.Label htmlFor={fields.furtherFormats.id}>
                  {locales.route.content.furtherFormats.label}
                </Input.Label>
                <Chip.Container>
                  {furtherFormatFieldList.map((listFormat, index) => {
                    return (
                      <Chip key={listFormat.key}>
                        <input
                          {...getInputProps(listFormat, { type: "text" })}
                          key={listFormat.id}
                          className="pl-1"
                        />

                        <Chip.Delete>
                          <button
                            {...form.remove.getButtonProps({
                              name: fields.furtherFormats.name,
                              index,
                            })}
                          />
                        </Chip.Delete>
                      </Chip>
                    );
                  })}
                  <Chip key="add-further-format">
                    <button
                      {...form.insert.getButtonProps({
                        name: fields.furtherFormats.name,
                      })}
                    >
                      {locales.route.content.furtherFormats.add}
                    </button>
                  </Chip>
                </Chip.Container>
                <Input.HelperText>
                  {locales.route.content.furtherFormats.helper}
                </Input.HelperText>
                {typeof fields.furtherFormats.errors !== "undefined" &&
                fields.furtherFormats.errors.length > 0
                  ? fields.furtherFormats.errors.map((error) => (
                      <Input.Error
                        id={fields.furtherFormats.errorId}
                        key={error}
                      >
                        {error}
                      </Input.Error>
                    ))
                  : null}
              </>
            )}
          </div>

          <div className="flex flex-col gap-4 @md:p-4 @md:border @md:rounded-lg @md:border-gray-200">
            <h2 className="text-primary text-lg font-semibold mb-0">
              {locales.route.content.areas.headline}
            </h2>
            <ConformSelect
              id={fields.areas.id}
              cta={locales.route.content.areas.option}
            >
              <ConformSelect.Label htmlFor={fields.areas.id}>
                {locales.route.content.areas.label}
              </ConformSelect.Label>
              {typeof fields.areas.errors !== "undefined" &&
              fields.areas.errors.length > 0 ? (
                fields.areas.errors.map((error) => (
                  <ConformSelect.Error id={fields.areas.errorId} key={error}>
                    {error}
                  </ConformSelect.Error>
                ))
              ) : (
                <ConformSelect.HelperText>
                  {locales.route.content.areas.helper}
                </ConformSelect.HelperText>
              )}
              {areaOptions
                .filter((option) => {
                  // All options that have a value should only be shown if they are not inside the current selected area list
                  if (option.value !== undefined) {
                    return !areaFieldList.some((listArea) => {
                      return listArea.initialValue === option.value;
                    });
                  }
                  // Divider, that have no value should be always shown
                  else {
                    return true;
                  }
                })
                .map((filteredOption, index) => {
                  // All options that have a value are created as options with a hidden add button thats clicked by the select onChange handler
                  if (filteredOption.value !== undefined) {
                    return (
                      <button
                        key={`${filteredOption.value}`}
                        {...form.insert.getButtonProps({
                          name: fields.areas.name,
                          defaultValue: filteredOption.value,
                        })}
                        {...ConformSelect.getListItemChildrenStyles()}
                      >
                        {filteredOption.label}
                      </button>
                    );
                  }
                  // Divider, that have no value are shown as a disabled option. Is this styleable? Is there a better way of doing this?
                  else {
                    return (
                      <div
                        key={`${filteredOption.label}-${index}-divider`}
                        className="text-start w-full cursor-default text-neutral-600 font-semibold py-1 px-2"
                      >
                        {filteredOption.label}
                      </div>
                    );
                  }
                })}
            </ConformSelect>
            {areaFieldList.length > 0 && (
              <Chip.Container>
                {areaFieldList.map((listArea, index) => {
                  return (
                    <Chip key={listArea.key}>
                      <input
                        {...getInputProps(listArea, { type: "hidden" })}
                        key={listArea.id}
                      />
                      {areaOptions.find((area) => {
                        return area.value === listArea.initialValue;
                      })?.label || locales.route.content.notFound}
                      <Chip.Delete>
                        <button
                          {...form.remove.getButtonProps({
                            name: fields.areas.name,
                            index,
                          })}
                        />
                      </Chip.Delete>
                    </Chip>
                  );
                })}
              </Chip.Container>
            )}
          </div>
          <div className="flex flex-col gap-4 @md:p-4 @md:border @md:rounded-lg @md:border-gray-200">
            <h2 className="text-primary text-lg font-semibold mb-0">
              {locales.route.content.contact.headline}
            </h2>
            <Input
              {...getInputProps(fields.email, { type: "email" })}
              key="email"
            >
              <Input.Label htmlFor={fields.email.id}>
                {locales.route.content.contact.email.label}
              </Input.Label>
              {typeof fields.email.errors !== "undefined" &&
              fields.email.errors.length > 0
                ? fields.email.errors.map((error) => (
                    <Input.Error id={fields.email.errorId} key={error}>
                      {error}
                    </Input.Error>
                  ))
                : null}
            </Input>
            <Input
              {...getInputProps(fields.phone, { type: "tel" })}
              key="phone"
            >
              <Input.Label htmlFor={fields.phone.id}>
                {locales.route.content.contact.phone.label}
              </Input.Label>
              {typeof fields.phone.errors !== "undefined" &&
              fields.phone.errors.length > 0
                ? fields.phone.errors.map((error) => (
                    <Input.Error id={fields.phone.errorId} key={error}>
                      {error}
                    </Input.Error>
                  ))
                : null}
            </Input>
          </div>
          {typeof form.errors !== "undefined" && form.errors.length > 0 ? (
            <div>
              {form.errors.map((error) => {
                return (
                  <div
                    id={form.errorId}
                    key={form.errorId}
                    className="text-sm font-semibold text-negative-700"
                  >
                    {error}
                  </div>
                );
              })}
            </div>
          ) : null}
          <div className="flex flex-col gap-4 @md:p-4 @md:border @md:rounded-lg @md:border-gray-200">
            <h2 className="text-primary text-lg font-semibold mb-0">
              {locales.route.content.address.headline}
            </h2>
            <Input
              {...getInputProps(fields.contactName, { type: "text" })}
              key="contactName"
            >
              <Input.Label htmlFor={fields.contactName.id}>
                {locales.route.content.address.contactName.label}
              </Input.Label>
              {typeof fields.contactName.errors !== "undefined" &&
              fields.contactName.errors.length > 0
                ? fields.contactName.errors.map((error) => (
                    <Input.Error id={fields.contactName.errorId} key={error}>
                      {error}
                    </Input.Error>
                  ))
                : null}
            </Input>

            <Input
              {...getInputProps(fields.street, { type: "text" })}
              key="street"
            >
              <Input.Label htmlFor={fields.street.id}>
                {locales.route.content.address.street.label}
              </Input.Label>
              {typeof fields.street.errors !== "undefined" &&
              fields.street.errors.length > 0
                ? fields.street.errors.map((error) => (
                    <Input.Error id={fields.street.errorId} key={error}>
                      {error}
                    </Input.Error>
                  ))
                : null}
            </Input>

            <div className="@lg:flex @lg:gap-4">
              <div className="flex-1">
                <Input
                  {...getInputProps(fields.zipCode, { type: "text" })}
                  key="zipCode"
                >
                  <Input.Label htmlFor={fields.zipCode.id}>
                    {locales.route.content.address.zipCode.label}
                  </Input.Label>
                  {typeof fields.zipCode.errors !== "undefined" &&
                  fields.zipCode.errors.length > 0
                    ? fields.zipCode.errors.map((error) => (
                        <Input.Error id={fields.zipCode.errorId} key={error}>
                          {error}
                        </Input.Error>
                      ))
                    : null}
                </Input>
              </div>
              <div className="flex-1 mt-4 @lg:mt-0">
                <Input
                  {...getInputProps(fields.city, { type: "text" })}
                  key="city"
                >
                  <Input.Label htmlFor={fields.city.id}>
                    {locales.route.content.address.city.label}
                  </Input.Label>
                  {typeof fields.city.errors !== "undefined" &&
                  fields.city.errors.length > 0
                    ? fields.city.errors.map((error) => (
                        <Input.Error id={fields.city.errorId} key={error}>
                          {error}
                        </Input.Error>
                      ))
                    : null}
                </Input>
              </div>
            </div>
          </div>
          {typeof form.errors !== "undefined" && form.errors.length > 0 ? (
            <div>
              {form.errors.map((error) => {
                return (
                  <div
                    id={form.errorId}
                    key={form.errorId}
                    className="text-sm font-semibold text-negative-700"
                  >
                    {error}
                  </div>
                );
              })}
            </div>
          ) : null}
          <p className="text-sm mt-4">{locales.route.content.hint}</p>
          <div className="flex w-full justify-end">
            <div className="flex shrink w-full @md:max-w-fit @lg:w-auto items-center justify-center @lg:justify-end">
              <Controls>
                <div className="relative w-full">
                  <Button
                    type="reset"
                    onClick={() => {
                      setTimeout(() => form.reset(), 0);
                    }}
                    variant="outline"
                    fullSize
                    // Don't disable button when js is disabled
                    disabled={isHydrated ? form.dirty === false : false}
                  >
                    {locales.route.content.reset}
                  </Button>
                  <noscript className="absolute top-0">
                    <Button as="link" to="." variant="outline" fullSize>
                      {locales.route.content.reset}
                    </Button>
                  </noscript>
                </div>
                <Button
                  type="submit"
                  name="intent"
                  defaultValue="submit"
                  fullSize
                  // Don't disable button when js is disabled
                  disabled={
                    isHydrated
                      ? form.dirty === false ||
                        form.valid === false ||
                        isSubmitting
                      : false
                  }
                >
                  {locales.route.content.submit}
                </Button>
              </Controls>
            </div>
          </div>
        </div>
      </Form>
    </Section>
  );
}

export default General;<|MERGE_RESOLUTION|>--- conflicted
+++ resolved
@@ -1,5 +1,5 @@
-import { getFormProps, getInputProps, useForm } from "@conform-to/react-v1";
-import { getZodConstraint, parseWithZod } from "@conform-to/zod-v1";
+import { getFormProps, getInputProps, useForm } from "@conform-to/react";
+import { getZodConstraint, parseWithZod } from "@conform-to/zod";
 import { Button } from "@mint-vernetzt/components/src/molecules/Button";
 import { Chip } from "@mint-vernetzt/components/src/molecules/Chip";
 import { Input } from "@mint-vernetzt/components/src/molecules/Input";
@@ -42,138 +42,6 @@
 } from "./general.shared";
 import { getCoordinatesFromAddress } from "~/utils.server";
 import { insertParametersIntoLocale } from "~/lib/utils/i18n";
-<<<<<<< HEAD
-=======
-import { getZodConstraint, parseWithZod } from "@conform-to/zod";
-import { useHydrated } from "remix-utils/use-hydrated";
-import { getFormProps, getInputProps, useForm } from "@conform-to/react";
-import { useUnsavedChangesBlockerWithModal } from "~/lib/hooks/useUnsavedChangesBlockerWithModal";
-import { useState } from "react";
-import { useIsSubmitting } from "~/lib/hooks/useIsSubmitting";
-
-const NAME_MIN_LENGTH = 3;
-const NAME_MAX_LENGTH = 80;
-const SUBLINE_MAX_LENGTH = 90;
-
-const createGeneralSchema = (locales: GeneralProjectSettingsLocales) =>
-  z.object({
-    name: z
-      .string({
-        required_error: locales.route.validation.name.required,
-      })
-      .trim()
-      .min(
-        NAME_MIN_LENGTH,
-        insertParametersIntoLocale(locales.route.validation.name.min, {
-          min: NAME_MIN_LENGTH,
-        })
-      )
-      .max(
-        NAME_MAX_LENGTH,
-        insertParametersIntoLocale(locales.route.validation.name.max, {
-          max: NAME_MAX_LENGTH,
-        })
-      ),
-    subline: z
-      .string()
-      .trim()
-      .max(
-        90,
-        insertParametersIntoLocale(locales.route.validation.subline.max, {
-          max: SUBLINE_MAX_LENGTH,
-        })
-      )
-      .optional()
-      .transform((value) => {
-        if (value === undefined || value === "") {
-          return null;
-        }
-        return value;
-      }),
-    formats: z.array(z.string().trim().uuid()),
-    furtherFormats: z.array(z.string().trim()),
-    areas: z.array(z.string().trim().uuid()),
-    email: z
-      .string()
-      .trim()
-      .email(locales.route.validation.email.email)
-      .optional()
-      .transform((value) => {
-        if (typeof value === "undefined" || value === "") {
-          return null;
-        }
-        return value;
-      }),
-    phone: createPhoneSchema(locales)
-      .optional()
-      .transform((value) => {
-        if (typeof value === "undefined" || value === "") {
-          return null;
-        }
-        return value;
-      }),
-    contactName: z
-      .string()
-      .trim()
-      .optional()
-      .transform((value) => {
-        if (typeof value === "undefined" || value === "") {
-          return null;
-        }
-        return value;
-      }),
-    street: z
-      .string()
-      .trim()
-      .optional()
-      .transform((value) => {
-        if (typeof value === "undefined" || value === "") {
-          return null;
-        }
-        return value;
-      }),
-    streetNumber: z
-      .string()
-      .trim()
-      .optional()
-      .transform((value) => {
-        if (typeof value === "undefined" || value === "") {
-          return null;
-        }
-        return value;
-      }),
-    streetNumberAddition: z
-      .string()
-      .trim()
-      .optional()
-      .transform((value) => {
-        if (typeof value === "undefined" || value === "") {
-          return null;
-        }
-        return value;
-      }),
-    zipCode: z
-      .string()
-      .trim()
-      .optional()
-      .transform((value) => {
-        if (typeof value === "undefined" || value === "") {
-          return null;
-        }
-        return value;
-      }),
-    city: z
-      .string()
-      .trim()
-      .optional()
-      .transform((value) => {
-        if (typeof value === "undefined" || value === "") {
-          return null;
-        }
-        return value;
-      }),
-  });
->>>>>>> 1f129b5c
 
 export const loader = async (args: LoaderFunctionArgs) => {
   const { request, params } = args;
