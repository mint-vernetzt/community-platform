import type { ActionFunction } from "@remix-run/node";
import { InputError, makeDomainFunction } from "remix-domains";
<<<<<<< HEAD
import { PerformMutation, performMutation } from "remix-forms";
import { Schema, z } from "zod";
import { getSessionUserOrThrow } from "~/auth.server";
=======
import type { PerformMutation } from "remix-forms";
import { performMutation } from "remix-forms";
import type { Schema } from "zod";
import { z } from "zod";
import { getUserByRequestOrThrow } from "~/auth.server";
>>>>>>> e80a0ee9
import { getOrganizationByName } from "~/routes/organization/$slug/settings/utils.server";
import { checkIdentityOrThrow } from "~/routes/project/utils.server";
import { getProjectByIdOrThrow } from "../../utils.server";
import {
  checkOwnershipOrThrow,
  checkSameProjectOrThrow,
} from "../utils.server";
import { connectOrganizationToProject } from "./utils.server";

const schema = z.object({
  userId: z.string(),
  projectId: z.string(),
  organizationName: z.string(),
});

export const addOrganizationSchema = schema;

const mutation = makeDomainFunction(schema)(async (values) => {
  const organization = await getOrganizationByName(values.organizationName);
  if (organization === null) {
    throw new InputError(
      "Es existiert noch keine Organisation mit diesem Namen.",
      "organizationName"
    );
  }
  const alreadyMember = organization.responsibleForProject.some((entry) => {
    return entry.project.id === values.projectId;
  });
  if (alreadyMember) {
    throw new InputError(
      "Die Organisation mit diesem Namen ist bereits für Euer Projekt verantwortlich.",
      "organizationName"
    );
  }
  return values;
});

export type ActionData = PerformMutation<
  z.infer<Schema>,
  z.infer<typeof schema>
>;

export const action: ActionFunction = async (args) => {
  const { request } = args;
  const currentUser = await getSessionUserOrThrow(request);
  await checkIdentityOrThrow(request, currentUser);

  const result = await performMutation({ request, schema, mutation });

  if (result.success === true) {
    const project = await getProjectByIdOrThrow(result.data.projectId);
    await checkOwnershipOrThrow(project, currentUser);
    await checkSameProjectOrThrow(request, project.id);
    const organization = await getOrganizationByName(
      result.data.organizationName
    );
    if (organization !== null) {
      await connectOrganizationToProject(project.id, organization.id);
    }
  }
  return result;
};<|MERGE_RESOLUTION|>--- conflicted
+++ resolved
@@ -1,16 +1,10 @@
 import type { ActionFunction } from "@remix-run/node";
 import { InputError, makeDomainFunction } from "remix-domains";
-<<<<<<< HEAD
-import { PerformMutation, performMutation } from "remix-forms";
-import { Schema, z } from "zod";
 import { getSessionUserOrThrow } from "~/auth.server";
-=======
 import type { PerformMutation } from "remix-forms";
 import { performMutation } from "remix-forms";
 import type { Schema } from "zod";
 import { z } from "zod";
-import { getUserByRequestOrThrow } from "~/auth.server";
->>>>>>> e80a0ee9
 import { getOrganizationByName } from "~/routes/organization/$slug/settings/utils.server";
 import { checkIdentityOrThrow } from "~/routes/project/utils.server";
 import { getProjectByIdOrThrow } from "../../utils.server";
