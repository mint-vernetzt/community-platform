--- conflicted
+++ resolved
@@ -1,12 +1,6 @@
 import { type SupabaseClient, type User } from "@supabase/supabase-js";
-<<<<<<< HEAD
-import { getFeatureAbilities } from "~/lib/utils/application";
-import { deriveProjectMode } from "~/routes/project/utils.server";
-import crypto from "crypto";
-=======
 import crypto from "crypto";
 import { deriveProjectMode } from "~/routes/project/utils.server";
->>>>>>> 032fa439
 
 export async function getRedirectPathOnProtectedProjectRoute(args: {
   request: Request;
@@ -14,11 +8,7 @@
   sessionUser: User | null;
   authClient?: SupabaseClient;
 }) {
-<<<<<<< HEAD
-  const { request, slug, sessionUser, authClient } = args;
-=======
   const { request, slug, sessionUser } = args;
->>>>>>> 032fa439
   // redirect to login if not logged in
   if (sessionUser === null) {
     // redirect to target after login
@@ -27,32 +17,12 @@
     return `/login?login_redirect=${url.pathname}`;
   }
 
-<<<<<<< HEAD
-  // check feature flag abilities and redirect to legacy if hasn't access
-  if (authClient !== undefined) {
-    const featureAbilities = await getFeatureAbilities(
-      authClient,
-      "next_projects"
-    );
-    if (featureAbilities.next_projects.hasAccess === false) {
-      return `/project/${slug}`;
-    }
-  }
-
   // check if admin of project and redirect to project details if not
   const mode = await deriveProjectMode(sessionUser, slug);
   if (mode !== "admin") {
     return `/project/${slug}`;
   }
 
-=======
-  // check if admin of project and redirect to project details if not
-  const mode = await deriveProjectMode(sessionUser, slug);
-  if (mode !== "admin") {
-    return `/project/${slug}`;
-  }
-
->>>>>>> 032fa439
   return null;
 }
 
