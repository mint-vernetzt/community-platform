import { conform, list, useFieldList, useForm } from "@conform-to/react";
import { getFieldsetConstraint, parse } from "@conform-to/zod";
import {
  Alert,
  Button,
  Chip,
  Controls,
  Input,
  Section,
  Select,
} from "@mint-vernetzt/components";
import {
<<<<<<< HEAD
  type DataFunctionArgs,
  json,
  type LinksFunction,
  redirect,
=======
  json,
  redirect,
  type ActionFunctionArgs,
  type LinksFunction,
  type LoaderFunctionArgs,
>>>>>>> 2b574f4a
} from "@remix-run/node";
import {
  Form,
  useActionData,
  useBlocker,
  useLoaderData,
  useLocation,
} from "@remix-run/react";
import React from "react";
import quillStyles from "react-quill/dist/quill.snow.css";
import { z } from "zod";
import { createAuthClient, getSessionUser } from "~/auth.server";
import TextAreaWithCounter from "~/components/FormElements/TextAreaWithCounter/TextAreaWithCounter";
import { invariantResponse } from "~/lib/utils/response";
import {
  removeHtmlTags,
  replaceHtmlEntities,
  sanitizeUserHtml,
} from "~/lib/utils/sanitizeUserHtml";
import { prismaClient } from "~/prisma.server";
import { redirectWithToast } from "~/toast.server";
import { BackButton } from "./__components";
import {
  getRedirectPathOnProtectedProjectRoute,
  getSubmissionHash,
} from "./utils.server";
import { type TFunction } from "i18next";
import i18next from "~/i18next.server";
import { useTranslation } from "react-i18next";
import { detectLanguage } from "~/root.server";

const i18nNS = ["routes/project/settings/requirements"];
export const handle = {
  i18n: i18nNS,
};

const createRequirementsSchema = (t: TFunction) =>
  z.object({
    timeframe: z
      .string()
      .optional()
      .transform((value) =>
        value === undefined || value === "" ? null : value
      )
      .refine(
        (value) => {
          return (
            // Entities are being replaced by "x" just to get the right count for them.
            replaceHtmlEntities(removeHtmlTags(value || ""), "x").length <= 200
          );
        },
        {
          message: t("validation.timeframe.length"),
        }
      ),
    jobFillings: z
      .string()
      .optional()
      .transform((value) =>
        value === undefined || value === "" ? null : value
      )
      .refine(
        (value) => {
          return (
            // Entities are being replaced by "x" just to get the right count for them.
            replaceHtmlEntities(removeHtmlTags(value || ""), "x").length <= 800
          );
        },
        {
          message: t("validation.jobFillings.length"),
        }
      ),
    furtherJobFillings: z
      .string()
      .optional()
      .transform((value) =>
        value === undefined || value === "" ? null : value
      )
      .refine(
        (value) => {
          return (
            // Entities are being replaced by "x" just to get the right count for them.
            replaceHtmlEntities(removeHtmlTags(value || ""), "x").length <= 200
          );
        },
        {
          message: t("validation.furtherJobFillings.length"),
        }
      ),
    yearlyBudget: z
      .string()
      .max(80, t("validation.yearlyBudget.max"))
      .optional()
      .transform((value) =>
        value === undefined || value === "" ? null : value
      ),
    financings: z.array(z.string().uuid()),
    furtherFinancings: z
      .string()
      .optional()
      .transform((value) =>
        value === undefined || value === "" ? null : value
      )
      .refine(
        (value) => {
          return (
            // Entities are being replaced by "x" just to get the right count for them.
            replaceHtmlEntities(removeHtmlTags(value || ""), "x").length <= 800
          );
        },
        {
          message: t("validation.furtherFinancings.length"),
        }
      ),
    technicalRequirements: z
      .string()
      .optional()
      .transform((value) =>
        value === undefined || value === "" ? null : value
      )
      .refine(
        (value) => {
          return (
            // Entities are being replaced by "x" just to get the right count for them.
            replaceHtmlEntities(removeHtmlTags(value || ""), "x").length <= 500
          );
        },
        {
          message: t("validation.technicalRequirements.length"),
        }
      ),
    furtherTechnicalRequirements: z
      .string()
      .optional()
      .transform((value) =>
        value === undefined || value === "" ? null : value
      )
      .refine(
        (value) => {
          return (
            // Entities are being replaced by "x" just to get the right count for them.
            replaceHtmlEntities(removeHtmlTags(value || ""), "x").length <= 500
          );
        },
        {
          message: t("validation.furtherTechnicalRequirements.length"),
        }
      ),
    roomSituation: z
      .string()
      .optional()
      .transform((value) =>
        value === undefined || value === "" ? null : value
      )
      .refine(
        (value) => {
          return (
            // Entities are being replaced by "x" just to get the right count for them.
            replaceHtmlEntities(removeHtmlTags(value || ""), "x").length <= 200
          );
        },
        {
          message: t("validation.roomSituation.length"),
        }
      ),
    furtherRoomSituation: z
      .string()
      .optional()
      .transform((value) =>
        value === undefined || value === "" ? null : value
      )
      .refine(
        (value) => {
          return (
            // Entities are being replaced by "x" just to get the right count for them.
            replaceHtmlEntities(removeHtmlTags(value || ""), "x").length <= 200
          );
        },
        {
          message: t("validation.furtherRoomSituation.length"),
        }
      ),
  });

export const links: LinksFunction = () => [
  { rel: "stylesheet", href: quillStyles },
];

export const loader = async (args: LoaderFunctionArgs) => {
  const { request, params } = args;
<<<<<<< HEAD
  const response = new Response();
  const locale = detectLanguage(request);
  const t = await i18next.getFixedT(locale, i18nNS);

  const authClient = createAuthClient(request, response);
=======
  const { authClient } = createAuthClient(request);
>>>>>>> 2b574f4a

  const sessionUser = await getSessionUser(authClient);

  // check slug exists (throw bad request if not)
  invariantResponse(params.slug !== undefined, t("error.invalidRoute"), {
    status: 400,
  });

  const redirectPath = await getRedirectPathOnProtectedProjectRoute({
    request,
    slug: params.slug,
    sessionUser,
    authClient,
  });

  if (redirectPath !== null) {
    return redirect(redirectPath);
  }

  invariantResponse(sessionUser !== null, t("error.notLoggedIn"), {
    status: 403,
  });

  const project = await prismaClient.project.findUnique({
    select: {
      timeframe: true,
      jobFillings: true,
      furtherJobFillings: true,
      yearlyBudget: true,
      furtherFinancings: true,
      technicalRequirements: true,
      furtherTechnicalRequirements: true,
      roomSituation: true,
      furtherRoomSituation: true,
      financings: {
        select: {
          financing: {
            select: {
              id: true,
              title: true,
            },
          },
        },
      },
    },
    where: {
      slug: params.slug,
    },
  });
  invariantResponse(project !== null, t("error.projectNotFound"), {
    status: 404,
  });

  const allFinancings = await prismaClient.financing.findMany({
    select: {
      id: true,
      title: true,
    },
  });

  return json({ project, allFinancings });
};

<<<<<<< HEAD
export async function action({ request, params }: DataFunctionArgs) {
  const response = new Response();
  const authClient = createAuthClient(request, response);
  const locale = detectLanguage(request);
  const t = await i18next.getFixedT(locale, i18nNS);

=======
export async function action({ request, params }: ActionFunctionArgs) {
  const { authClient } = createAuthClient(request);
>>>>>>> 2b574f4a
  const sessionUser = await getSessionUser(authClient);
  // check slug exists (throw bad request if not)
  invariantResponse(params.slug !== undefined, t("error.invalidRoute"), {
    status: 400,
  });
  const redirectPath = await getRedirectPathOnProtectedProjectRoute({
    request,
    slug: params.slug,
    sessionUser,
    authClient,
  });
  if (redirectPath !== null) {
    return redirect(redirectPath);
  }
  const project = await prismaClient.project.findUnique({
    select: {
      id: true,
    },
    where: {
      slug: params.slug,
    },
  });
  invariantResponse(project !== null, t("error.projectNotFound"), {
    status: 404,
  });
  // Validation
  const requirementsSchema = createRequirementsSchema(t);
  const formData = await request.formData();
  const submission = await parse(formData, {
    schema: (intent) =>
      requirementsSchema.transform(async (data, ctx) => {
        if (intent !== "submit") return { ...data };

        const {
          financings,
          timeframe,
          jobFillings,
          furtherJobFillings,
          furtherFinancings,
          technicalRequirements,
          furtherTechnicalRequirements,
          roomSituation,
          furtherRoomSituation,
          ...rest
        } = data;

        try {
          await prismaClient.project.update({
            where: {
              slug: params.slug,
            },
            data: {
              ...rest,
              timeframe: sanitizeUserHtml(timeframe),
              jobFillings: sanitizeUserHtml(jobFillings),
              furtherJobFillings: sanitizeUserHtml(furtherJobFillings),
              furtherFinancings: sanitizeUserHtml(furtherFinancings),
              technicalRequirements: sanitizeUserHtml(technicalRequirements),
              furtherTechnicalRequirements: sanitizeUserHtml(
                furtherTechnicalRequirements
              ),
              roomSituation: sanitizeUserHtml(roomSituation),
              furtherRoomSituation: sanitizeUserHtml(furtherRoomSituation),
              financings: {
                deleteMany: {},
                connectOrCreate: financings.map((financingId: string) => {
                  return {
                    where: {
                      financingId_projectId: {
                        financingId: financingId,
                        projectId: project.id,
                      },
                    },
                    create: {
                      financingId,
                    },
                  };
                }),
              },
            },
          });
        } catch (e) {
          console.warn(e);
          ctx.addIssue({
            code: "custom",
            message: t("error.custom"),
          });
          return z.NEVER;
        }

        return { ...data };
      }),
    async: true,
  });

  const hash = getSubmissionHash(submission);

  if (submission.intent !== "submit") {
    return json({ status: "idle", submission, hash } as const);
  }
  if (!submission.value) {
    return json({ status: "error", submission, hash } as const, {
      status: 400,
    });
  }

  return redirectWithToast(
    request.url,
<<<<<<< HEAD
    { id: "settings-toast", key: hash, message: t("content.success") },
    { init: { headers: response.headers }, scrollToToast: true }
=======
    { id: "settings-toast", key: hash, message: "Daten gespeichert!" },
    { scrollToToast: true }
>>>>>>> 2b574f4a
  );
}

function Requirements() {
  const location = useLocation();
  const loaderData = useLoaderData<typeof loader>();
  const { project, allFinancings } = loaderData;
  const { financings, ...rest } = project;
  const actionData = useActionData<typeof action>();
  const { t } = useTranslation(i18nNS);
  const requirementsSchema = createRequirementsSchema(t);
  const [form, fields] = useForm({
    id: "requirements-form",
    constraint: getFieldsetConstraint(requirementsSchema),
    defaultValue: {
      // TODO: Investigate: Why can i spread here (defaultValue also accepts null values) and not on web-social?
      ...rest,
      financings: project.financings.map((relation) => relation.financing.id),
    },
    lastSubmission: actionData?.submission,
    shouldValidate: "onSubmit",
    shouldRevalidate: "onInput",
    onValidate({ formData }) {
      return parse(formData, { schema: requirementsSchema });
    },
  });
  const financingList = useFieldList(form.ref, fields.financings);

  const handleSelectChange = (event: React.ChangeEvent<HTMLSelectElement>) => {
    for (const child of event.currentTarget.children) {
      const value = child.getAttribute("value");
      if (
        child.localName === "button" &&
        value !== null &&
        value.includes(event.currentTarget.value)
      ) {
        const button = child as HTMLButtonElement;
        button.click();
      }
    }
  };

  const [isDirty, setIsDirty] = React.useState(false);
<<<<<<< HEAD
  // TODO: When updating to remix v2 use "useBlocker()" hook instead to provide custom ui (Modal, etc...)
  // see https://remix.run/docs/en/main/hooks/use-blocker
  usePrompt(t("content.prompt"), isDirty);
=======
  const blocker = useBlocker(
    ({ currentLocation, nextLocation }) =>
      isDirty && currentLocation.pathname !== nextLocation.pathname
  );
  if (blocker.state === "blocked") {
    const confirmed = confirm(
      "Du hast ungespeicherte Änderungen. Diese gehen verloren, wenn Du jetzt einen Schritt weiter gehst."
    );
    if (confirmed) {
      blocker.proceed();
    } else {
      blocker.reset();
    }
  }
>>>>>>> 2b574f4a

  return (
    <>
      <Section>
        <BackButton to={location.pathname}>{t("content.back")}</BackButton>
        <p className="mv-my-6 md:mv-mt-0">{t("content.intro")}</p>
        <Form
          method="post"
          {...form.props}
          onChange={(event) => {
            // On RTE the onChange is called during first render
            // That breaks our logic that the form is dirty when it got changed
            // Therefore we check textarea elements specifically
            // TODO: How can we get arround this assertions?
            const input = event.target as HTMLInputElement;
            if (
              input.type === "textarea" &&
              input.value === project[input.name as keyof typeof project]
            ) {
              setIsDirty(false);
            } else {
              setIsDirty(true);
            }
          }}
          onReset={() => {
            setIsDirty(false);
          }}
        >
          {/* This button ensures submission via enter key. Always use a hidden button at top of the form when other submit buttons are inside it (f.e. the add/remove list buttons) */}
          <Button type="submit" hidden />
          <Input id="deep" defaultValue="true" type="hidden" />
          <div className="mv-flex mv-flex-col mv-gap-6 md:mv-gap-4">
            <div className="mv-flex mv-flex-col mv-gap-4 md:mv-p-4 md:mv-border md:mv-rounded-lg md:mv-border-gray-200">
              <h2 className="mv-text-primary mv-text-lg mv-font-semibold mv-mb-0">
                {t("form.timeframe.headline")}
              </h2>

              <TextAreaWithCounter
                {...conform.textarea(fields.timeframe)}
                id={fields.timeframe.id || ""}
                label={t("form.timeframe.label")}
                errorMessage={fields.timeframe.error}
                maxCharacters={200}
                rte
              />
            </div>

            <div className="mv-flex mv-flex-col mv-gap-4 md:mv-p-4 md:mv-border md:mv-rounded-lg md:mv-border-gray-200">
              <h2 className="mv-text-primary mv-text-lg mv-font-semibold mv-mb-0">
                {t("form.personellSituation.headline")}
              </h2>

              <TextAreaWithCounter
                {...conform.textarea(fields.jobFillings)}
                id={fields.jobFillings.id || ""}
                label={t("form.personellSituation.jobFillings.label")}
                helperText={t("form.personellSituation.jobFillings.helper")}
                errorMessage={fields.jobFillings.error}
                maxCharacters={800}
                rte
              />

              <TextAreaWithCounter
                {...conform.textarea(fields.furtherJobFillings)}
                id={fields.furtherJobFillings.id || ""}
                label={t("form.personellSituation.furtherJobFillings.label")}
                helperText={t(
                  "form.personellSituation.furtherJobFillings.helper"
                )}
                errorMessage={fields.furtherJobFillings.error}
                maxCharacters={200}
                rte
              />
            </div>

            <div className="mv-flex mv-flex-col mv-gap-4 md:mv-p-4 md:mv-border md:mv-rounded-lg md:mv-border-gray-200">
              <h2 className="mv-text-primary mv-text-lg mv-font-semibold mv-mb-0">
                {t("form.budget.headline")}
              </h2>

              <Input {...conform.input(fields.yearlyBudget)}>
                <Input.Label htmlFor={fields.yearlyBudget.id}>
                  {t("form.budget.yearlyBudget.label")}
                </Input.Label>
                {typeof fields.yearlyBudget.error !== "undefined" && (
                  <Input.Error>{fields.yearlyBudget.error}</Input.Error>
                )}
                <Input.HelperText>
                  {t("form.budget.yearlyBudget.helper")}
                </Input.HelperText>
              </Input>

              <Select onChange={handleSelectChange}>
                <Select.Label htmlFor={fields.financings.id}>
                  {t("form.budget.financings.label")}
                </Select.Label>
                <Select.HelperText>
                  {t("form.budget.financings.helper")}
                </Select.HelperText>
                <option selected hidden>
                  {t("form.budget.financings.option")}
                </option>
                {allFinancings
                  .filter((financing) => {
                    return !financingList.some((listFinancing) => {
                      return listFinancing.defaultValue === financing.id;
                    });
                  })
                  .map((filteredFinancing) => {
                    return (
                      <React.Fragment key={`${filteredFinancing.id}-fragment`}>
                        <button
                          hidden
                          {...list.insert(fields.financings.name, {
                            defaultValue: filteredFinancing.id,
                          })}
                        >
                          {filteredFinancing.title}
                        </button>
                        <option
                          key={filteredFinancing.id}
                          value={filteredFinancing.id}
                          className="my-2"
                        >
                          {filteredFinancing.title}
                        </option>
                      </React.Fragment>
                    );
                  })}
              </Select>
              {financingList.length > 0 && (
                <Chip.Container>
                  {financingList.map((listFinancing, index) => {
                    return (
                      <Chip key={listFinancing.key}>
                        {allFinancings.find((financing) => {
                          return financing.id === listFinancing.defaultValue;
                        })?.title || t("content.notFound")}
                        <Input
                          type="hidden"
                          {...conform.input(listFinancing)}
                        />
                        <Chip.Delete>
                          <button
                            {...list.remove(fields.financings.name, { index })}
                          />
                        </Chip.Delete>
                      </Chip>
                    );
                  })}
                </Chip.Container>
              )}

              <TextAreaWithCounter
                {...conform.textarea(fields.furtherFinancings)}
                id={fields.furtherFinancings.id || ""}
                label={t("form.budget.furtherFinancings.label")}
                helperText={t("form.budget.furtherFinancings.helper")}
                errorMessage={fields.furtherFinancings.error}
                maxCharacters={800}
                rte
              />
            </div>

            <div className="mv-flex mv-flex-col mv-gap-4 md:mv-p-4 md:mv-border md:mv-rounded-lg md:mv-border-gray-200">
              <h2 className="mv-text-primary mv-text-lg mv-font-semibold mv-mb-0">
                {t("form.technicalFrame.headline")}
              </h2>

              <TextAreaWithCounter
                {...conform.textarea(fields.technicalRequirements)}
                id={fields.technicalRequirements.id || ""}
                label={t("form.technicalFrame.technicalRequirements.label")}
                errorMessage={fields.technicalRequirements.error}
                maxCharacters={500}
                rte
              />

              <TextAreaWithCounter
                {...conform.textarea(fields.furtherTechnicalRequirements)}
                id={fields.furtherTechnicalRequirements.id || ""}
                label={t(
                  "form.technicalFrame.furtherTechnicalRequirements.label"
                )}
                errorMessage={fields.furtherTechnicalRequirements.error}
                maxCharacters={500}
                rte
              />
            </div>

            <div className="mv-flex mv-flex-col mv-gap-4 md:mv-p-4 md:mv-border md:mv-rounded-lg md:mv-border-gray-200">
              <h2 className="mv-text-primary mv-text-lg mv-font-semibold mv-mb-0">
                {t("form.spatialSituation.headline")}
              </h2>

              <TextAreaWithCounter
                {...conform.textarea(fields.roomSituation)}
                id={fields.roomSituation.id || ""}
                label={t("form.spatialSituation.roomSituation.label")}
                helperText={t("form.spatialSituation.roomSituation.helper")}
                errorMessage={fields.roomSituation.error}
                maxCharacters={200}
                rte
              />

              <TextAreaWithCounter
                {...conform.textarea(fields.furtherRoomSituation)}
                id={fields.furtherRoomSituation.id || ""}
                label={t("form.spatialSituation.furtherRoomSituation.label")}
                errorMessage={fields.furtherRoomSituation.error}
                maxCharacters={200}
                rte
              />
            </div>

            <div className="mv-flex mv-w-full mv-justify-end">
              <div className="mv-flex mv-shrink mv-w-full md:mv-max-w-fit lg:mv-w-auto mv-items-center mv-justify-center lg:mv-justify-end">
                <Controls>
                  {/* <Link
                    to="."
                    reloadDocument
                    className="mv-btn mv-btn-sm mv-font-semibold mv-whitespace-nowrap mv-h-10 mv-text-sm mv-px-6 mv-py-2.5 mv-border mv-w-full mv-bg-neutral-50 mv-border-primary mv-text-primary hover:mv-bg-primary-50 focus:mv-bg-primary-50 active:mv-bg-primary-100"
                  >
                    Änderungen verwerfen
                  </Link> */}
                  <Button
                    as="a"
                    href="./details"
                    variant="outline"
                    onClick={() => {
                      setIsDirty(false);
                    }}
                    className="mv-btn mv-btn-sm mv-font-semibold mv-whitespace-nowrap mv-h-10 mv-text-sm mv-px-6 mv-py-2.5 mv-border mv-w-full mv-bg-neutral-50 mv-border-primary mv-text-primary hover:mv-bg-primary-50 focus:mv-bg-primary-50 active:mv-bg-primary-100"
                  >
                    {t("form.reset")}
                  </Button>
                  {/* TODO: Use Button type reset when RTE is resetable. Currently the rte does not reset via button type reset */}
                  {/* <Button type="reset" variant="outline" fullSize>
                    Änderungen verwerfen
                  </Button> */}
                  {/* TODO: Add diabled attribute. Note: I'd like to use a hook from kent that needs remix v2 here. see /app/lib/utils/hooks.ts  */}

                  <Button
                    type="submit"
                    fullSize
                    onClick={() => {
                      setIsDirty(false);
                    }}
                  >
                    {t("form.submit")}
                  </Button>
                </Controls>
              </div>
            </div>
            {/* Workarround error messages because conform mapping and error displaying is not working yet with RTE components */}
            {fields.timeframe.error !== undefined && (
              <Alert level="negative">
                Zeitlicher Rahmen - Projektstart bzw. Projektlaufzeit:{" "}
                {fields.timeframe.error}
              </Alert>
            )}
            {fields.jobFillings.error !== undefined && (
              <Alert level="negative">
                Personelle Situation - Stellen und / oder Stundenkontingent:{" "}
                {fields.jobFillings.error}
              </Alert>
            )}
            {fields.furtherJobFillings.error !== undefined && (
              <Alert level="negative">
                Personelle Situation - Weitere Infos:{" "}
                {fields.furtherJobFillings.error}
              </Alert>
            )}
            {fields.furtherFinancings.error !== undefined && (
              <Alert level="negative">
                Finanzieller Rahmen - Weitere Infos:{" "}
                {fields.furtherFinancings.error}
              </Alert>
            )}
            {fields.technicalRequirements.error !== undefined && (
              <Alert level="negative">
                Technischer Rahmen - Eingesetzte Technik:{" "}
                {fields.technicalRequirements.error}
              </Alert>
            )}
            {fields.furtherTechnicalRequirements.error !== undefined && (
              <Alert level="negative">
                Technischer Rahmen - Sonstige Erläuterungen:{" "}
                {fields.furtherTechnicalRequirements.error}
              </Alert>
            )}
            {fields.roomSituation.error !== undefined && (
              <Alert level="negative">
                Räumliche Situation - Arbeitsorte: {fields.roomSituation.error}
              </Alert>
            )}
            {fields.furtherRoomSituation.error !== undefined && (
              <Alert level="negative">
                Räumliche Situation - Weitere Informationen:{" "}
                {fields.furtherRoomSituation.error}
              </Alert>
            )}
          </div>
        </Form>
      </Section>
    </>
  );
}

export default Requirements;<|MERGE_RESOLUTION|>--- conflicted
+++ resolved
@@ -10,18 +10,11 @@
   Select,
 } from "@mint-vernetzt/components";
 import {
-<<<<<<< HEAD
-  type DataFunctionArgs,
-  json,
-  type LinksFunction,
-  redirect,
-=======
   json,
   redirect,
   type ActionFunctionArgs,
   type LinksFunction,
   type LoaderFunctionArgs,
->>>>>>> 2b574f4a
 } from "@remix-run/node";
 import {
   Form,
@@ -212,15 +205,11 @@
 
 export const loader = async (args: LoaderFunctionArgs) => {
   const { request, params } = args;
-<<<<<<< HEAD
-  const response = new Response();
+
   const locale = detectLanguage(request);
   const t = await i18next.getFixedT(locale, i18nNS);
 
-  const authClient = createAuthClient(request, response);
-=======
   const { authClient } = createAuthClient(request);
->>>>>>> 2b574f4a
 
   const sessionUser = await getSessionUser(authClient);
 
@@ -284,17 +273,12 @@
   return json({ project, allFinancings });
 };
 
-<<<<<<< HEAD
-export async function action({ request, params }: DataFunctionArgs) {
-  const response = new Response();
-  const authClient = createAuthClient(request, response);
+export async function action({ request, params }: ActionFunctionArgs) {
+  const { authClient } = createAuthClient(request);
+
   const locale = detectLanguage(request);
   const t = await i18next.getFixedT(locale, i18nNS);
 
-=======
-export async function action({ request, params }: ActionFunctionArgs) {
-  const { authClient } = createAuthClient(request);
->>>>>>> 2b574f4a
   const sessionUser = await getSessionUser(authClient);
   // check slug exists (throw bad request if not)
   invariantResponse(params.slug !== undefined, t("error.invalidRoute"), {
@@ -403,13 +387,8 @@
 
   return redirectWithToast(
     request.url,
-<<<<<<< HEAD
     { id: "settings-toast", key: hash, message: t("content.success") },
-    { init: { headers: response.headers }, scrollToToast: true }
-=======
-    { id: "settings-toast", key: hash, message: "Daten gespeichert!" },
     { scrollToToast: true }
->>>>>>> 2b574f4a
   );
 }
 
@@ -453,26 +432,18 @@
   };
 
   const [isDirty, setIsDirty] = React.useState(false);
-<<<<<<< HEAD
-  // TODO: When updating to remix v2 use "useBlocker()" hook instead to provide custom ui (Modal, etc...)
-  // see https://remix.run/docs/en/main/hooks/use-blocker
-  usePrompt(t("content.prompt"), isDirty);
-=======
   const blocker = useBlocker(
     ({ currentLocation, nextLocation }) =>
       isDirty && currentLocation.pathname !== nextLocation.pathname
   );
   if (blocker.state === "blocked") {
-    const confirmed = confirm(
-      "Du hast ungespeicherte Änderungen. Diese gehen verloren, wenn Du jetzt einen Schritt weiter gehst."
-    );
+    const confirmed = confirm(t("content.prompt"));
     if (confirmed) {
       blocker.proceed();
     } else {
       blocker.reset();
     }
   }
->>>>>>> 2b574f4a
 
   return (
     <>
