import { conform, useForm } from "@conform-to/react";
import {
  Avatar,
  Button,
  Input,
  List,
  Section,
  Toast,
} from "@mint-vernetzt/components";
import { type Organization, type Prisma } from "@prisma/client";
<<<<<<< HEAD
import { type DataFunctionArgs, json, redirect } from "@remix-run/node";
=======
import {
  json,
  redirect,
  type ActionFunctionArgs,
  type LoaderFunctionArgs,
} from "@remix-run/node";
>>>>>>> 2b574f4a
import {
  Form,
  useLoaderData,
  useLocation,
  useSearchParams,
  useSubmit,
} from "@remix-run/react";
import { type User } from "@supabase/supabase-js";
import { createAuthClient, getSessionUser } from "~/auth.server";
import { GravityType, getImageURL } from "~/images.server";
import { invariantResponse } from "~/lib/utils/response";
import { prismaClient } from "~/prisma.server";
import { getPublicURL } from "~/storage.server";
import { getToast, redirectWithToast } from "~/toast.server";
import { BackButton } from "./__components";
import {
  getRedirectPathOnProtectedProjectRoute,
  getSubmissionHash,
} from "./utils.server";
<<<<<<< HEAD
import { combineHeaders } from "~/utils.server";
import i18next from "~/i18next.server";
import { useTranslation } from "react-i18next";
import { detectLanguage } from "~/root.server";

const i18nNS = ["routes/project/settings/responsible-orgs"];
export const handle = {
  i18n: i18nNS,
};
=======
>>>>>>> 2b574f4a

export const loader = async (args: LoaderFunctionArgs) => {
  const { request, params } = args;
<<<<<<< HEAD
  const response = new Response();
  const locale = detectLanguage(request);
  const t = await i18next.getFixedT(locale, i18nNS);

  const authClient = createAuthClient(request, response);
=======
  const { authClient } = createAuthClient(request);
>>>>>>> 2b574f4a

  const sessionUser = await getSessionUser(authClient);

  // check slug exists (throw bad request if not)
  invariantResponse(params.slug !== undefined, t("error.invalidRoute"), {
    status: 400,
  });

  const redirectPath = await getRedirectPathOnProtectedProjectRoute({
    request,
    slug: params.slug,
    sessionUser,
    authClient,
  });

  if (redirectPath !== null) {
    return redirect(redirectPath);
  }

  // get project
  const project = await prismaClient.project.findFirst({
    where: { slug: params.slug },
    include: {
      responsibleOrganizations: {
        select: {
          organization: {
            select: {
              name: true,
              slug: true,
              logo: true,
            },
          },
        },
      },
    },
  });

  invariantResponse(project !== null, t("error.notFound"), {
    status: 404,
  });

  // get own organizations
  const profile = await prismaClient.profile.findFirst({
    where: { id: (sessionUser as User).id },
    include: {
      memberOf: {
        select: {
          organization: {
            select: {
              slug: true,
              name: true,
              logo: true,
            },
          },
        },
      },
      administeredOrganizations: {
        select: {
          organization: {
            select: {
              slug: true,
              name: true,
              logo: true,
            },
          },
        },
      },
    },
  });

  // enhance organizations with logo
  project.responsibleOrganizations = project.responsibleOrganizations.map(
    (relation) => {
      let logo = relation.organization.logo;
      if (logo !== null) {
        const publicURL = getPublicURL(authClient, logo);
        if (publicURL !== null) {
          logo = getImageURL(publicURL, {
            resize: { type: "fill", width: 64, height: 64 },
            gravity: GravityType.center,
          });
        }
      }
      return { organization: { ...relation.organization, logo } };
    }
  );

  invariantResponse(profile !== null, t("error.notFound"), {
    status: 404,
  });

  // get organizations where user is member or admin that are not already responsible organizations
  const organizations = [
    ...profile.memberOf,
    ...profile.administeredOrganizations,
  ];

  let notResponsibleOrganizations = organizations.filter(
    (organization, index) => {
      // find index of first occurrence of organization
      const firstIndex = organizations.findIndex((org) => {
        return org.organization.slug === organization.organization.slug;
      });

      const isStillResponsible = project.responsibleOrganizations.some(
        (responsibleOrganization) => {
          return (
            responsibleOrganization.organization.slug ===
            organization.organization.slug
          );
        }
      );
      return !isStillResponsible && firstIndex === index; // only return first occurrence to avoid duplicates
    }
  );

  notResponsibleOrganizations = notResponsibleOrganizations.map((relation) => {
    let logo = relation.organization.logo;
    if (logo !== null) {
      const publicURL = getPublicURL(authClient, logo);
      if (publicURL !== null) {
        logo = getImageURL(publicURL, {
          resize: { type: "fill", width: 64, height: 64 },
          gravity: GravityType.center,
        });
      }
    }
    return { organization: { ...relation.organization, logo } };
  });

  // get search query
  const url = new URL(request.url);
  const queryString = url.searchParams.get("search") || undefined;
  const query =
    typeof queryString !== "undefined" ? queryString.split(" ") : [];

  // get organizations that match search query
  let searchResult: { name: string; slug: string; logo: string | null }[] = [];

  if (
    query.length > 0 &&
    queryString !== undefined &&
    queryString.length >= 3
  ) {
    const whereQueries: {
      OR: {
        [K in Organization as string]: {
          contains: string;
          mode: Prisma.QueryMode;
        };
      }[];
    }[] = [];
    for (const word of query) {
      whereQueries.push({
        OR: [{ name: { contains: word, mode: "insensitive" } }],
      });
    }

    searchResult = await prismaClient.organization.findMany({
      where: {
        AND: [
          ...whereQueries,
          {
            NOT: {
              slug: {
                in: notResponsibleOrganizations.map(
                  (org) => org.organization.slug
                ),
              },
            },
          },
          {
            NOT: {
              slug: {
                in: project.responsibleOrganizations.map(
                  (org) => org.organization.slug
                ),
              },
            },
          },
        ],
      },
      select: {
        name: true,
        slug: true,
        logo: true,
      },
      take: 10,
    });
    searchResult = searchResult.map((relation) => {
      let logo = relation.logo;
      if (logo !== null) {
        const publicURL = getPublicURL(authClient, logo);
        if (publicURL !== null) {
          logo = getImageURL(publicURL, {
            resize: { type: "fill", width: 64, height: 64 },
            gravity: GravityType.center,
          });
        }
      }
      return { ...relation, logo };
    });
  }

  const { toast, headers: toastHeaders } = await getToast(request);

  return json(
    {
      project,
      ownOrganizations: notResponsibleOrganizations,
      searchResult,
      toast,
    },
    { headers: toastHeaders || undefined }
  );
};

export const action = async (args: ActionFunctionArgs) => {
  // get action type
  const { request, params } = args;
<<<<<<< HEAD
  const response = new Response();
  const locale = detectLanguage(request);
  const t = await i18next.getFixedT(locale, i18nNS);

  const authClient = createAuthClient(request, response);
=======
  const { authClient } = createAuthClient(request);
>>>>>>> 2b574f4a
  const sessionUser = await getSessionUser(authClient);

  // check slug exists (throw bad request if not)
  invariantResponse(params.slug !== undefined, t("error.invalidRoute"), {
    status: 400,
  });

  const redirectPath = await getRedirectPathOnProtectedProjectRoute({
    request,
    slug: params.slug,
    sessionUser,
    authClient,
  });

  if (redirectPath !== null) {
    return redirect(redirectPath);
  }

  const formData = await request.formData();
  const action = formData.get(conform.INTENT) as string;
  const hash = getSubmissionHash({ action: action });
  if (action.startsWith("add_")) {
    const slug = action.startsWith("add_own_")
      ? action.replace("add_own_", "")
      : action.replace("add_", "");

    const project = await prismaClient.project.findFirst({
      where: { slug: args.params.slug },
      select: {
        id: true,
      },
    });

    const organization = await prismaClient.organization.findFirst({
      where: { slug },
      select: {
        id: true,
        name: true,
      },
    });

    invariantResponse(
      project !== null && organization !== null,
      t("error.notFound"),
      {
        status: 404,
      }
    );

    await prismaClient.responsibleOrganizationOfProject.upsert({
      where: {
        projectId_organizationId: {
          projectId: project.id,
          organizationId: organization.id,
        },
      },
      update: {},
      create: {
        projectId: project.id,
        organizationId: organization.id,
      },
    });

    return redirectWithToast(
      request.url,
      {
        id: "add-organization-toast",
        key: hash,
        message: t("content.added", { name: organization.name }),
      },
      { scrollToToast: true }
    );
  } else if (action.startsWith("remove_")) {
    const slug = action.replace("remove_", "");

    const project = await prismaClient.project.findFirst({
      where: { slug: args.params.slug },
      select: {
        id: true,
      },
    });

    const organization = await prismaClient.organization.findFirst({
      where: { slug },
      select: {
        id: true,
        name: true,
      },
    });

    invariantResponse(
      project !== null && organization !== null,
      t("error.notFound"),
      {
        status: 404,
      }
    );

    await prismaClient.responsibleOrganizationOfProject.delete({
      where: {
        projectId_organizationId: {
          projectId: project.id,
          organizationId: organization.id,
        },
      },
    });

    return redirectWithToast(
      request.url,
      {
        id: "remove-organization-toast",
        key: hash,
        message: `${organization.name} entfernt.`,
      },
      { scrollToToast: true }
    );
  }

  return json({ success: false, action, organization: null });
};

function ResponsibleOrgs() {
  const { project, ownOrganizations, searchResult, toast } =
    useLoaderData<typeof loader>();
  const [searchParams] = useSearchParams();
  const location = useLocation();
  const submit = useSubmit();
  const { t } = useTranslation(i18nNS);

  const [searchForm, fields] = useForm({
    defaultValue: {
      search: searchParams.get("search") || "",
      deep: "true",
    },
  });

  return (
    <Section>
      <BackButton to={location.pathname}>{t("content.back")}</BackButton>
      <p className="mv-my-6 md:mv-mt-0">{t("content.intro")}</p>
      <div className="mv-flex mv-flex-col mv-gap-6 md:mv-gap-4">
        {toast !== null && toast.id === "remove-organization-toast" && (
          <div id={toast.id}>
            <Toast key={toast.key} level={toast.level}>
              {toast.message}
            </Toast>
          </div>
        )}
        {project.responsibleOrganizations.length > 0 && (
          <div className="mv-flex mv-flex-col mv-gap-4 md:mv-p-4 md:mv-border md:mv-rounded-lg md:mv-border-gray-200">
            <h2 className="mv-text-primary mv-text-lg mv-font-semibold mv-mb-0">
              {t("content.current.headline")}
            </h2>
            <p>{t("content.current.intro")}</p>
            <Form method="post">
              <List>
                {project.responsibleOrganizations.map((relation) => {
                  return (
                    <List.Item key={relation.organization.slug}>
                      <Avatar {...relation.organization} />
                      <List.Item.Title>
                        {relation.organization.name}
                      </List.Item.Title>
                      <List.Item.Controls>
                        <Button
                          name={conform.INTENT}
                          variant="outline"
                          value={`remove_${relation.organization.slug}`}
                          type="submit"
                        >
                          {t("content.current.remove")}
                        </Button>
                      </List.Item.Controls>
                    </List.Item>
                  );
                })}
              </List>
            </Form>
          </div>
        )}
        {toast !== null && toast.id === "add-organization-toast" && (
          <div id={toast.id}>
            <Toast key={toast.key} level={toast.level}>
              {toast.message}
            </Toast>
          </div>
        )}
        {ownOrganizations.length > 0 && (
          <div className="mv-flex mv-flex-col mv-gap-4 md:mv-p-4 md:mv-border md:mv-rounded-lg md:mv-border-gray-200">
            <h2 className="mv-text-primary mv-text-lg mv-font-semibold mv-mb-0">
              {t("content.add.headline")}
            </h2>
            <p>{t("content.add.intro")}</p>
            <Form method="post">
              <List>
                {ownOrganizations.map((relation) => {
                  return (
                    <List.Item key={relation.organization.slug}>
                      <Avatar {...relation.organization} />
                      <List.Item.Title>
                        {relation.organization.name}
                      </List.Item.Title>
                      <List.Item.Controls>
                        <Button
                          name={conform.INTENT}
                          variant="outline"
                          value={`add_own_${relation.organization.slug}`}
                          type="submit"
                        >
                          {t("content.add.add")}
                        </Button>
                      </List.Item.Controls>
                    </List.Item>
                  );
                })}
              </List>
            </Form>
          </div>
        )}
        <div className="mv-flex mv-flex-col mv-gap-4 md:mv-p-4 md:mv-border md:mv-rounded-lg md:mv-border-gray-200">
          <h2 className="mv-text-primary mv-text-lg mv-font-semibold mv-mb-0">
            {t("content.other.headline")}
          </h2>
          <Form
            method="get"
            onChange={(event) => {
              submit(event.currentTarget);
            }}
            {...searchForm.props}
          >
            <Input {...conform.input(fields.deep)} type="hidden" />
            <Input {...conform.input(fields.search)} standalone>
              <Input.Label htmlFor={fields.search.id}>
                {t("content.other.search.label")}
              </Input.Label>
              <Input.SearchIcon />
              <Input.HelperText>
                {t("content.other.search.helper")}
              </Input.HelperText>
              {typeof fields.search.error !== "undefined" && (
                <Input.Error>{fields.search.error}</Input.Error>
              )}
            </Input>
          </Form>
          <Form method="post">
            <List>
              {searchResult.map((organization) => {
                return (
                  <List.Item key={organization.slug}>
                    <Avatar {...organization} />
                    <List.Item.Title>{organization.name}</List.Item.Title>
                    <List.Item.Controls>
                      <Button
                        name={conform.INTENT}
                        variant="outline"
                        value={`add_${organization.slug}`}
                        type="submit"
                      >
                        {t("content.other.add")}
                      </Button>
                    </List.Item.Controls>
                  </List.Item>
                );
              })}
            </List>
          </Form>
        </div>
      </div>
    </Section>
  );
}

export default ResponsibleOrgs;<|MERGE_RESOLUTION|>--- conflicted
+++ resolved
@@ -8,16 +8,12 @@
   Toast,
 } from "@mint-vernetzt/components";
 import { type Organization, type Prisma } from "@prisma/client";
-<<<<<<< HEAD
-import { type DataFunctionArgs, json, redirect } from "@remix-run/node";
-=======
 import {
   json,
   redirect,
   type ActionFunctionArgs,
   type LoaderFunctionArgs,
 } from "@remix-run/node";
->>>>>>> 2b574f4a
 import {
   Form,
   useLoaderData,
@@ -26,10 +22,13 @@
   useSubmit,
 } from "@remix-run/react";
 import { type User } from "@supabase/supabase-js";
+import { useTranslation } from "react-i18next";
 import { createAuthClient, getSessionUser } from "~/auth.server";
+import i18next from "~/i18next.server";
 import { GravityType, getImageURL } from "~/images.server";
 import { invariantResponse } from "~/lib/utils/response";
 import { prismaClient } from "~/prisma.server";
+import { detectLanguage } from "~/root.server";
 import { getPublicURL } from "~/storage.server";
 import { getToast, redirectWithToast } from "~/toast.server";
 import { BackButton } from "./__components";
@@ -37,30 +36,19 @@
   getRedirectPathOnProtectedProjectRoute,
   getSubmissionHash,
 } from "./utils.server";
-<<<<<<< HEAD
-import { combineHeaders } from "~/utils.server";
-import i18next from "~/i18next.server";
-import { useTranslation } from "react-i18next";
-import { detectLanguage } from "~/root.server";
 
 const i18nNS = ["routes/project/settings/responsible-orgs"];
 export const handle = {
   i18n: i18nNS,
 };
-=======
->>>>>>> 2b574f4a
 
 export const loader = async (args: LoaderFunctionArgs) => {
   const { request, params } = args;
-<<<<<<< HEAD
-  const response = new Response();
+
   const locale = detectLanguage(request);
   const t = await i18next.getFixedT(locale, i18nNS);
 
-  const authClient = createAuthClient(request, response);
-=======
   const { authClient } = createAuthClient(request);
->>>>>>> 2b574f4a
 
   const sessionUser = await getSessionUser(authClient);
 
@@ -281,15 +269,11 @@
 export const action = async (args: ActionFunctionArgs) => {
   // get action type
   const { request, params } = args;
-<<<<<<< HEAD
-  const response = new Response();
+
   const locale = detectLanguage(request);
   const t = await i18next.getFixedT(locale, i18nNS);
 
-  const authClient = createAuthClient(request, response);
-=======
   const { authClient } = createAuthClient(request);
->>>>>>> 2b574f4a
   const sessionUser = await getSessionUser(authClient);
 
   // check slug exists (throw bad request if not)
