import { useForm } from "@conform-to/react";
import { parse } from "@conform-to/zod";
import { Button, Input } from "@mint-vernetzt/components";
<<<<<<< HEAD
import { type DataFunctionArgs, json, redirect } from "@remix-run/node";
import { Form, useActionData, useLoaderData } from "@remix-run/react";
=======
import {
  json,
  redirect,
  type ActionFunctionArgs,
  type LoaderFunctionArgs,
} from "@remix-run/node";
import {
  Form,
  useActionData,
  useBlocker,
  useLoaderData,
} from "@remix-run/react";
import React from "react";
>>>>>>> 2b574f4a
import { z } from "zod";
import { createAuthClient, getSessionUser } from "~/auth.server";
import { invariantResponse } from "~/lib/utils/response";
import { prismaClient } from "~/prisma.server";
import { redirectWithToast } from "~/toast.server";
import {
  getRedirectPathOnProtectedProjectRoute,
  getSubmissionHash,
} from "../utils.server";
<<<<<<< HEAD
import React from "react";
import { usePrompt } from "~/lib/hooks/usePrompt";
import { type TFunction } from "i18next";
import i18next from "~/i18next.server";
import { Trans, useTranslation } from "react-i18next";
import { detectLanguage } from "~/root.server";

const i18nNS = ["routes/project/settings/danger-zone/change-url"];
export const handle = {
  i18n: i18nNS,
};
=======
>>>>>>> 2b574f4a

function createSchema(
  t: TFunction,
  constraint?: {
    isSlugUnique?: (slug: string) => Promise<boolean>;
  }
) {
  return z.object({
    slug: z
      .string()
      .min(3, t("validation.slug.min"))
      .max(50, t("validation.slug.max"))
      .regex(/^[-a-z0-9-]+$/i, t("validation.slug.regex"))
      .refine(async (slug) => {
        if (
          typeof constraint !== "undefined" &&
          typeof constraint.isSlugUnique === "function"
        ) {
          return await constraint.isSlugUnique(slug);
        }
        return true;
      }, t("validations.slug.unique")),
  });
}

export const loader = async (args: LoaderFunctionArgs) => {
  const { request, params } = args;
<<<<<<< HEAD
  const response = new Response();
  const locale = detectLanguage(request);
  const t = await i18next.getFixedT(locale, i18nNS);

  const authClient = createAuthClient(request, response);
=======
  const { authClient } = createAuthClient(request);
>>>>>>> 2b574f4a
  const sessionUser = await getSessionUser(authClient);

  invariantResponse(
    typeof params.slug !== "undefined",
    t("error.missingParameterSlug"),
    {
      status: 404,
    }
  );

  const redirectPath = await getRedirectPathOnProtectedProjectRoute({
    request,
    slug: params.slug,
    sessionUser,
    authClient,
  });

  if (redirectPath !== null) {
    return redirect(redirectPath);
  }

  return json({ slug: params.slug, baseURL: process.env.COMMUNITY_BASE_URL });
};

export const action = async (args: ActionFunctionArgs) => {
  const { request, params } = args;
<<<<<<< HEAD
  const response = new Response();
  const locale = detectLanguage(request);
  const t = await i18next.getFixedT(locale, i18nNS);

  const authClient = createAuthClient(request, response);
=======
  const { authClient } = createAuthClient(request);
>>>>>>> 2b574f4a
  const sessionUser = await getSessionUser(authClient);

  // check slug exists (throw bad request if not)
  invariantResponse(params.slug !== undefined, t("error.invalidRoute"), {
    status: 400,
  });

  const redirectPath = await getRedirectPathOnProtectedProjectRoute({
    request,
    slug: params.slug,
    sessionUser,
    authClient,
  });

  if (redirectPath !== null) {
    return redirect(redirectPath);
  }

  const formData = await request.formData();
  const submission = await parse(formData, {
    schema: createSchema(t, {
      isSlugUnique: async (slug) => {
        const project = await prismaClient.project.findFirst({
          where: { slug: slug },
          select: {
            slug: true,
          },
        });
        return project === null;
      },
    }),
    async: true,
  });

  if (typeof submission.value !== "undefined" && submission.value !== null) {
    await prismaClient.project.update({
      where: { slug: params.slug },
      data: { slug: submission.value.slug },
    });

    const url = new URL(request.url);
    const pathname = url.pathname.replace(params.slug, submission.value.slug);

    const hash = getSubmissionHash(submission);

    return redirectWithToast(
      `${pathname}?deep`,
      {
        id: "settings-toast",
        key: hash,
        message: t("content.feedback"),
      },
      { scrollToToast: true }
    );
  }

  return json(submission);
};

function ChangeURL() {
  const loaderData = useLoaderData<typeof loader>();
  const actionData = useActionData<typeof action>();

  const { t } = useTranslation(i18nNS);

  const [form, fields] = useForm({
    shouldValidate: "onSubmit",
    onValidate: (values) => {
      return parse(values.formData, { schema: createSchema(t) });
    },
    shouldRevalidate: "onSubmit",
    lastSubmission: actionData,
  });

  const [isDirty, setIsDirty] = React.useState(false);
<<<<<<< HEAD
  // TODO: When updating to remix v2 use "useBlocker()" hook instead to provide custom ui (Modal, etc...)
  // see https://remix.run/docs/en/main/hooks/use-blocker
  usePrompt(t("content.prompt"), isDirty);
=======
  const blocker = useBlocker(
    ({ currentLocation, nextLocation }) =>
      isDirty && currentLocation.pathname !== nextLocation.pathname
  );
  if (blocker.state === "blocked") {
    const confirmed = confirm(
      "Du hast ungespeicherte Änderungen. Diese gehen verloren, wenn Du jetzt einen Schritt weiter gehst."
    );
    if (confirmed) {
      blocker.proceed();
    } else {
      blocker.reset();
    }
  }
>>>>>>> 2b574f4a

  return (
    <>
      <p>
        <Trans
          i18nKey="content.reach"
          ns={i18nNS}
          components={[
            <span className="mv-break-all">
              {loaderData.baseURL}/project/<strong>{loaderData.slug}</strong>
            </span>,
          ]}
        />
      </p>
      <p>{t("content.note")}</p>
      <Form
        method="post"
        {...form.props}
        onChange={() => {
          setIsDirty(true);
        }}
        onReset={() => {
          setIsDirty(false);
        }}
      >
        <div className="mv-flex mv-flex-col mv-gap-4 md:mv-p-4 md:mv-border md:mv-rounded-lg md:mv-border-gray-200">
          <Input id="deep" defaultValue="true" type="hidden" />
          <Input id="slug" defaultValue={loaderData.slug}>
            <Input.Label htmlFor={fields.slug.id}>
              {t("content.label")}
            </Input.Label>
            {typeof actionData !== "undefined" &&
              typeof fields.slug.error !== "undefined" && (
                <Input.Error>{fields.slug.error}</Input.Error>
              )}
          </Input>
          <div className="mv-flex mv-w-full mv-justify-end">
            <div className="mv-flex mv-shrink mv-w-full md:mv-max-w-fit lg:mv-w-auto mv-items-center mv-justify-center lg:mv-justify-end">
              <Button
                type="submit"
                level="negative"
                fullSize
                onClick={() => {
                  setIsDirty(false);
                }}
              >
                {t("content.action")}
              </Button>
            </div>
          </div>
        </div>
      </Form>
    </>
  );
}

export default ChangeURL;<|MERGE_RESOLUTION|>--- conflicted
+++ resolved
@@ -1,10 +1,6 @@
 import { useForm } from "@conform-to/react";
 import { parse } from "@conform-to/zod";
 import { Button, Input } from "@mint-vernetzt/components";
-<<<<<<< HEAD
-import { type DataFunctionArgs, json, redirect } from "@remix-run/node";
-import { Form, useActionData, useLoaderData } from "@remix-run/react";
-=======
 import {
   json,
   redirect,
@@ -17,31 +13,25 @@
   useBlocker,
   useLoaderData,
 } from "@remix-run/react";
+import { type TFunction } from "i18next";
 import React from "react";
->>>>>>> 2b574f4a
+import { Trans, useTranslation } from "react-i18next";
 import { z } from "zod";
 import { createAuthClient, getSessionUser } from "~/auth.server";
+import i18next from "~/i18next.server";
 import { invariantResponse } from "~/lib/utils/response";
 import { prismaClient } from "~/prisma.server";
+import { detectLanguage } from "~/root.server";
 import { redirectWithToast } from "~/toast.server";
 import {
   getRedirectPathOnProtectedProjectRoute,
   getSubmissionHash,
 } from "../utils.server";
-<<<<<<< HEAD
-import React from "react";
-import { usePrompt } from "~/lib/hooks/usePrompt";
-import { type TFunction } from "i18next";
-import i18next from "~/i18next.server";
-import { Trans, useTranslation } from "react-i18next";
-import { detectLanguage } from "~/root.server";
 
 const i18nNS = ["routes/project/settings/danger-zone/change-url"];
 export const handle = {
   i18n: i18nNS,
 };
-=======
->>>>>>> 2b574f4a
 
 function createSchema(
   t: TFunction,
@@ -69,15 +59,11 @@
 
 export const loader = async (args: LoaderFunctionArgs) => {
   const { request, params } = args;
-<<<<<<< HEAD
-  const response = new Response();
+
   const locale = detectLanguage(request);
   const t = await i18next.getFixedT(locale, i18nNS);
 
-  const authClient = createAuthClient(request, response);
-=======
   const { authClient } = createAuthClient(request);
->>>>>>> 2b574f4a
   const sessionUser = await getSessionUser(authClient);
 
   invariantResponse(
@@ -104,15 +90,11 @@
 
 export const action = async (args: ActionFunctionArgs) => {
   const { request, params } = args;
-<<<<<<< HEAD
-  const response = new Response();
+
   const locale = detectLanguage(request);
   const t = await i18next.getFixedT(locale, i18nNS);
 
-  const authClient = createAuthClient(request, response);
-=======
   const { authClient } = createAuthClient(request);
->>>>>>> 2b574f4a
   const sessionUser = await getSessionUser(authClient);
 
   // check slug exists (throw bad request if not)
@@ -188,26 +170,18 @@
   });
 
   const [isDirty, setIsDirty] = React.useState(false);
-<<<<<<< HEAD
-  // TODO: When updating to remix v2 use "useBlocker()" hook instead to provide custom ui (Modal, etc...)
-  // see https://remix.run/docs/en/main/hooks/use-blocker
-  usePrompt(t("content.prompt"), isDirty);
-=======
   const blocker = useBlocker(
     ({ currentLocation, nextLocation }) =>
       isDirty && currentLocation.pathname !== nextLocation.pathname
   );
   if (blocker.state === "blocked") {
-    const confirmed = confirm(
-      "Du hast ungespeicherte Änderungen. Diese gehen verloren, wenn Du jetzt einen Schritt weiter gehst."
-    );
+    const confirmed = confirm(t("content.prompt"));
     if (confirmed) {
       blocker.proceed();
     } else {
       blocker.reset();
     }
   }
->>>>>>> 2b574f4a
 
   return (
     <>
