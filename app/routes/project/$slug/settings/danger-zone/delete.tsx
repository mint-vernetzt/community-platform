import { useForm } from "@conform-to/react";
import { parse } from "@conform-to/zod";
import { Button, Input } from "@mint-vernetzt/components";
<<<<<<< HEAD
import { type DataFunctionArgs, json, redirect } from "@remix-run/node";
=======
import {
  type ActionFunctionArgs,
  type LoaderFunctionArgs,
  json,
  redirect,
} from "@remix-run/node";
>>>>>>> 2b574f4a
import { Form, useActionData, useLoaderData } from "@remix-run/react";
import { z } from "zod";
import { redirectWithAlert } from "~/alert.server";
import { createAuthClient, getSessionUser } from "~/auth.server";
import { invariantResponse } from "~/lib/utils/response";
import { prismaClient } from "~/prisma.server";
import { getRedirectPathOnProtectedProjectRoute } from "../utils.server";
<<<<<<< HEAD
import { redirectWithAlert } from "~/alert.server";
import { type TFunction } from "i18next";
import i18next from "~/i18next.server";
import { Trans, useTranslation } from "react-i18next";
import { detectLanguage } from "~/root.server";

const i18nNS = ["routes/project/settings/danger-zone/delete"];
export const handle = {
  i18n: i18nNS,
};
=======
>>>>>>> 2b574f4a

function createSchema(t: TFunction, name: string) {
  return z.object({
    name: z.string().refine((value) => {
      return value === name;
    }, t("validation.name.noMatch")),
  });
}

export const loader = async (args: LoaderFunctionArgs) => {
  const { request, params } = args;
<<<<<<< HEAD
  const response = new Response();
  const locale = detectLanguage(request);
  const t = await i18next.getFixedT(locale, i18nNS);

  const authClient = createAuthClient(request, response);
=======
  const { authClient } = createAuthClient(request);
>>>>>>> 2b574f4a

  const sessionUser = await getSessionUser(authClient);

  // check slug exists (throw bad request if not)
  invariantResponse(params.slug !== undefined, t("error.invalidRoute"), {
    status: 400,
  });

  const redirectPath = await getRedirectPathOnProtectedProjectRoute({
    request,
    slug: params.slug,
    sessionUser,
    authClient,
  });

  if (redirectPath !== null) {
    return redirect(redirectPath);
  }

  const project = await prismaClient.project.findFirst({
    where: { slug: params.slug },
    select: {
      name: true,
    },
  });

  invariantResponse(project !== null, t("error.projectNotFound"), {
    status: 404,
  });

  return json({
    project,
  });
};

export const action = async (args: ActionFunctionArgs) => {
  const { request, params } = args;
<<<<<<< HEAD
  const response = new Response();
  const locale = detectLanguage(request);
  const t = await i18next.getFixedT(locale, i18nNS);
  const authClient = createAuthClient(request, response);
=======
  const { authClient } = createAuthClient(request);
>>>>>>> 2b574f4a

  const sessionUser = await getSessionUser(authClient);

  // check slug exists (throw bad request if not)
  invariantResponse(params.slug !== undefined, t("error.invalidRoute"), {
    status: 400,
  });

  const redirectPath = await getRedirectPathOnProtectedProjectRoute({
    request,
    slug: params.slug,
    sessionUser,
    authClient,
  });

  if (redirectPath !== null) {
    return redirect(redirectPath);
  }

  const project = await prismaClient.project.findFirst({
    where: { slug: params.slug },
    select: {
      id: true,
      name: true,
    },
  });

  invariantResponse(project !== null, t("error.projectNotFound"), {
    status: 404,
  });

  const formData = await request.formData();
  const submission = parse(formData, {
    schema: createSchema(t, project.name),
  });

  if (typeof submission.value !== "undefined" && submission.value !== null) {
    await prismaClient.project.delete({
      where: {
        id: project.id,
      },
    });
<<<<<<< HEAD
    return redirectWithAlert(
      `/dashboard`,
      {
        message: t("content.error", { name: project.name }),
      },
      { headers: response.headers }
    );
=======
    return redirectWithAlert(`/dashboard`, {
      message: `Projekt "${project.name}" gelöscht.`,
    });
>>>>>>> 2b574f4a
  }

  return json(submission);
};

function Delete() {
  const loaderData = useLoaderData<typeof loader>();
  const actionData = useActionData<typeof action>();
  const { t } = useTranslation(i18nNS);

  const [form, fields] = useForm({
    shouldValidate: "onSubmit",
    onValidate: (values) => {
      return parse(values.formData, {
        schema: createSchema(t, loaderData.project.name),
      });
    },
    shouldRevalidate: "onSubmit",
    lastSubmission: actionData,
  });

  return (
    <>
      <p>
        <Trans
          i18nKey="content.confirmation"
          ns={i18nNS}
          values={{
            name: loaderData.project.name,
          }}
          components={[<strong />]}
        />
      </p>
      <p>{t("content.explanation")}</p>
      <Form method="post" {...form.props}>
        <div className="mv-flex mv-flex-col mv-gap-4 md:mv-p-4 md:mv-border md:mv-rounded-lg md:mv-border-gray-200">
          <Input id="deep" defaultValue="true" type="hidden" />
          <Input id="name">
            <Input.Label htmlFor={fields.name.id}>
              {t("content.label")}
            </Input.Label>
            {typeof fields.name.error !== "undefined" && (
              <Input.Error>{fields.name.error}</Input.Error>
            )}
          </Input>
          <div className="mv-flex mv-w-full mv-justify-end">
            <div className="mv-flex mv-shrink mv-w-full md:mv-max-w-fit lg:mv-w-auto mv-items-center mv-justify-center lg:mv-justify-end">
              <Button type="submit" level="negative" fullSize>
                {t("content.action")}
              </Button>
            </div>
          </div>
        </div>
      </Form>
    </>
  );
}

export default Delete;<|MERGE_RESOLUTION|>--- conflicted
+++ resolved
@@ -1,36 +1,28 @@
 import { useForm } from "@conform-to/react";
 import { parse } from "@conform-to/zod";
 import { Button, Input } from "@mint-vernetzt/components";
-<<<<<<< HEAD
-import { type DataFunctionArgs, json, redirect } from "@remix-run/node";
-=======
 import {
+  json,
+  redirect,
   type ActionFunctionArgs,
   type LoaderFunctionArgs,
-  json,
-  redirect,
 } from "@remix-run/node";
->>>>>>> 2b574f4a
 import { Form, useActionData, useLoaderData } from "@remix-run/react";
+import { type TFunction } from "i18next";
+import { Trans, useTranslation } from "react-i18next";
 import { z } from "zod";
 import { redirectWithAlert } from "~/alert.server";
 import { createAuthClient, getSessionUser } from "~/auth.server";
+import i18next from "~/i18next.server";
 import { invariantResponse } from "~/lib/utils/response";
 import { prismaClient } from "~/prisma.server";
+import { detectLanguage } from "~/root.server";
 import { getRedirectPathOnProtectedProjectRoute } from "../utils.server";
-<<<<<<< HEAD
-import { redirectWithAlert } from "~/alert.server";
-import { type TFunction } from "i18next";
-import i18next from "~/i18next.server";
-import { Trans, useTranslation } from "react-i18next";
-import { detectLanguage } from "~/root.server";
 
 const i18nNS = ["routes/project/settings/danger-zone/delete"];
 export const handle = {
   i18n: i18nNS,
 };
-=======
->>>>>>> 2b574f4a
 
 function createSchema(t: TFunction, name: string) {
   return z.object({
@@ -42,15 +34,11 @@
 
 export const loader = async (args: LoaderFunctionArgs) => {
   const { request, params } = args;
-<<<<<<< HEAD
-  const response = new Response();
+
   const locale = detectLanguage(request);
   const t = await i18next.getFixedT(locale, i18nNS);
 
-  const authClient = createAuthClient(request, response);
-=======
   const { authClient } = createAuthClient(request);
->>>>>>> 2b574f4a
 
   const sessionUser = await getSessionUser(authClient);
 
@@ -88,14 +76,11 @@
 
 export const action = async (args: ActionFunctionArgs) => {
   const { request, params } = args;
-<<<<<<< HEAD
-  const response = new Response();
+
   const locale = detectLanguage(request);
   const t = await i18next.getFixedT(locale, i18nNS);
-  const authClient = createAuthClient(request, response);
-=======
+
   const { authClient } = createAuthClient(request);
->>>>>>> 2b574f4a
 
   const sessionUser = await getSessionUser(authClient);
 
@@ -138,19 +123,9 @@
         id: project.id,
       },
     });
-<<<<<<< HEAD
-    return redirectWithAlert(
-      `/dashboard`,
-      {
-        message: t("content.error", { name: project.name }),
-      },
-      { headers: response.headers }
-    );
-=======
     return redirectWithAlert(`/dashboard`, {
-      message: `Projekt "${project.name}" gelöscht.`,
+      message: t("content.error", { name: project.name }),
     });
->>>>>>> 2b574f4a
   }
 
   return json(submission);
