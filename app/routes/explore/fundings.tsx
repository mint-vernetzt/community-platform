import {
  getFieldsetProps,
  getFormProps,
  getInputProps,
  useForm,
} from "@conform-to/react-v1";
import { getZodConstraint, parseWithZod } from "@conform-to/zod-v1";
import { Button } from "@mint-vernetzt/components/src/molecules/Button";
import { Chip } from "@mint-vernetzt/components/src/molecules/Chip";
import {
  Form,
  redirect,
  useLoaderData,
  useNavigation,
  useSearchParams,
  useSubmit,
  type LoaderFunctionArgs,
} from "react-router";
import { useHydrated } from "remix-utils/use-hydrated";
import { createAuthClient, getSessionUser } from "~/auth.server";
import { ConformForm } from "~/components-next/ConformForm";
import { Dropdown } from "~/components-next/Dropdown";
import { Filters, ShowFiltersButton } from "~/components-next/Filters";
import { FormControl } from "~/components-next/FormControl";
import { FundingCard } from "~/components-next/FundingCard";
import {
  HiddenFilterInputs,
  HiddenFilterInputsInContext,
} from "~/components-next/HiddenFilterInputs";
import {
  decideBetweenSingularOrPlural,
  insertParametersIntoLocale,
} from "~/lib/utils/i18n";
import { invariantResponse } from "~/lib/utils/response";
import { languageModuleMap } from "~/locales/.server";
import { prismaClient } from "~/prisma.server";
import { detectLanguage } from "~/root.server";
import { getFilterSchemes, type FilterSchemes } from "./all.shared";
import {
  getAllFundings,
  getFilterCountForSlug,
  getFundingFilterVectorForAttribute,
  getFundingIds,
  getTakeParam,
} from "./fundings.server";
import { FUNDING_SORT_VALUES } from "./fundings.shared";

export async function loader(args: LoaderFunctionArgs) {
  const { request } = args;

  const url = new URL(request.url);
  const searchParams = url.searchParams;

  const showFiltersValue = searchParams.getAll("showFilters");

  if (showFiltersValue.length > 1) {
    const cleanURL = new URL(request.url);
    cleanURL.searchParams.delete("showFilters");
    cleanURL.searchParams.append("showFilters", "on");
    return redirect(cleanURL.toString(), { status: 301 });
  }

  const submission = parseWithZod(searchParams, {
    schema: getFilterSchemes,
  });

  invariantResponse(submission.status === "success", "Bad request", {
    status: 400,
  });

  const language = await detectLanguage(request);
  const locales = languageModuleMap[language]["explore/fundings"];

  const take = getTakeParam(submission.value.fndPage);
  const { authClient } = createAuthClient(request);

  const sessionUser = await getSessionUser(authClient);

  const fundings = await getAllFundings({
    filter: submission.value.fndFilter,
    sortBy: submission.value.fndSortBy,
    search: submission.value.search,
    sessionUser,
    take,
    language,
  });

  const fundingIds = await getFundingIds({
    filter: submission.value.fndFilter,
    search: submission.value.search,
    sessionUser,
    language,
  });

  const count = fundingIds.length;

  const fundingTypes = await prismaClient.fundingType.findMany({
    where: {
      fundings: {
        some: {},
      },
    },
    select: {
      slug: true,
      title: true,
    },
    orderBy: {
      title: "asc",
    },
  });
  const typeFundingIds =
    submission.value.search.length > 0
      ? await getFundingIds({
          filter: { ...submission.value.fndFilter, types: [] },
          search: submission.value.search,
          sessionUser,
          language,
        })
      : fundingIds;
  const typeFilterVector = await getFundingFilterVectorForAttribute({
    attribute: "types",
    filter: submission.value.fndFilter,
    search: submission.value.search,
    ids: typeFundingIds,
  });
  const enhancedFundingTypes = fundingTypes
    .sort((a, b) => {
      if (a.title === "Sonstiges") {
        return 1;
      }
      if (b.title === "Sonstiges") {
        return -1;
      }
      return 0;
    })
    .map((type) => {
      const vectorCount = getFilterCountForSlug(
        type.slug,
        typeFilterVector,
        "types"
      );
      return {
        ...type,
        vectorCount,
      };
    });
  const selectedFundingTypes = submission.value.fndFilter.types.map((slug) => {
    const fundingTypeMatch = fundingTypes.find((type) => type.slug === slug);
    return {
      slug,
      title: fundingTypeMatch?.title || null,
    };
  });
  const fundingAreas = await prismaClient.fundingArea.findMany({
    where: {
      fundings: {
        some: {},
      },
    },
    select: {
      slug: true,
      title: true,
    },
    orderBy: {
      title: "asc",
    },
  });
  const areaFundingIds =
    submission.value.search.length > 0
      ? await getFundingIds({
          filter: { ...submission.value.fndFilter, areas: [] },
          search: submission.value.search,
          sessionUser,
          language,
        })
      : fundingIds;
  const areaFilterVector = await getFundingFilterVectorForAttribute({
    attribute: "areas",
    filter: submission.value.fndFilter,
    search: submission.value.search,
    ids: areaFundingIds,
  });
  const enhancedFundingAreas = fundingAreas
    .sort((a, b) => {
      if (a.title === "Sonstiges") {
        return 1;
      }
      if (b.title === "Sonstiges") {
        return -1;
      }
      return 0;
    })
    .map((area) => {
      const vectorCount = getFilterCountForSlug(
        area.slug,
        areaFilterVector,
        "areas"
      );
      return {
        ...area,
        vectorCount,
      };
    });
  const selectedFundingAreas = submission.value.fndFilter.areas.map((slug) => {
    const fundingAreaMatch = fundingAreas.find((area) => area.slug === slug);
    return {
      slug,
      title: fundingAreaMatch?.title || null,
    };
  });
  const eligibleEntities = await prismaClient.fundingEligibleEntity.findMany({
    where: {
      fundings: {
        some: {},
      },
    },
    select: {
      slug: true,
      title: true,
    },
    orderBy: {
      title: "asc",
    },
  });
  const eligibleFundingIds =
    submission.value.search.length > 0
      ? await getFundingIds({
          filter: { ...submission.value.fndFilter, eligibleEntities: [] },
          search: submission.value.search,
          sessionUser,
          language,
        })
      : fundingIds;
  const eligibleEntitiesFilterVector = await getFundingFilterVectorForAttribute(
    {
      attribute: "eligibleEntities",
      filter: submission.value.fndFilter,
      search: submission.value.search,
      ids: eligibleFundingIds,
    }
  );
  const enhancedEligibleEntities = eligibleEntities
    .sort((a, b) => {
      if (a.title === "Sonstiges") {
        return 1;
      }
      if (b.title === "Sonstiges") {
        return -1;
      }
      return 0;
    })
    .map((entity) => {
      const vectorCount = getFilterCountForSlug(
        entity.slug,
        eligibleEntitiesFilterVector,
        "eligibleEntities"
      );
      return {
        ...entity,
        vectorCount,
      };
    });
  const selectedEligibleEntities =
    submission.value.fndFilter.eligibleEntities.map((slug) => {
      const entityMatch = eligibleEntities.find(
        (entity) => entity.slug === slug
      );
      return {
        slug,
        title: entityMatch?.title || null,
      };
    });
  const regions = await prismaClient.area.findMany({
    where: {
      type: {
        not: "district",
      },
    },
    select: {
      slug: true,
      name: true,
    },
    orderBy: {
      name: "asc",
    },
  });
  const fundingRegionIds =
    submission.value.search.length > 0
      ? await getFundingIds({
          filter: { ...submission.value.fndFilter, regions: [] },
          search: submission.value.search,
          sessionUser,
          language,
        })
      : fundingIds;
  const regionFilterVector = await getFundingFilterVectorForAttribute({
    attribute: "regions",
    filter: submission.value.fndFilter,
    search: submission.value.search,
    ids: fundingRegionIds,
  });
  const enhancedRegions = regions
    .sort((a) => {
      if (a.name === "Bundesweit" || a.name === "International") {
        return -1;
      }
      return 0;
    })
    .map((region) => {
      const vectorCount = getFilterCountForSlug(
        region.slug,
        regionFilterVector,
        "regions"
      );
      return {
        ...region,
        vectorCount,
      };
    });
  const selectedRegions = submission.value.fndFilter.regions.map((slug) => {
    const regionMatch = regions.find((region) => region.slug === slug);
    return {
      slug,
      name: regionMatch?.name || null,
    };
  });

  return {
    fundings,
    fundingTypes: enhancedFundingTypes,
    selectedFundingTypes,
    fundingAreas: enhancedFundingAreas,
    selectedFundingAreas,
    regions: enhancedRegions,
    selectedRegions,
    eligibleEntities: enhancedEligibleEntities,
    selectedEligibleEntities,
    submission,
    count,
    locales,
  };
}

export default function ExploreFundings() {
  const loaderData = useLoaderData<typeof loader>();
  const [searchParams] = useSearchParams();
  const submit = useSubmit();
  const isHydrated = useHydrated();
  const navigation = useNavigation();

  const [form, fields] = useForm<FilterSchemes>({
    id: "filter-fundings",
    defaultValue: {
      ...loaderData.submission.value,
      search: [loaderData.submission.value.search.join(" ")],
      showFilters: "on",
    },
    constraint: getZodConstraint(getFilterSchemes),
    lastResult: navigation.state === "idle" ? loaderData.submission : null,
  });

  const fndFilterFieldset = fields.fndFilter.getFieldset();

  const [loadMoreForm, loadMoreFields] = useForm<FilterSchemes>({
    id: "load-more-fundings",
    defaultValue: {
      ...loaderData.submission.value,
      fndPage: loaderData.submission.value.fndPage + 1,
      search: [loaderData.submission.value.search.join(" ")],
      showFilters: "",
    },
    constraint: getZodConstraint(getFilterSchemes),
    lastResult: navigation.state === "idle" ? loaderData.submission : null,
  });

  const [resetForm, resetFields] = useForm<FilterSchemes>({
    id: "reset-funding-filters",
    defaultValue: {
      ...loaderData.submission.value,
      fndFilter: {
        areas: [],
        types: [],
        regions: [],
        eligibleEntities: [],
      },
      fndPage: 1,
      fndSortBy: FUNDING_SORT_VALUES[0],
      search: [loaderData.submission.value.search.join(" ")],
      showFilters: "",
    },
    constraint: getZodConstraint(getFilterSchemes),
    lastResult: navigation.state === "idle" ? loaderData.submission : null,
  });

  const currentSortValue = FUNDING_SORT_VALUES.find((value) => {
    return value === `${loaderData.submission.value.fndSortBy}`;
  });

  return (
    <>
      <section className="mv-w-full mv-mx-auto mv-px-4 @sm:mv-max-w-screen-container-sm @md:mv-max-w-screen-container-md @lg:mv-max-w-screen-container-lg @xl:mv-max-w-screen-container-xl @xl:mv-px-6 @2xl:mv-max-w-screen-container-2xl mv-mb-4">
        <Form
          {...getFormProps(form)}
          method="get"
          onChange={(event) => {
            let preventScrollReset = true;
            if (
              (event.target as HTMLFormElement).name === fields.showFilters.name
            ) {
              preventScrollReset = false;
            }
            submit(event.currentTarget, { preventScrollReset, method: "get" });
          }}
        >
          <HiddenFilterInputs
            fields={fields}
            defaultValue={loaderData.submission.value}
            entityLeftOut="funding"
          />

          {/* Funding Filters */}
          <input {...getInputProps(fields.fndPage, { type: "hidden" })} />
          <ShowFiltersButton
            showFilters={loaderData.submission.value.showFilters}
          >
            {loaderData.locales.showFiltersLabel}
          </ShowFiltersButton>
          <Filters
            showFilters={searchParams.get(fields.showFilters.name) === "on"}
          >
            <Filters.Title>Filter</Filters.Title>
            <Filters.Fieldset
              className="mv-flex mv-flex-wrap @lg:mv-gap-4"
              {...getFieldsetProps(fields.fndFilter)}
              showMore={loaderData.locales.filter.showMore}
              showLess={loaderData.locales.filter.showLess}
              hideAfter={4}
            >
              <Dropdown>
                <Dropdown.Label>
                  {loaderData.locales.filter.type}
                  <span className="mv-font-normal @lg:mv-hidden">
                    <br />
                    {loaderData.selectedFundingTypes
                      .map((type) => {
                        return type.title;
                      })
                      .join(", ")}
                  </span>
                </Dropdown.Label>
                <Dropdown.List>
                  {loaderData.fundingTypes.map((type) => {
                    const isChecked =
                      fndFilterFieldset.types.initialValue &&
                      Array.isArray(fndFilterFieldset.types.initialValue)
                        ? fndFilterFieldset.types.initialValue.includes(
                            type.slug
                          )
                        : fndFilterFieldset.types.initialValue === type.slug;
                    return (
                      <FormControl
                        {...getInputProps(fndFilterFieldset.types, {
                          type: "checkbox",
                          value: type.slug,
                        })}
                        key={type.slug}
                        defaultChecked={isChecked}
                        disabled={type.vectorCount === 0 && !isChecked}
                      >
                        <FormControl.Label>{type.title}</FormControl.Label>
                        <FormControl.Counter>
                          {type.vectorCount}
                        </FormControl.Counter>
                      </FormControl>
                    );
                  })}
                </Dropdown.List>
              </Dropdown>
              <Dropdown>
                <Dropdown.Label>
                  {loaderData.locales.filter.area}
                  <span className="mv-font-normal @lg:mv-hidden">
                    <br />
                    {loaderData.selectedFundingAreas
                      .map((area) => {
                        return area.title;
                      })
                      .join(", ")}
                  </span>
                </Dropdown.Label>
                <Dropdown.List>
                  {loaderData.fundingAreas.map((area) => {
                    const isChecked =
                      fndFilterFieldset.areas.initialValue &&
                      Array.isArray(fndFilterFieldset.areas.initialValue)
                        ? fndFilterFieldset.areas.initialValue.includes(
                            area.slug
                          )
                        : fndFilterFieldset.areas.initialValue === area.slug;
                    return (
                      <FormControl
                        {...getInputProps(fndFilterFieldset.areas, {
                          type: "checkbox",
                          value: area.slug,
                        })}
                        key={area.slug}
                        defaultChecked={isChecked}
                        disabled={area.vectorCount === 0 && !isChecked}
                      >
                        <FormControl.Label>{area.title}</FormControl.Label>
                        <FormControl.Counter>
                          {area.vectorCount}
                        </FormControl.Counter>
                      </FormControl>
                    );
                  })}
                </Dropdown.List>
              </Dropdown>
              <Dropdown>
                <Dropdown.Label>
                  {loaderData.locales.filter.region}
                  <span className="mv-font-normal @lg:mv-hidden">
                    <br />
                    {loaderData.selectedRegions
                      .map((region) => {
                        return region.name;
                      })
                      .join(", ")}
                  </span>
                </Dropdown.Label>
                <Dropdown.List>
                  {loaderData.regions.map((area) => {
                    const isChecked =
                      fndFilterFieldset.regions.initialValue &&
                      Array.isArray(fndFilterFieldset.regions.initialValue)
                        ? fndFilterFieldset.regions.initialValue.includes(
                            area.slug
                          )
                        : fndFilterFieldset.regions.initialValue === area.slug;
                    return (
                      <FormControl
                        {...getInputProps(fndFilterFieldset.regions, {
                          type: "checkbox",
                          value: area.slug,
                        })}
                        key={area.slug}
                        defaultChecked={isChecked}
                        readOnly
                        disabled={area.vectorCount === 0 && !isChecked}
                      >
                        <FormControl.Label>{area.name}</FormControl.Label>
                        <FormControl.Counter>
                          {area.vectorCount}
                        </FormControl.Counter>
                      </FormControl>
                    );
                  })}
                </Dropdown.List>
              </Dropdown>
              <Dropdown>
                <Dropdown.Label>
                  {loaderData.locales.filter.eligibleEntity}
                  <span className="mv-font-normal @lg:mv-hidden">
                    <br />
                    {loaderData.selectedEligibleEntities
                      .map((entity) => {
                        return entity.title;
                      })
                      .join(", ")}
                  </span>
                </Dropdown.Label>
                <Dropdown.List>
                  {loaderData.eligibleEntities.map((entity) => {
                    const isChecked =
                      fndFilterFieldset.eligibleEntities.initialValue &&
                      Array.isArray(
                        fndFilterFieldset.eligibleEntities.initialValue
                      )
                        ? fndFilterFieldset.eligibleEntities.initialValue.includes(
                            entity.slug
                          )
                        : fndFilterFieldset.eligibleEntities.initialValue ===
                          entity.slug;
                    return (
                      <FormControl
                        {...getInputProps(fndFilterFieldset.eligibleEntities, {
                          type: "checkbox",
                          value: entity.slug,
                        })}
                        key={entity.slug}
                        defaultChecked={isChecked}
                        readOnly
                        disabled={entity.vectorCount === 0 && !isChecked}
                      >
                        <FormControl.Label>{entity.title}</FormControl.Label>
                        <FormControl.Counter>
                          {entity.vectorCount}
                        </FormControl.Counter>
                      </FormControl>
                    );
                  })}
                </Dropdown.List>
              </Dropdown>
            </Filters.Fieldset>
            <Filters.Fieldset {...getFieldsetProps(fields.fndSortBy)}>
              <Dropdown orientation="right">
                <Dropdown.Label>
                  <span className="@lg:mv-hidden">
                    {loaderData.locales.filter.sortBy.label}
                    <br />
                  </span>
                  <span className="mv-font-normal @lg:mv-font-semibold">
                    {
                      loaderData.locales.filter.sortBy[
                        currentSortValue || FUNDING_SORT_VALUES[0]
                      ]
                    }
                  </span>
                </Dropdown.Label>
                <Dropdown.List>
                  {FUNDING_SORT_VALUES.map((sortValue) => {
                    return (
                      <FormControl
                        {...getInputProps(fields.fndSortBy, {
                          type: "radio",
                          value: sortValue,
                        })}
                        key={sortValue}
                        defaultChecked={currentSortValue === sortValue}
                      >
                        <FormControl.Label>
                          {loaderData.locales.filter.sortBy[sortValue]}
                        </FormControl.Label>
                      </FormControl>
                    );
                  })}
                </Dropdown.List>
              </Dropdown>
            </Filters.Fieldset>
            <Filters.ResetButton form={resetForm.id}>
              {isHydrated
                ? loaderData.locales.filter.reset
                : loaderData.locales.filter.close}
            </Filters.ResetButton>
            <Filters.ApplyButton>
              {isHydrated
                ? decideBetweenSingularOrPlural(
                    insertParametersIntoLocale(
                      loaderData.locales.showNumberOfItems_singular,
                      {
                        count: loaderData.count,
                      }
                    ),
                    insertParametersIntoLocale(
                      loaderData.locales.showNumberOfItems_plural,
                      {
                        count: loaderData.count,
                      }
                    ),
                    loaderData.count
                  )
                : loaderData.locales.filter.apply}
            </Filters.ApplyButton>
          </Filters>
          <noscript className="mv-hidden @lg:mv-block mv-mt-2">
            <Button>{loaderData.locales.filter.apply}</Button>
          </noscript>
        </Form>
        <div
          className={
            loaderData.submission.value.showFilters === true
              ? "mv-hidden @lg:mv-block"
              : undefined
          }
        >
          <div className="mv-w-full mv-mx-auto @sm:mv-max-w-screen-container-sm @md:mv-max-w-screen-container-md @lg:mv-max-w-screen-container-lg @xl:mv-max-w-screen-container-xl @2xl:mv-max-w-screen-container-2xl mv-mb-4">
            <hr className="mv-border-t mv-border-gray-200 mv-mt-4" />
          </div>
          <section className="mv-w-full mv-mx-auto @sm:mv-max-w-screen-container-sm @md:mv-max-w-screen-container-md @lg:mv-max-w-screen-container-lg @xl:mv-max-w-screen-container-xl @xl:mv-px-6 @2xl:mv-max-w-screen-container-2xl mv-mb-6 mv-px-0">
            {(loaderData.selectedFundingTypes.length > 0 ||
              loaderData.selectedFundingAreas.length > 0 ||
              loaderData.selectedRegions.length > 0 ||
              loaderData.selectedEligibleEntities.length > 0) && (
              <div className="mv-flex mv-flex-col">
                <div className="mv-overflow-auto mv-flex mv-flex-nowrap @lg:mv-flex-wrap mv-w-full mv-gap-2 mv-pb-4">
                  {loaderData.selectedFundingTypes.map((type) => {
                    const deleteSearchParams = new URLSearchParams(
                      searchParams
                    );
                    deleteSearchParams.delete(
                      fndFilterFieldset.types.name,
                      type.slug
                    );
                    return type.title !== null ? (
                      <ConformForm
                        key={type.slug}
                        useFormOptions={{
                          id: `delete-filter-${type.slug}`,
                          defaultValue: {
                            ...loaderData.submission.value,
                            fndFilter: {
                              ...loaderData.submission.value.fndFilter,
                              types:
                                loaderData.submission.value.fndFilter.types.filter(
                                  (currentType) => currentType !== type.slug
                                ),
                            },
                            showFilters: "",
                          },
<<<<<<< HEAD
                          search: [
                            loaderData.submission.value.search.join(" "),
                          ],
                          showFilters: "",
                        },
                        constraint: getZodConstraint(getFilterSchemes),
                        lastResult:
                          navigation.state === "idle"
                            ? loaderData.submission
                            : null,
                      }}
                      formProps={{
                        method: "get",
                        preventScrollReset: true,
                      }}
                    >
                      <HiddenFilterInputsInContext />
                      <Chip size="medium">
                        {type.title}
                        <Chip.Delete>
                          <button
                            type="submit"
                            disabled={navigation.state === "loading"}
                          >
                            X
                          </button>
                        </Chip.Delete>
                      </Chip>
                    </ConformForm>
                  ) : null;
                })}
                {loaderData.selectedFundingAreas.map((area) => {
                  const deleteSearchParams = new URLSearchParams(searchParams);
                  deleteSearchParams.delete(
                    fndFilterFieldset.areas.name,
                    area.slug
                  );
                  return area.title !== null ? (
                    <ConformForm
                      key={area.slug}
                      useFormOptions={{
                        id: `delete-filter-${area.slug}`,
                        defaultValue: {
                          ...loaderData.submission.value,
                          fndFilter: {
                            ...loaderData.submission.value.fndFilter,
                            areas:
                              loaderData.submission.value.fndFilter.areas.filter(
                                (currentArea) => currentArea !== area.slug
                              ),
                          },
                          search: [
                            loaderData.submission.value.search.join(" "),
                          ],
                          showFilters: "",
                        },
                        constraint: getZodConstraint(getFilterSchemes),
                        lastResult:
                          navigation.state === "idle"
                            ? loaderData.submission
                            : null,
                      }}
                      formProps={{
                        method: "get",
                        preventScrollReset: true,
                      }}
                    >
                      <HiddenFilterInputsInContext />
                      <Chip size="medium">
                        {area.title}
                        <Chip.Delete>
                          <button
                            type="submit"
                            disabled={navigation.state === "loading"}
                          >
                            X
                          </button>
                        </Chip.Delete>
                      </Chip>
                    </ConformForm>
                  ) : null;
                })}
                {loaderData.selectedRegions.map((region) => {
                  const deleteSearchParams = new URLSearchParams(searchParams);
                  deleteSearchParams.delete(
                    fndFilterFieldset.regions.name,
                    region.slug
                  );
                  return region.name !== null ? (
                    <ConformForm
                      key={region.slug}
                      useFormOptions={{
                        id: `delete-filter-${region.slug}`,
                        defaultValue: {
                          ...loaderData.submission.value,
                          fndFilter: {
                            ...loaderData.submission.value.fndFilter,
                            regions:
                              loaderData.submission.value.fndFilter.regions.filter(
                                (currentRegion) => currentRegion !== region.slug
                              ),
                          },
                          search: [
                            loaderData.submission.value.search.join(" "),
                          ],
                          showFilters: "",
                        },
                        constraint: getZodConstraint(getFilterSchemes),
                        lastResult:
                          navigation.state === "idle"
                            ? loaderData.submission
                            : null,
                      }}
                      formProps={{
                        method: "get",
                        preventScrollReset: true,
                      }}
                    >
                      <HiddenFilterInputsInContext />
                      <Chip size="medium">
                        {region.name}
                        <Chip.Delete>
                          <button
                            type="submit"
                            disabled={navigation.state === "loading"}
                          >
                            X
                          </button>
                        </Chip.Delete>
                      </Chip>
                    </ConformForm>
                  ) : null;
                })}
                {loaderData.selectedEligibleEntities.map((entity) => {
                  const deleteSearchParams = new URLSearchParams(searchParams);
                  deleteSearchParams.delete(
                    fndFilterFieldset.eligibleEntities.name,
                    entity.slug
                  );
                  return entity.title !== null ? (
                    <ConformForm
                      key={entity.slug}
                      useFormOptions={{
                        id: `delete-filter-${entity.slug}`,
                        defaultValue: {
                          ...loaderData.submission.value,
                          fndFilter: {
                            ...loaderData.submission.value.fndFilter,
                            eligibleEntities:
                              loaderData.submission.value.fndFilter.eligibleEntities.filter(
                                (currentEntity) => currentEntity !== entity.slug
                              ),
                          },
                          search: [
                            loaderData.submission.value.search.join(" "),
                          ],
                          showFilters: "",
                        },
                        constraint: getZodConstraint(getFilterSchemes),
                        lastResult:
                          navigation.state === "idle"
                            ? loaderData.submission
                            : null,
                      }}
                      formProps={{
                        method: "get",
                        preventScrollReset: true,
                      }}
                    >
                      <HiddenFilterInputsInContext />
                      <Chip size="medium">
                        {entity.title}
                        <Chip.Delete>
                          <button
                            type="submit"
                            disabled={navigation.state === "loading"}
                          >
                            X
                          </button>
                        </Chip.Delete>
                      </Chip>
                    </ConformForm>
                  ) : null;
                })}
=======
                          constraint: getZodConstraint(getFilterSchemes),
                          lastResult:
                            navigation.state === "idle"
                              ? loaderData.submission
                              : null,
                        }}
                        formProps={{
                          method: "get",
                          preventScrollReset: true,
                        }}
                      >
                        <HiddenFilterInputsInContext />
                        <Chip size="medium">
                          {type.title}
                          <Chip.Delete>
                            <button
                              type="submit"
                              disabled={navigation.state === "loading"}
                            >
                              X
                            </button>
                          </Chip.Delete>
                        </Chip>
                      </ConformForm>
                    ) : null;
                  })}
                  {loaderData.selectedFundingAreas.map((area) => {
                    const deleteSearchParams = new URLSearchParams(
                      searchParams
                    );
                    deleteSearchParams.delete(
                      fndFilterFieldset.areas.name,
                      area.slug
                    );
                    return area.title !== null ? (
                      <ConformForm
                        key={area.slug}
                        useFormOptions={{
                          id: `delete-filter-${area.slug}`,
                          defaultValue: {
                            ...loaderData.submission.value,
                            fndFilter: {
                              ...loaderData.submission.value.fndFilter,
                              areas:
                                loaderData.submission.value.fndFilter.areas.filter(
                                  (currentArea) => currentArea !== area.slug
                                ),
                            },
                            showFilters: "",
                          },
                          constraint: getZodConstraint(getFilterSchemes),
                          lastResult:
                            navigation.state === "idle"
                              ? loaderData.submission
                              : null,
                        }}
                        formProps={{
                          method: "get",
                          preventScrollReset: true,
                        }}
                      >
                        <HiddenFilterInputsInContext />
                        <Chip size="medium">
                          {area.title}
                          <Chip.Delete>
                            <button
                              type="submit"
                              disabled={navigation.state === "loading"}
                            >
                              X
                            </button>
                          </Chip.Delete>
                        </Chip>
                      </ConformForm>
                    ) : null;
                  })}
                  {loaderData.selectedRegions.map((region) => {
                    const deleteSearchParams = new URLSearchParams(
                      searchParams
                    );
                    deleteSearchParams.delete(
                      fndFilterFieldset.regions.name,
                      region.slug
                    );
                    return region.name !== null ? (
                      <ConformForm
                        key={region.slug}
                        useFormOptions={{
                          id: `delete-filter-${region.slug}`,
                          defaultValue: {
                            ...loaderData.submission.value,
                            fndFilter: {
                              ...loaderData.submission.value.fndFilter,
                              regions:
                                loaderData.submission.value.fndFilter.regions.filter(
                                  (currentRegion) =>
                                    currentRegion !== region.slug
                                ),
                            },
                            showFilters: "",
                          },
                          constraint: getZodConstraint(getFilterSchemes),
                          lastResult:
                            navigation.state === "idle"
                              ? loaderData.submission
                              : null,
                        }}
                        formProps={{
                          method: "get",
                          preventScrollReset: true,
                        }}
                      >
                        <HiddenFilterInputsInContext />
                        <Chip size="medium">
                          {region.name}
                          <Chip.Delete>
                            <button
                              type="submit"
                              disabled={navigation.state === "loading"}
                            >
                              X
                            </button>
                          </Chip.Delete>
                        </Chip>
                      </ConformForm>
                    ) : null;
                  })}
                  {loaderData.selectedEligibleEntities.map((entity) => {
                    const deleteSearchParams = new URLSearchParams(
                      searchParams
                    );
                    deleteSearchParams.delete(
                      fndFilterFieldset.eligibleEntities.name,
                      entity.slug
                    );
                    return entity.title !== null ? (
                      <ConformForm
                        key={entity.slug}
                        useFormOptions={{
                          id: `delete-filter-${entity.slug}`,
                          defaultValue: {
                            ...loaderData.submission.value,
                            fndFilter: {
                              ...loaderData.submission.value.fndFilter,
                              eligibleEntities:
                                loaderData.submission.value.fndFilter.eligibleEntities.filter(
                                  (currentEntity) =>
                                    currentEntity !== entity.slug
                                ),
                            },
                            showFilters: "",
                          },
                          constraint: getZodConstraint(getFilterSchemes),
                          lastResult:
                            navigation.state === "idle"
                              ? loaderData.submission
                              : null,
                        }}
                        formProps={{
                          method: "get",
                          preventScrollReset: true,
                        }}
                      >
                        <HiddenFilterInputsInContext />
                        <Chip size="medium">
                          {entity.title}
                          <Chip.Delete>
                            <button
                              type="submit"
                              disabled={navigation.state === "loading"}
                            >
                              X
                            </button>
                          </Chip.Delete>
                        </Chip>
                      </ConformForm>
                    ) : null;
                  })}
                </div>
                <Form
                  {...getFormProps(resetForm)}
                  method="get"
                  preventScrollReset
                  className="mv-w-fit"
                >
                  <HiddenFilterInputs
                    fields={resetFields}
                    defaultValue={loaderData.submission.value}
                  />
                  <Button
                    type="submit"
                    variant="outline"
                    loading={navigation.state === "loading"}
                    disabled={navigation.state === "loading"}
                  >
                    {loaderData.locales.filter.reset}
                  </Button>
                </Form>
>>>>>>> dee7fd37
              </div>
            )}
          </section>
          {loaderData.count === 0 ? (
            <p className="mv-text-center mv-text-gray-700 mv-mb-4">
              {loaderData.locales.empty}
            </p>
          ) : null}

          <FundingCard.Container>
            {loaderData.fundings.map((funding) => {
              return (
                <FundingCard
                  key={funding.url}
                  url={funding.url}
                  locales={loaderData.locales}
                >
                  <FundingCard.Subtitle>
                    {funding.types
                      .map((relation) => {
                        return relation.type.title;
                      })
                      .join(", ")}
                  </FundingCard.Subtitle>
                  <FundingCard.Title as="h2">{funding.title}</FundingCard.Title>
                  <FundingCard.Category
                    items={funding.regions.map((relation) => {
                      return relation.area.name;
                    })}
                    locales={loaderData.locales}
                  >
                    <FundingCard.Category.Title>
                      {loaderData.locales.card.region}
                    </FundingCard.Category.Title>
                  </FundingCard.Category>
                  <FundingCard.Category
                    items={funding.sourceEntities}
                    locales={loaderData.locales}
                  >
                    <FundingCard.Category.Title>
                      {loaderData.locales.card.eligibleEntity}
                    </FundingCard.Category.Title>
                  </FundingCard.Category>

                  <FundingCard.Category
                    items={funding.sourceAreas}
                    locales={loaderData.locales}
                  >
                    <FundingCard.Category.Title>
                      {loaderData.locales.card.area}
                    </FundingCard.Category.Title>
                  </FundingCard.Category>
                </FundingCard>
              );
            })}
          </FundingCard.Container>

          {loaderData.count > loaderData.fundings.length && (
            <div className="mv-w-full mv-flex mv-justify-center mv-mb-8 @md:mv-mb-24 @lg:mv-mb-8 mv-mt-4 @lg:mv-mt-8">
              <Form
                {...getFormProps(loadMoreForm)}
                method="get"
                preventScrollReset
                replace
              >
                <HiddenFilterInputs
                  fields={loadMoreFields}
                  defaultValue={loaderData.submission.value}
                />
                <Button
                  type="submit"
                  size="large"
                  variant="outline"
                  loading={navigation.state === "loading"}
                  disabled={navigation.state === "loading"}
                >
                  {loaderData.locales.more}
                </Button>
              </Form>
            </div>
          )}
        </div>
      </section>
    </>
  );
}<|MERGE_RESOLUTION|>--- conflicted
+++ resolved
@@ -705,194 +705,11 @@
                                   (currentType) => currentType !== type.slug
                                 ),
                             },
+                            search: [
+                              loaderData.submission.value.search.join(" "),
+                            ],
                             showFilters: "",
                           },
-<<<<<<< HEAD
-                          search: [
-                            loaderData.submission.value.search.join(" "),
-                          ],
-                          showFilters: "",
-                        },
-                        constraint: getZodConstraint(getFilterSchemes),
-                        lastResult:
-                          navigation.state === "idle"
-                            ? loaderData.submission
-                            : null,
-                      }}
-                      formProps={{
-                        method: "get",
-                        preventScrollReset: true,
-                      }}
-                    >
-                      <HiddenFilterInputsInContext />
-                      <Chip size="medium">
-                        {type.title}
-                        <Chip.Delete>
-                          <button
-                            type="submit"
-                            disabled={navigation.state === "loading"}
-                          >
-                            X
-                          </button>
-                        </Chip.Delete>
-                      </Chip>
-                    </ConformForm>
-                  ) : null;
-                })}
-                {loaderData.selectedFundingAreas.map((area) => {
-                  const deleteSearchParams = new URLSearchParams(searchParams);
-                  deleteSearchParams.delete(
-                    fndFilterFieldset.areas.name,
-                    area.slug
-                  );
-                  return area.title !== null ? (
-                    <ConformForm
-                      key={area.slug}
-                      useFormOptions={{
-                        id: `delete-filter-${area.slug}`,
-                        defaultValue: {
-                          ...loaderData.submission.value,
-                          fndFilter: {
-                            ...loaderData.submission.value.fndFilter,
-                            areas:
-                              loaderData.submission.value.fndFilter.areas.filter(
-                                (currentArea) => currentArea !== area.slug
-                              ),
-                          },
-                          search: [
-                            loaderData.submission.value.search.join(" "),
-                          ],
-                          showFilters: "",
-                        },
-                        constraint: getZodConstraint(getFilterSchemes),
-                        lastResult:
-                          navigation.state === "idle"
-                            ? loaderData.submission
-                            : null,
-                      }}
-                      formProps={{
-                        method: "get",
-                        preventScrollReset: true,
-                      }}
-                    >
-                      <HiddenFilterInputsInContext />
-                      <Chip size="medium">
-                        {area.title}
-                        <Chip.Delete>
-                          <button
-                            type="submit"
-                            disabled={navigation.state === "loading"}
-                          >
-                            X
-                          </button>
-                        </Chip.Delete>
-                      </Chip>
-                    </ConformForm>
-                  ) : null;
-                })}
-                {loaderData.selectedRegions.map((region) => {
-                  const deleteSearchParams = new URLSearchParams(searchParams);
-                  deleteSearchParams.delete(
-                    fndFilterFieldset.regions.name,
-                    region.slug
-                  );
-                  return region.name !== null ? (
-                    <ConformForm
-                      key={region.slug}
-                      useFormOptions={{
-                        id: `delete-filter-${region.slug}`,
-                        defaultValue: {
-                          ...loaderData.submission.value,
-                          fndFilter: {
-                            ...loaderData.submission.value.fndFilter,
-                            regions:
-                              loaderData.submission.value.fndFilter.regions.filter(
-                                (currentRegion) => currentRegion !== region.slug
-                              ),
-                          },
-                          search: [
-                            loaderData.submission.value.search.join(" "),
-                          ],
-                          showFilters: "",
-                        },
-                        constraint: getZodConstraint(getFilterSchemes),
-                        lastResult:
-                          navigation.state === "idle"
-                            ? loaderData.submission
-                            : null,
-                      }}
-                      formProps={{
-                        method: "get",
-                        preventScrollReset: true,
-                      }}
-                    >
-                      <HiddenFilterInputsInContext />
-                      <Chip size="medium">
-                        {region.name}
-                        <Chip.Delete>
-                          <button
-                            type="submit"
-                            disabled={navigation.state === "loading"}
-                          >
-                            X
-                          </button>
-                        </Chip.Delete>
-                      </Chip>
-                    </ConformForm>
-                  ) : null;
-                })}
-                {loaderData.selectedEligibleEntities.map((entity) => {
-                  const deleteSearchParams = new URLSearchParams(searchParams);
-                  deleteSearchParams.delete(
-                    fndFilterFieldset.eligibleEntities.name,
-                    entity.slug
-                  );
-                  return entity.title !== null ? (
-                    <ConformForm
-                      key={entity.slug}
-                      useFormOptions={{
-                        id: `delete-filter-${entity.slug}`,
-                        defaultValue: {
-                          ...loaderData.submission.value,
-                          fndFilter: {
-                            ...loaderData.submission.value.fndFilter,
-                            eligibleEntities:
-                              loaderData.submission.value.fndFilter.eligibleEntities.filter(
-                                (currentEntity) => currentEntity !== entity.slug
-                              ),
-                          },
-                          search: [
-                            loaderData.submission.value.search.join(" "),
-                          ],
-                          showFilters: "",
-                        },
-                        constraint: getZodConstraint(getFilterSchemes),
-                        lastResult:
-                          navigation.state === "idle"
-                            ? loaderData.submission
-                            : null,
-                      }}
-                      formProps={{
-                        method: "get",
-                        preventScrollReset: true,
-                      }}
-                    >
-                      <HiddenFilterInputsInContext />
-                      <Chip size="medium">
-                        {entity.title}
-                        <Chip.Delete>
-                          <button
-                            type="submit"
-                            disabled={navigation.state === "loading"}
-                          >
-                            X
-                          </button>
-                        </Chip.Delete>
-                      </Chip>
-                    </ConformForm>
-                  ) : null;
-                })}
-=======
                           constraint: getZodConstraint(getFilterSchemes),
                           lastResult:
                             navigation.state === "idle"
@@ -941,6 +758,9 @@
                                   (currentArea) => currentArea !== area.slug
                                 ),
                             },
+                            search: [
+                              loaderData.submission.value.search.join(" "),
+                            ],
                             showFilters: "",
                           },
                           constraint: getZodConstraint(getFilterSchemes),
@@ -992,6 +812,9 @@
                                     currentRegion !== region.slug
                                 ),
                             },
+                            search: [
+                              loaderData.submission.value.search.join(" "),
+                            ],
                             showFilters: "",
                           },
                           constraint: getZodConstraint(getFilterSchemes),
@@ -1043,6 +866,9 @@
                                     currentEntity !== entity.slug
                                 ),
                             },
+                            search: [
+                              loaderData.submission.value.search.join(" "),
+                            ],
                             showFilters: "",
                           },
                           constraint: getZodConstraint(getFilterSchemes),
@@ -1091,7 +917,6 @@
                     {loaderData.locales.filter.reset}
                   </Button>
                 </Form>
->>>>>>> dee7fd37
               </div>
             )}
           </section>
