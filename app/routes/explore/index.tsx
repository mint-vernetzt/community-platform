--- conflicted
+++ resolved
@@ -1,9 +1,5 @@
-<<<<<<< HEAD
 import { createServerClient } from "@supabase/auth-helpers-remix";
-import { LoaderFunction, redirect } from "remix";
-=======
 import { LoaderFunction, redirect } from "@remix-run/node";
->>>>>>> e80a0ee9
 
 // handle "/profiles" as default route
 export const loader: LoaderFunction = async ({ request }) => {
