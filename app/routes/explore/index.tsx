import { Area } from "@prisma/client";
import { GravityType } from "imgproxy/dist/types";
import React, { FormEvent } from "react";
import {
  ActionFunction,
  json,
  Link,
  LoaderFunction,
  useActionData,
  useLoaderData,
  useSubmit,
} from "remix";
import { makeDomainFunction } from "remix-domains";
import {
  Form as RemixForm,
  PerformMutation,
  performMutation,
} from "remix-forms";
import { Schema, z } from "zod";
import { getUserByRequest } from "~/auth.server";
import { H1, H3 } from "~/components/Heading/Heading";
import { getImageURL } from "~/images.server";
import { getOrganizationInitials } from "~/lib/organization/getOrganizationInitials";
import { getFullName } from "~/lib/profile/getFullName";
import { getInitials } from "~/lib/profile/getInitials";
import { createAreaOptionFromData } from "~/lib/utils/components";
import { ArrayElement } from "~/lib/utils/types";
import {
  getAllOrganizations,
  getFilteredOrganizations,
} from "~/organization.server";
import {
  getAllOffers,
  getAllProfiles,
  getAreaById,
  getFilteredProfiles,
} from "~/profile.server";
import { getPublicURL } from "~/storage.server";
import { getAreas } from "~/utils.server";

const schema = z.object({
  areaId: z.string().optional(),
  offerId: z.string().optional(),
  seekingId: z.string().optional(),
});

type Profiles = Awaited<ReturnType<typeof getAllProfiles>>;
type Organizations = Awaited<ReturnType<typeof getAllOrganizations>>;

type ProfilesAndOrganizations = (
  | ArrayElement<Profiles>
  | ArrayElement<Organizations>
)[];

type LoaderData = {
  isLoggedIn: boolean;
  profilesAndOrganizations: ProfilesAndOrganizations;
  areas: Awaited<ReturnType<typeof getAreas>>;
  offers: Awaited<ReturnType<typeof getAllOffers>>;
};

export const loader: LoaderFunction = async (args) => {
  const { request } = args;

  const sessionUser = await getUserByRequest(request);

  const isLoggedIn = sessionUser !== null;

  let profiles;

  const allProfiles = await getAllProfiles();
  if (allProfiles !== null) {
    profiles = allProfiles.map((profile) => {
      const { bio, position, avatar, publicFields, ...otherFields } = profile;
      let extensions: { bio?: string; position?: string } = {};

      if (
        (publicFields.includes("bio") || sessionUser !== null) &&
        bio !== null
      ) {
        extensions.bio = bio;
      }
      if (
        (publicFields.includes("position") || sessionUser !== null) &&
        position !== null
      ) {
        extensions.position = position;
      }

      let avatarImage: string | null = null;

      if (avatar !== null) {
        const publicURL = getPublicURL(avatar);
        if (publicURL !== null) {
          avatarImage = getImageURL(publicURL, {
            resize: { type: "fill", width: 64, height: 64 },
            gravity: GravityType.center,
          });
        }
      }

      return { ...otherFields, ...extensions, avatar: avatarImage };
    });
  }

  const areas = await getAreas();
  const offers = await getAllOffers();

  let organizations;

  const allOrganizations = await getAllOrganizations();
  if (allOrganizations !== null) {
    organizations = allOrganizations.map((organization) => {
      const { bio, publicFields, logo, ...otherFields } = organization;
      let extensions: { bio?: string } = {};

      if (
        (publicFields.includes("bio") || sessionUser !== null) &&
        bio !== null
      ) {
        extensions.bio = bio;
      }

      let logoImage: string | null = null;

      if (logo !== null) {
        const publicURL = getPublicURL(logo);
        if (publicURL !== null) {
          logoImage = getImageURL(publicURL, {
            resize: { type: "fit", width: 64, height: 64 },
            gravity: GravityType.center,
          });
        }
      }

      return { ...otherFields, ...extensions, logo: logoImage };
    });
  }

  const profilesAndOrganizations = [
    ...(profiles ?? []),
    ...(organizations ?? []),
  ].sort(() => Math.random() - 0.5);

  return json({ isLoggedIn, profilesAndOrganizations, areas, offers });
};

function getCompareValues(
  a: { firstName: string } | { name: string },
  b: { firstName: string } | { name: string }
) {
  let compareValues: { a: string; b: string } = { a: "", b: "" };

  if ("firstName" in a) {
    compareValues.a = a.firstName;
  } else {
    compareValues.a = a.name;
  }
  if ("firstName" in b) {
    compareValues.b = b.firstName;
  } else {
    compareValues.b = b.name;
  }

  return compareValues;
}

const mutation = makeDomainFunction(schema)(async (values) => {
  if (!(values.areaId || values.offerId || values.seekingId)) {
    throw "";
  }

  let areaToFilter: Pick<Area, "id" | "type" | "stateId"> | null | undefined;
  if (values.areaId !== undefined) {
    areaToFilter = await getAreaById(values.areaId);
  }

  let filteredOrganizations;
  if (values.offerId === undefined && values.seekingId === undefined) {
    filteredOrganizations = await getFilteredOrganizations(areaToFilter);
  }

  let filteredProfiles = await getFilteredProfiles(
    areaToFilter,
    values.offerId,
    values.seekingId
  );

  const filteredProfilesAndOrganizations = [
    ...(filteredProfiles ?? []),
    ...(filteredOrganizations ?? []),
  ];
  // TODO: Outsource profile sorting to database

  let sortedProfilesAndOrganizations;
  if (areaToFilter) {
    // Explanation of the below sorting code:
    //
    // Expected sorting when filtering for country ("Bundesweit"):
    // 1. All profiles with a country
    // 2. All remaining profiles with a state
    // 3. All remaining profiles with a district
    //
    // Expected sorting when filtering for state ("Sachsen", "Saarland", etc...):
    // 1. All profiles with exactly the filtered state
    // 2. All remaining profiles with districts inside the filtered state
    // 3. All remaining profiles with a country
    //
    // Expected sorting when filtering for district ("Berlin", "Hamburg", etc...):
    // 1. All profiles with exactly the filtered district
    // 2. All remaining profiles with a state that includes the district
    // 3. All remaining profiles with a country
    //
    // To achieve this:
    // 1. Group the filteredProfiles in ProfilesWithCountry, ProfilesWithState, ProfilesWithDistrict
    // 2. Sort them alphabetical
    // 3. Append the groups together getting the order described above
    // 3.1. Profiles can have more than one area, which leads to the possibility that they got fetched from the database
    //      because they have a country ("Bundesweit") but also have a state or district the user did not filter for.
    //      Therefore another filter method is applied filtering out all profiles with the exact state or district.
    // 4. Step 1. and 3. leads to duplicate Profile entries. To exclude them the Array is transformed to a Set and vice versa.

    // 1.
    const profilesAndOrganizationsWithCountry = filteredProfilesAndOrganizations
      .filter((profileOrOrganization) =>
        profileOrOrganization.areas.some((area) => area.area.type === "country")
      )
      // 2.
      .sort((a, b) => {
        let compareValues = getCompareValues(a, b);
        return compareValues.a.localeCompare(compareValues.b);
      });
    const profilesAndOrganizationsWithState = filteredProfilesAndOrganizations
      .filter((profileOrOrganization) =>
        profileOrOrganization.areas.some((area) => area.area.type === "state")
      )
      .sort((a, b) => {
        let compareValues = getCompareValues(a, b);
        return compareValues.a.localeCompare(compareValues.b);
      });
    const profilesAndOrganizationsWithDistrict =
      filteredProfilesAndOrganizations
        .filter((profileOrOrganization) =>
          profileOrOrganization.areas.some(
            (area) => area.area.type === "district"
          )
        )
        .sort((a, b) => {
          let compareValues = getCompareValues(a, b);
          return compareValues.a.localeCompare(compareValues.b);
        });
    // 3.
    const stateId = areaToFilter.stateId; // TypeScript reasons...
    if (areaToFilter.type === "country") {
      sortedProfilesAndOrganizations = [
        ...profilesAndOrganizationsWithCountry,
        ...profilesAndOrganizationsWithState,
        ...profilesAndOrganizationsWithDistrict,
      ];
    }
    // 3.1.
    if (areaToFilter.type === "state") {
      sortedProfilesAndOrganizations = [
        ...profilesAndOrganizationsWithState.filter((profileOrOrganization) =>
          profileOrOrganization.areas.some(
            (area) => area.area.stateId === stateId
          )
        ),
        ...profilesAndOrganizationsWithDistrict.filter(
          (profileOrOrganization) =>
            profileOrOrganization.areas.some(
              (area) => area.area.stateId === stateId
            )
        ),
        ...profilesAndOrganizationsWithCountry,
      ];
    }
    if (areaToFilter.type === "district") {
      sortedProfilesAndOrganizations = [
        ...profilesAndOrganizationsWithDistrict.filter(
          (profileOrOrganization) =>
            profileOrOrganization.areas.some(
              (area) => area.area.stateId === stateId
            )
        ),
        ...profilesAndOrganizationsWithState.filter((profileOrOrganization) =>
          profileOrOrganization.areas.some(
            (area) => area.area.stateId === stateId
          )
        ),
        ...profilesAndOrganizationsWithCountry,
      ];
    }
    // 4.
    const profilesAndOrganizationsSet = new Set(sortedProfilesAndOrganizations);
    sortedProfilesAndOrganizations = Array.from(profilesAndOrganizationsSet);
  } else {
    // Sorting firstName alphabetical when no area filter is applied
    sortedProfilesAndOrganizations = filteredProfiles.sort((a, b) =>
      a.firstName.localeCompare(b.firstName)
    );
  }

  // Add avatars and logos
  const profilesAndOrganizationsWithImages = sortedProfilesAndOrganizations.map(
    (profileOrOrganization) => {
      if ("username" in profileOrOrganization) {
        let { avatar, ...rest } = profileOrOrganization;

        if (avatar !== null) {
          const publicURL = getPublicURL(avatar);
          if (publicURL !== null) {
            avatar = getImageURL(publicURL, {
              resize: { type: "fill", width: 64, height: 64 },
            });
          }
        }

        return { ...rest, avatar };
      }

      let { logo, ...rest } = profileOrOrganization;

      if (logo !== null) {
        const publicURL = getPublicURL(logo);
        if (publicURL !== null) {
          logo = getImageURL(publicURL, {
            resize: { type: "fill", width: 64, height: 64 },
          });
        }
      }

      return { ...rest, logo };
    }
  );

  return {
    values,
    profilesAndOrganizations: profilesAndOrganizationsWithImages,
  };
});

type ActionData = PerformMutation<
  z.infer<Schema>,
  z.infer<typeof schema> & {
    profilesAndOrganizations: ProfilesAndOrganizations;
  }
>;

export const action: ActionFunction = async ({ request }) => {
  const result = await performMutation({
    request,
    schema,
    mutation,
  });

  return result;
};

export default function Index() {
  const loaderData = useLoaderData<LoaderData>();
  const actionData = useActionData<ActionData>();
  const submit = useSubmit();
  const areaOptions = createAreaOptionFromData(loaderData.areas);

  let profilesAndOrganizations = loaderData.profilesAndOrganizations;

  if (actionData && actionData.success) {
    profilesAndOrganizations = actionData.data.profilesAndOrganizations;
  }

  const handleChange = (event: FormEvent<HTMLFormElement>) => {
    submit(event.currentTarget);
  };

  return (
    <>
      <section className="container mt-8 md:mt-10 lg:mt-20 text-center">
        <H1 like="h0">Entdecke die Community</H1>
        <p className="">
          Auf der Startseite findest Du eine Auswahl an persönlichen Profilen
          sowie Organisationen, Netzwerke und Projekte aus der MINT-Community.
          Über die Filterfunktion kannst Du herausfinden, welche weiteren
          Organisationen, Netzwerke und Projekte es gibt. Wer ist in Deinem
          Aktivitätsgebiet aktiv? Mit wem möchtest Du Dich vernetzen? Wo bieten
          sich Kooperationen an?
        </p>
      </section>

      {loaderData.isLoggedIn ? (
        <section className="container my-8">
          <RemixForm method="post" schema={schema} onChange={handleChange}>
            {({ Field, Button, Errors, register }) => (
              <>
                <div className="flex flex-wrap -mx-4">
                  <div className="form-control px-4 pb-4 flex-initial w-full md:w-1/3">
                    <Field
                      name="areaId"
                      label="Filtern nach Aktivitätsgebiet:"
                      className=""
                    >
                      {({ Errors }) => (
                        <>
                          <label className="block font-semibold mb-2">
                            Aktivitätsgebiet
                          </label>
                          <select
                            {...register("areaId")}
                            className="select w-full select-bordered"
                          >
                            <option></option>
                            {areaOptions.map((option, index) => (
                              <React.Fragment key={index}>
                                {"value" in option && (
                                  <option
                                    key={`area-${index}`}
                                    value={option.value}
                                  >
                                    {option.label}
                                  </option>
                                )}

                                {"options" in option && (
                                  <optgroup
                                    key={`area-group-${index}`}
                                    label={option.label}
                                  >
                                    {option.options.map(
                                      (groupOption, groupOptionIndex) => (
                                        <option
                                          key={`area-${index}-${groupOptionIndex}`}
                                          value={groupOption.value}
                                        >
                                          {groupOption.label}
                                        </option>
                                      )
                                    )}
                                  </optgroup>
                                )}
                              </React.Fragment>
                            ))}
                          </select>
                        </>
                      )}
                    </Field>
                  </div>
                  <div className="form-control px-4 pb-4 flex-initial w-full md:w-1/3">
                    <Field
                      name="offerId"
                      label="Filtern nach Angeboten:"
                      className=""
                    >
                      {({ Errors }) => (
                        <>
                          <label className="block font-semibold mb-2">
                            Ich suche
                          </label>
                          <select
                            {...register("offerId")}
                            className="select w-full select-bordered"
                          >
                            <option></option>
                            {loaderData.offers.map((offer, index) => (
                              <option key={`offer-${index}`} value={offer.id}>
                                {offer.title}
                              </option>
                            ))}
                          </select>
                        </>
                      )}
                    </Field>
                  </div>
                  <div className="form-control px-4 pb-4 flex-initial w-full md:w-1/3">
                    <Field
                      name="seekingId"
                      label="Filtern nach Gesuchen:"
                      className=""
                    >
                      {({ Errors }) => (
                        <>
                          <label className="block font-semibold mb-2">
                            Ich möchte unterstützen mit
                          </label>
                          <select
                            {...register("seekingId")}
                            className="select w-full select-bordered"
                          >
                            <option></option>
                            {loaderData.offers.map((offer, index) => (
                              <option key={`seeking-${index}`} value={offer.id}>
                                {offer.title}
                              </option>
                            ))}
                          </select>
                        </>
                      )}
                    </Field>
                  </div>
                  <Errors />
                </div>
                <div className="flex justify-end">
                  <noscript>
                    {/* TODO: selection not shown without javascript */}
                    <button type="submit" className="btn btn-primary mr-2">
                      Filter anwenden
                    </button>
                  </noscript>
                  <Link to={"/explore"} reloadDocument>
                    <div className="btn btn-primary">Filter zurücksetzen</div>
                  </Link>
                </div>
              </>
            )}
          </RemixForm>
        </section>
      ) : null}

      <section
        className="container my-8 md:my-10 lg:my-20"
        id="contact-details"
      >
        <div
          data-testid="grid"
          className="flex flex-wrap justify-center -mx-4 items-stretch"
        >
          {profilesAndOrganizations.length > 0 ? (
            profilesAndOrganizations.map((profileOrOrganization, index) => {
              let slug, image, imageType, initials, name, subtitle;
              if ("username" in profileOrOrganization) {
                slug = `/profile/${profileOrOrganization.username}`;
                image = profileOrOrganization.avatar;
                imageType = "avatar";
                initials = getInitials(profileOrOrganization);
                name = getFullName(profileOrOrganization);
                subtitle = profileOrOrganization.position;
              } else {
                slug = `/organization/${profileOrOrganization.slug}`;
                image = profileOrOrganization.logo;
                imageType = "logo";
                initials = getOrganizationInitials(profileOrOrganization.name);
                name = profileOrOrganization.name;
                subtitle = profileOrOrganization.types
                  .map(({ organizationType }) => organizationType.title)
                  .join(" / ");
              }
              return (
                <div
                  key={`profile-${index}`}
                  data-testid="gridcell"
                  className="flex-100 md:flex-1/2 lg:flex-1/3 px-4 lg:px-4 mb-8"
                >
                  <Link
                    to={slug}
                    className="flex flex-wrap content-start items-start p-4 lg:p-6 rounded-3xl shadow h-full bg-neutral-200 hover:bg-neutral-400"
                  >
                    <div className="w-full flex flex-row">
                      {imageType === "avatar" && (
                        <div className="h-16 w-16 bg-primary text-white text-3xl flex items-center justify-center rounded-md overflow-hidden shrink-0">
                          {image !== null ? (
                            <img src={image} alt="" />
                          ) : (
                            initials
                          )}
                        </div>
                      )}
                      {imageType === "logo" && (
                        <>
                          {image !== null ? (
                            <div className="w-16 shrink-0">
                              <img
                                className="max-w-full w-auto max-h-16 h-auto"
                                src={image}
                                alt={name}
                              />
                            </div>
                          ) : (
                            <div className="h-16 w-16 bg-primary text-white text-3xl flex items-center justify-center rounded-md overflow-hidden shrink-0">
                              {initials}
                            </div>
                          )}
                        </>
                      )}
                      <div className="pl-4">
                        <H3 like="h4" className="text-xl mb-1">
                          {name}
                        </H3>
                        {subtitle !== null && (
                          <p className="font-bold text-sm">{subtitle}</p>
                        )}
                      </div>
                    </div>

                    {profileOrOrganization.bio !== undefined && (
                      <p className="mt-3 line-clamp-2">
                        {profileOrOrganization.bio}
                      </p>
                    )}

                    {profileOrOrganization.areas !== undefined &&
                      profileOrOrganization.areas.length > 0 && (
<<<<<<< HEAD
                        <div className="flex font-semibold flex-col xl:flex-row w-full">
                          <div className="xl:flex-label text-xs lg:text-sm leading-4 xl:leading-6 mb-2 xl:mb-0">
=======
                        <div className="flex font-semibold flex-col lg:flex-row w-full mt-3">
                          <div className="lg:flex-label text-xs lg:text-sm leading-4 lg:leading-6 mb-2 lg:mb-0">
>>>>>>> 0a15a98b
                            Aktivitätsgebiete
                          </div>
                          <div className="flex-auto line-clamp-3">
                            <span>
                              {profileOrOrganization.areas
                                .map((area) => area.area.name)
                                .join(" / ")}
                            </span>
                          </div>
                        </div>
                      )}
                  </Link>
                </div>
              );
            })
          ) : (
            <p>
              Für Deine Filterkriterien konnten leider keine Profile gefunden
              werden.
            </p>
          )}
        </div>
      </section>
    </>
  );
}<|MERGE_RESOLUTION|>--- conflicted
+++ resolved
@@ -551,7 +551,7 @@
                 >
                   <Link
                     to={slug}
-                    className="flex flex-wrap content-start items-start p-4 lg:p-6 rounded-3xl shadow h-full bg-neutral-200 hover:bg-neutral-400"
+                    className="flex flex-wrap content-start items-start px-4 pt-4 lg:p-6 pb-8 rounded-3xl shadow h-full bg-neutral-200 hover:bg-neutral-400"
                   >
                     <div className="w-full flex flex-row">
                       {imageType === "avatar" && (
@@ -598,16 +598,11 @@
 
                     {profileOrOrganization.areas !== undefined &&
                       profileOrOrganization.areas.length > 0 && (
-<<<<<<< HEAD
-                        <div className="flex font-semibold flex-col xl:flex-row w-full">
-                          <div className="xl:flex-label text-xs lg:text-sm leading-4 xl:leading-6 mb-2 xl:mb-0">
-=======
                         <div className="flex font-semibold flex-col lg:flex-row w-full mt-3">
                           <div className="lg:flex-label text-xs lg:text-sm leading-4 lg:leading-6 mb-2 lg:mb-0">
->>>>>>> 0a15a98b
                             Aktivitätsgebiete
                           </div>
-                          <div className="flex-auto line-clamp-3">
+                          <div className="flex-auto">
                             <span>
                               {profileOrOrganization.areas
                                 .map((area) => area.area.name)
