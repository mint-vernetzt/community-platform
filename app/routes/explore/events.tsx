import {
  getFieldsetProps,
  getFormProps,
  getInputProps,
  useForm,
} from "@conform-to/react-v1";
import { parseWithZod } from "@conform-to/zod-v1";
import { Button } from "@mint-vernetzt/components/src/molecules/Button";
import type { LoaderFunctionArgs } from "react-router";
import {
  Form,
  Link,
  redirect,
  useLoaderData,
  useLocation,
  useNavigation,
  useSearchParams,
  useSubmit,
} from "react-router";
import { utcToZonedTime } from "date-fns-tz";
import { useDebounceSubmit } from "remix-utils/use-debounce-submit";
import { z } from "zod";
import { createAuthClient, getSessionUser } from "~/auth.server";
import { H1 } from "~/components/Heading/Heading";
import { BlurFactor, ImageSizes, getImageURL } from "~/images.server";
import { DefaultImages } from "~/images.shared";
import { invariantResponse } from "~/lib/utils/response";
import { type ArrayElement } from "~/lib/utils/types";
import {
  filterEventByVisibility,
  filterOrganizationByVisibility,
} from "~/next-public-fields-filtering.server";
import { getPublicURL } from "~/storage.server";
import { Dropdown } from "~/components-next/Dropdown";
import { Filters, ShowFiltersButton } from "~/components-next/Filters";
import { FormControl } from "~/components-next/FormControl";
import {
  enhanceEventsWithParticipationStatus,
  getAllEventTargetGroups,
  getAllEvents,
  getAllFocuses,
  getAllStages,
  getEventFilterVectorForAttribute,
  getEventIds,
  getFilterCountForSlug,
  getTakeParam,
} from "./events.server";
import { getAreaNameBySlug, getAreasBySearchQuery } from "./utils.server";
import { Input } from "@mint-vernetzt/components/src/molecules/Input";
import { Chip } from "@mint-vernetzt/components/src/molecules/Chip";
import { EventCard } from "@mint-vernetzt/components/src/organisms/cards/EventCard";
import { CardContainer } from "@mint-vernetzt/components/src/organisms/containers/CardContainer";
import { detectLanguage } from "~/i18n.server";
import { languageModuleMap } from "~/locales/.server";
import {
  decideBetweenSingularOrPlural,
  insertParametersIntoLocale,
} from "~/lib/utils/i18n";
<<<<<<< HEAD
import { type FilterSchemes, getFilterSchemes } from "./index";
=======
import { useState } from "react";
>>>>>>> d9fd5c77

const sortValues = ["startTime-asc", "name-asc", "name-desc"] as const;

export const periodOfTimeValues = [
  "now",
  "thisWeek",
  "nextWeek",
  "thisMonth",
  "nextMonth",
  "past",
] as const;

export type GetEventsSchema = z.infer<typeof getEventsSchema>;

export const getEventsSchema = z.object({
  evtFilter: z
    .object({
      stage: z.string(),
      focus: z.array(z.string()),
      eventTargetGroup: z.array(z.string()),
      periodOfTime: z
        .enum(periodOfTimeValues)
        .optional()
        .transform((periodOfTime) => {
          if (periodOfTime === undefined) {
            return periodOfTimeValues[0];
          }
          return periodOfTime;
        }),
      area: z.array(z.string()),
    })
    .optional()
    .transform((filter) => {
      if (filter === undefined) {
        return {
          stage: "all",
          focus: [],
          eventTargetGroup: [],
          periodOfTime: periodOfTimeValues[0],
          area: [],
        };
      }
      return filter;
    }),
  evtSortBy: z
    .enum(sortValues)
    .optional()
    .transform((sortValue) => {
      if (sortValue !== undefined) {
        const splittedValue = sortValue.split("-");
        return {
          value: splittedValue[0],
          direction: splittedValue[1],
        };
      }
      return {
        value: sortValues[0].split("-")[0],
        direction: sortValues[0].split("-")[1],
      };
    }),
  evtPage: z
    .number()
    .optional()
    .transform((page) => {
      if (page === undefined) {
        return 1;
      }
      return page;
    }),
  evtAreaSearch: z
    .string()
    .optional()
    .transform((searchQuery) => {
      if (searchQuery === undefined) {
        return "";
      }
      return searchQuery;
    }),
  showFilters: z.boolean().optional(),
});

export const loader = async (args: LoaderFunctionArgs) => {
  const { request } = args;
  const url = new URL(request.url);
  const searchParams = url.searchParams;

  const showFiltersValue = searchParams.getAll("showFilters");

  if (showFiltersValue.length > 1) {
    const cleanURL = new URL(request.url);
    cleanURL.searchParams.delete("showFilters");
    cleanURL.searchParams.append("showFilters", "on");
    return redirect(cleanURL.toString(), { status: 301 });
  }

  const submission = parseWithZod(searchParams, {
    schema: getFilterSchemes,
  });
  invariantResponse(
    submission.status === "success",
    "Validation failed for get request",
    { status: 400 }
  );

  const language = await detectLanguage(request);
  const locales = languageModuleMap[language]["explore/events"];

  const take = getTakeParam(submission.value.evtPage);
  const { authClient } = createAuthClient(request);

  const sessionUser = await getSessionUser(authClient);
  const isLoggedIn = sessionUser !== null;

  let filteredByVisibilityCount;
  if (!isLoggedIn) {
    const eventIdsFilteredByVisibility = await getEventIds({
      filter: submission.value.evtFilter,
      search: submission.value.search,
      isLoggedIn,
      language,
    });
    filteredByVisibilityCount = eventIdsFilteredByVisibility.length;
  }

  const eventIds = await getEventIds({
    filter: submission.value.evtFilter,
    search: submission.value.search,
    isLoggedIn: true,
    language,
  });

  const eventsCount = eventIds.length;

  const events = await getAllEvents({
    filter: submission.value.evtFilter,
    sortBy: submission.value.evtSortBy,
    search: submission.value.search,
    sessionUser,
    take,
    language,
  });

  const enhancedEvents = [];
  for (const event of events) {
    let enhancedEvent = {
      ...event,
    };

    // Filtering by visbility settings
    if (sessionUser === null) {
      // Filter event
      type EnhancedEvent = typeof enhancedEvent;
      enhancedEvent = filterEventByVisibility<EnhancedEvent>(enhancedEvent);
      // Filter responsible Organizations
      enhancedEvent.responsibleOrganizations =
        enhancedEvent.responsibleOrganizations.map((relation) => {
          type OrganizationRelation = typeof relation.organization;
          const filteredOrganization =
            filterOrganizationByVisibility<OrganizationRelation>(
              relation.organization
            );
          return { ...relation, organization: filteredOrganization };
        });
    }

    // Add images from image proxy
    let background = enhancedEvent.background;
    let blurredBackground;
    if (background !== null) {
      const publicURL = getPublicURL(authClient, background);
      if (publicURL) {
        background = getImageURL(publicURL, {
          resize: {
            type: "fill",
            width: ImageSizes.Event.Card.Background.width,
            height: ImageSizes.Event.Card.Background.height,
          },
        });
      }
      blurredBackground = getImageURL(publicURL, {
        resize: {
          type: "fill",
          width: ImageSizes.Event.Card.BlurredBackground.width,
          height: ImageSizes.Event.Card.BlurredBackground.height,
        },
        blur: BlurFactor,
      });
    } else {
      background = DefaultImages.Event.Background;
      blurredBackground = DefaultImages.Event.BlurredBackground;
    }

    const responsibleOrganizations = enhancedEvent.responsibleOrganizations.map(
      (relation) => {
        let logo = relation.organization.logo;
        let blurredLogo;
        if (logo !== null) {
          const publicURL = getPublicURL(authClient, logo);
          if (publicURL) {
            logo = getImageURL(publicURL, {
              resize: {
                type: "fill",
                width: ImageSizes.Organization.CardFooter.Logo.width,
                height: ImageSizes.Organization.CardFooter.Logo.height,
              },
            });
            blurredLogo = getImageURL(publicURL, {
              resize: {
                type: "fill",
                width: ImageSizes.Organization.CardFooter.BlurredLogo.width,
                height: ImageSizes.Organization.CardFooter.BlurredLogo.height,
              },
              blur: BlurFactor,
            });
          }
        }
        return {
          ...relation,
          organization: { ...relation.organization, logo, blurredLogo },
        };
      }
    );

    const imageEnhancedEvent = {
      ...enhancedEvent,
      background,
      blurredBackground,
      responsibleOrganizations,
    };

    enhancedEvents.push(imageEnhancedEvent);
  }

  const enhancedEventsWithParticipationStatus =
    await enhanceEventsWithParticipationStatus(sessionUser, enhancedEvents);

  const areas = await getAreasBySearchQuery(submission.value.evtAreaSearch);
  type EnhancedAreas = Array<
    ArrayElement<Awaited<ReturnType<typeof getAreasBySearchQuery>>> & {
      vectorCount: ReturnType<typeof getFilterCountForSlug>;
      isChecked: boolean;
    }
  >;
  const enhancedAreas = {
    global: [] as EnhancedAreas,
    country: [] as EnhancedAreas,
    state: [] as EnhancedAreas,
    district: [] as EnhancedAreas,
  };

  const areaFilterVector = await getEventFilterVectorForAttribute({
    attribute: "area",
    filter: submission.value.evtFilter,
    search: submission.value.search,
    ids: eventIds,
  });

  for (const area of areas) {
    const vectorCount = getFilterCountForSlug(
      area.slug,
      areaFilterVector,
      "area"
    );
    const isChecked = submission.value.evtFilter.area.includes(area.slug);
    const enhancedArea = {
      ...area,
      vectorCount,
      isChecked,
    };
    enhancedAreas[area.type].push(enhancedArea);
  }
  const selectedAreas = await Promise.all(
    submission.value.evtFilter.area.map(async (slug) => {
      const vectorCount = getFilterCountForSlug(slug, areaFilterVector, "area");
      const isInSearchResultsList = areas.some((area) => {
        return area.slug === slug;
      });
      return {
        slug,
        name: (await getAreaNameBySlug(slug)) || null,
        vectorCount,
        isInSearchResultsList,
      };
    })
  );

  const focuses = await getAllFocuses();
  const focusFilterVector = await getEventFilterVectorForAttribute({
    attribute: "focus",
    filter: submission.value.evtFilter,
    search: submission.value.search,
    ids: eventIds,
  });
  const enhancedFocuses = focuses.map((focus) => {
    const vectorCount = getFilterCountForSlug(
      focus.slug,
      focusFilterVector,
      "focus"
    );
    const isChecked = submission.value.evtFilter.focus.includes(focus.slug);
    return { ...focus, vectorCount, isChecked };
  });

  const targetGroups = await getAllEventTargetGroups();
  const targetGroupFilterVector = await getEventFilterVectorForAttribute({
    attribute: "eventTargetGroup",
    filter: submission.value.evtFilter,
    search: submission.value.search,
    ids: eventIds,
  });
  const enhancedTargetGroups = targetGroups.map((targetGroup) => {
    const vectorCount = getFilterCountForSlug(
      targetGroup.slug,
      targetGroupFilterVector,
      "eventTargetGroup"
    );
    const isChecked = submission.value.evtFilter.eventTargetGroup.includes(
      targetGroup.slug
    );
    return { ...targetGroup, vectorCount, isChecked };
  });

  const stagesFromDB = await getAllStages();
  const stages = (
    [
      {
        id: "0",
        slug: "all",
      },
    ] as typeof stagesFromDB
  ).concat(stagesFromDB);
  const enhancedStages = stages.map((stage) => {
    const isChecked = submission.value.evtFilter.stage === stage.slug;
    return { ...stage, isChecked };
  });

  return {
    isLoggedIn,
    events: enhancedEventsWithParticipationStatus,
    areas: enhancedAreas,
    selectedAreas,
    focuses: enhancedFocuses,
    selectedFocuses: submission.value.evtFilter.focus,
    targetGroups: enhancedTargetGroups,
    stages: enhancedStages,
    selectedTargetGroups: submission.value.evtFilter.eventTargetGroup,
    submission,
    filteredByVisibilityCount,
    eventsCount,
    locales,
    language,
  };
};

export default function ExploreOrganizations() {
  const loaderData = useLoaderData<typeof loader>();
  const { locales } = loaderData;
  const [searchParams] = useSearchParams();
  const navigation = useNavigation();
  const location = useLocation();
  const submit = useSubmit();
  const debounceSubmit = useDebounceSubmit();

  const [form, fields] = useForm<FilterSchemes>({});

  const filter = fields.evtFilter.getFieldset();

  const page = loaderData.submission.value.evtPage;
  const loadMoreSearchParams = new URLSearchParams(searchParams);
  loadMoreSearchParams.set("evtPage", `${page + 1}`);

<<<<<<< HEAD
  const [searchQuery, setSearchQuery] = React.useState(
    loaderData.submission.value.evtAreaSearch
=======
  const [searchQuery, setSearchQuery] = useState(
    loaderData.submission.value.search
>>>>>>> d9fd5c77
  );

  const additionalSearchParams: { key: string; value: string }[] = [];
  const schemaKeys = getEventsSchema.keyof().options as string[];
  searchParams.forEach((value, key) => {
    const isIncluded = schemaKeys.some((schemaKey) => {
      return schemaKey === key || key.startsWith(`${schemaKey}.`);
    });
    if (isIncluded === false) {
      additionalSearchParams.push({ key, value });
    }
  });

  let showMore = false;
  if (typeof loaderData.filteredByVisibilityCount !== "undefined") {
    showMore = loaderData.filteredByVisibilityCount > loaderData.events.length;
  } else {
    showMore = loaderData.eventsCount > loaderData.events.length;
  }

  return (
    <>
      <section className="mv-w-full mv-mx-auto mv-px-4 @sm:mv-max-w-screen-container-sm @md:mv-max-w-screen-container-md @lg:mv-max-w-screen-container-lg @xl:mv-max-w-screen-container-xl @xl:mv-px-6 @2xl:mv-max-w-screen-container-2xl mv-mb-12 mv-mt-5 @md:mv-mt-7 @lg:mv-mt-8 mv-text-center">
        <H1 className="mv-mb-4 @md:mv-mb-2 @lg:mv-mb-3" like="h0">
          {locales.route.title}
        </H1>
        <p>{locales.route.intro}</p>
      </section>

      <section className="mv-w-full mv-mx-auto mv-px-4 @sm:mv-max-w-screen-container-sm @md:mv-max-w-screen-container-md @lg:mv-max-w-screen-container-lg @xl:mv-max-w-screen-container-xl @xl:mv-px-6 @2xl:mv-max-w-screen-container-2xl mv-mb-4">
        <Form
          {...getFormProps(form)}
          method="get"
          onChange={(event) => {
            let preventScrollReset = true;
            if (
              (event.target as HTMLFormElement).name === fields.showFilters.name
            ) {
              preventScrollReset = false;
            }
            submit(event.currentTarget, { preventScrollReset });
          }}
        >
          <input name="evtPage" defaultValue="1" hidden />
          <input name="showFilters" defaultValue="on" hidden />
          {additionalSearchParams.map((param, index) => {
            return (
              <input
                key={`${param.key}-${index}`}
                name={param.key}
                defaultValue={param.value}
                hidden
              />
            );
          })}
          <ShowFiltersButton>
            {locales.route.filter.showFiltersLabel}
          </ShowFiltersButton>
          <Filters
            showFilters={searchParams.get(fields.showFilters.name) === "on"}
          >
            <Filters.Title>{locales.route.filter.title}</Filters.Title>
            <Filters.Fieldset
              className="mv-flex mv-flex-wrap @lg:mv-gap-4"
              {...getFieldsetProps(fields.evtFilter)}
              showMore={locales.route.filter.showMore}
              showLess={locales.route.filter.showLess}
            >
              <Dropdown>
                <Dropdown.Label>
                  <span className="@lg:mv-hidden">
                    {locales.route.filter.stage}
                    <br />
                  </span>
                  <span className="mv-font-normal @lg:mv-font-semibold">
                    {(() => {
                      let title;
                      if (
                        loaderData.submission.value.evtFilter.stage in
                        locales.stages
                      ) {
                        type LocaleKey = keyof typeof locales.stages;
                        title =
                          locales.stages[
                            loaderData.submission.value.evtFilter
                              .stage as LocaleKey
                          ].title;
                      } else {
                        console.error(
                          `Event stage ${loaderData.submission.value.evtFilter.stage} not found in locales`
                        );
                        title = loaderData.submission.value.evtFilter.stage;
                      }
                      return title;
                    })()}
                  </span>
                </Dropdown.Label>
                <Dropdown.List>
                  {loaderData.stages.map((stage) => {
                    return (
                      <FormControl
                        {...getInputProps(filter.stage, {
                          type: "radio",
                          value: stage.slug,
                        })}
                        key={stage.slug}
                        // The Checkbox UI does not rerender when using the delete chips or the reset filter button
                        // This is the workarround for now -> Switching to controlled component and managing the checked status via the server response
                        defaultChecked={undefined}
                        checked={stage.isChecked}
                        readOnly
                      >
                        <FormControl.Label>
                          {(() => {
                            let title;
                            let description;
                            if (stage.slug in locales.stages) {
                              type LocaleKey = keyof typeof locales.stages;
                              title =
                                locales.stages[stage.slug as LocaleKey].title;
                              description =
                                locales.stages[stage.slug as LocaleKey]
                                  .description;
                            } else {
                              console.error(
                                `Event stage ${stage.slug} not found in locales`
                              );
                              title = stage.slug;
                              description = null;
                            }
                            return (
                              <>
                                {title}
                                {description !== null ? (
                                  <p className="mv-text-sm">{description}</p>
                                ) : null}
                              </>
                            );
                          })()}
                        </FormControl.Label>
                      </FormControl>
                    );
                  })}
                </Dropdown.List>
              </Dropdown>
              <Dropdown>
                <Dropdown.Label>
                  {locales.route.filter.focuses}
                  <span className="mv-font-normal @lg:mv-hidden">
                    <br />
                    {loaderData.selectedFocuses
                      .map((focus) => {
                        let title;
                        if (focus in locales.focuses) {
                          type LocaleKey = keyof typeof locales.focuses;
                          title = locales.focuses[focus as LocaleKey].title;
                        } else {
                          console.error(`Focus ${focus} not found in locales`);
                          title = focus;
                        }
                        return title;
                      })
                      .join(", ")}
                  </span>
                </Dropdown.Label>
                <Dropdown.List>
                  {loaderData.focuses.map((focus) => {
                    return (
                      <FormControl
                        {...getInputProps(filter.focus, {
                          type: "checkbox",
                          value: focus.slug,
                        })}
                        key={focus.slug}
                        // The Checkbox UI does not rerender when using the delete chips or the reset filter button
                        // This is the workarround for now -> Switching to controlled component and managing the checked status via the server response
                        defaultChecked={undefined}
                        checked={focus.isChecked}
                        readOnly
                        disabled={focus.vectorCount === 0 && !focus.isChecked}
                      >
                        <FormControl.Label>
                          {(() => {
                            let title;
                            let description;
                            if (focus.slug in locales.focuses) {
                              type LocaleKey = keyof typeof locales.focuses;
                              title =
                                locales.focuses[focus.slug as LocaleKey].title;
                              description =
                                locales.focuses[focus.slug as LocaleKey]
                                  .description;
                            } else {
                              console.error(
                                `Event focus ${focus.slug} not found in locales`
                              );
                              title = focus.slug;
                              description = null;
                            }
                            return (
                              <>
                                {title}
                                {description !== null ? (
                                  <p className="mv-text-sm">{description}</p>
                                ) : null}
                              </>
                            );
                          })()}
                        </FormControl.Label>
                        <FormControl.Counter>
                          {focus.vectorCount}
                        </FormControl.Counter>
                      </FormControl>
                    );
                  })}
                </Dropdown.List>
              </Dropdown>
              <Dropdown>
                <Dropdown.Label>
                  <span className="@lg:mv-hidden">
                    {locales.route.filter.periodOfTime.label}
                    <br />
                  </span>
                  <span className="mv-font-normal @lg:mv-font-semibold">
                    {
                      locales.route.filter.periodOfTime.values[
                        loaderData.submission.value.evtFilter.periodOfTime
                      ]
                    }
                  </span>
                </Dropdown.Label>
                <Dropdown.List>
                  {periodOfTimeValues.map((periodOfTimeValue) => {
                    const submissionFilter =
                      loaderData.submission.value.evtFilter;
                    return (
                      <FormControl
                        {...getInputProps(filter.periodOfTime, {
                          type: "radio",
                          value: periodOfTimeValue,
                        })}
                        key={periodOfTimeValue}
                        // The Checkbox UI does not rerender when using the delete chips or the reset filter button
                        // This is the workarround for now -> Switching to controlled component and managing the checked status via the server response
                        defaultChecked={undefined}
                        checked={
                          submissionFilter !== undefined
                            ? submissionFilter.periodOfTime !== undefined
                              ? submissionFilter.periodOfTime ===
                                periodOfTimeValue
                              : periodOfTimeValues[0] === periodOfTimeValue
                            : periodOfTimeValues[0] === periodOfTimeValue
                        }
                        readOnly
                      >
                        <FormControl.Label>
                          {
                            locales.route.filter.periodOfTime.values[
                              periodOfTimeValue
                            ]
                          }
                        </FormControl.Label>
                      </FormControl>
                    );
                  })}
                </Dropdown.List>
              </Dropdown>
              <Dropdown>
                <Dropdown.Label>
                  {locales.route.filter.targetGroups}
                  <span className="mv-font-normal @lg:mv-hidden">
                    <br />
                    {loaderData.selectedTargetGroups
                      .map((targetGroup) => {
                        let title;
                        if (targetGroup in locales.eventTargetGroups) {
                          type LocaleKey =
                            keyof typeof locales.eventTargetGroups;
                          title =
                            locales.eventTargetGroups[targetGroup as LocaleKey]
                              .title;
                        } else {
                          console.error(
                            `Event target group ${targetGroup} not found in locales`
                          );
                          title = targetGroup;
                        }
                        return title;
                      })
                      .join(", ")}
                  </span>
                </Dropdown.Label>
                <Dropdown.List>
                  {loaderData.targetGroups.map((targetGroup) => {
                    return (
                      <FormControl
                        {...getInputProps(filter.eventTargetGroup, {
                          type: "checkbox",
                          value: targetGroup.slug,
                        })}
                        key={targetGroup.slug}
                        // The Checkbox UI does not rerender when using the delete chips or the reset filter button
                        // This is the workarround for now -> Switching to controlled component and managing the checked status via the server response
                        defaultChecked={undefined}
                        checked={targetGroup.isChecked}
                        readOnly
                        disabled={
                          targetGroup.vectorCount === 0 &&
                          !targetGroup.isChecked
                        }
                      >
                        <FormControl.Label>
                          {(() => {
                            let title;
                            let description;
                            if (targetGroup.slug in locales.eventTargetGroups) {
                              type LocaleKey =
                                keyof typeof locales.eventTargetGroups;
                              title =
                                locales.eventTargetGroups[
                                  targetGroup.slug as LocaleKey
                                ].title;
                              description =
                                locales.eventTargetGroups[
                                  targetGroup.slug as LocaleKey
                                ].description;
                            } else {
                              console.error(
                                `Event target group ${targetGroup.slug} not found in locales`
                              );
                              title = targetGroup.slug;
                              description = null;
                            }
                            return (
                              <>
                                {title}
                                {description !== null ? (
                                  <p className="mv-text-sm">{description}</p>
                                ) : null}
                              </>
                            );
                          })()}
                        </FormControl.Label>
                        <FormControl.Counter>
                          {targetGroup.vectorCount}
                        </FormControl.Counter>
                      </FormControl>
                    );
                  })}
                </Dropdown.List>
              </Dropdown>

              <Dropdown>
                <Dropdown.Label>
                  {locales.route.filter.areas}
                  <span className="mv-font-normal @lg:mv-hidden">
                    <br />
                    {loaderData.selectedAreas
                      .map((area) => {
                        return area.name;
                      })
                      .join(", ")}
                  </span>
                </Dropdown.Label>
                <Dropdown.List>
                  {loaderData.areas.global.map((area) => {
                    return (
                      <FormControl
                        {...getInputProps(filter.area, {
                          type: "checkbox",
                          value: area.slug,
                        })}
                        key={area.slug}
                        // The Checkbox UI does not rerender when using the delete chips or the reset filter button
                        // This is the workarround for now -> Switching to controlled component and managing the checked status via the server response
                        defaultChecked={undefined}
                        checked={area.isChecked}
                        readOnly
                        disabled={area.vectorCount === 0 && !area.isChecked}
                      >
                        <FormControl.Label>{area.name}</FormControl.Label>
                        <FormControl.Counter>
                          {area.vectorCount}
                        </FormControl.Counter>
                      </FormControl>
                    );
                  })}
                  {loaderData.areas.country.map((area) => {
                    return (
                      <FormControl
                        {...getInputProps(filter.area, {
                          type: "checkbox",
                          value: area.slug,
                        })}
                        key={area.slug}
                        // The Checkbox UI does not rerender when using the delete chips or the reset filter button
                        // This is the workarround for now -> Switching to controlled component and managing the checked status via the server response
                        defaultChecked={undefined}
                        checked={area.isChecked}
                        readOnly
                        disabled={area.vectorCount === 0 && !area.isChecked}
                      >
                        <FormControl.Label>{area.name}</FormControl.Label>
                        <FormControl.Counter>
                          {area.vectorCount}
                        </FormControl.Counter>
                      </FormControl>
                    );
                  })}
                  {loaderData.selectedAreas.length > 0 &&
                    loaderData.selectedAreas.map((selectedArea) => {
                      return selectedArea.name !== null &&
                        selectedArea.isInSearchResultsList === false ? (
                        <FormControl
                          {...getInputProps(filter.area, {
                            type: "checkbox",
                            value: selectedArea.slug,
                          })}
                          key={selectedArea.slug}
                          // The Checkbox UI does not rerender when using the delete chips or the reset filter button
                          // This is the workarround for now -> Switching to controlled component and managing the checked status via the server response
                          defaultChecked={undefined}
                          checked
                          readOnly
                        >
                          <FormControl.Label>
                            {selectedArea.name}
                          </FormControl.Label>
                          <FormControl.Counter>
                            {selectedArea.vectorCount}
                          </FormControl.Counter>
                        </FormControl>
                      ) : null;
                    })}
                  <div className="mv-ml-4 mv-mr-2 mv-my-2">
                    <Input
                      id={fields.evtAreaSearch.id}
                      name={fields.evtAreaSearch.name}
                      type="text"
                      value={searchQuery}
                      onChange={(event) => {
                        setSearchQuery(event.currentTarget.value);
                        event.stopPropagation();
                        debounceSubmit(event.currentTarget.form, {
                          debounceTimeout: 250,
                          preventScrollReset: true,
                          replace: true,
                        });
                      }}
                      placeholder={locales.route.filter.searchAreaPlaceholder}
                    >
                      <Input.Label htmlFor={fields.evtAreaSearch.id} hidden>
                        {locales.route.filter.searchAreaPlaceholder}
                      </Input.Label>
                      <Input.HelperText>
                        {locales.route.filter.searchAreaHelper}
                      </Input.HelperText>
                      <Input.Controls>
                        <noscript>
                          <Button>
                            {locales.route.filter.searchAreaButton}
                          </Button>
                        </noscript>
                      </Input.Controls>
                    </Input>
                  </div>
                  {loaderData.areas.state.length > 0 && (
                    <Dropdown.Legend>
                      {locales.route.filter.stateLabel}
                    </Dropdown.Legend>
                  )}
                  {loaderData.areas.state.length > 0 &&
                    loaderData.areas.state.map((area) => {
                      return (
                        <FormControl
                          {...getInputProps(filter.area, {
                            type: "checkbox",
                            value: area.slug,
                          })}
                          key={area.slug}
                          // The Checkbox UI does not rerender when using the delete chips or the reset filter button
                          // This is the workarround for now -> Switching to controlled component and managing the checked status via the server response
                          defaultChecked={undefined}
                          checked={area.isChecked}
                          readOnly
                          disabled={area.vectorCount === 0 && !area.isChecked}
                        >
                          <FormControl.Label>{area.name}</FormControl.Label>
                          <FormControl.Counter>
                            {area.vectorCount}
                          </FormControl.Counter>
                        </FormControl>
                      );
                    })}
                  {loaderData.areas.state.length > 0 &&
                    loaderData.areas.district.length > 0 && (
                      <Dropdown.Divider />
                    )}
                  {loaderData.areas.district.length > 0 && (
                    <Dropdown.Legend>
                      {locales.route.filter.districtLabel}
                    </Dropdown.Legend>
                  )}
                  {loaderData.areas.district.length > 0 &&
                    loaderData.areas.district.map((area) => {
                      return (
                        <FormControl
                          {...getInputProps(filter.area, {
                            type: "checkbox",
                            value: area.slug,
                          })}
                          key={area.slug}
                          // The Checkbox UI does not rerender when using the delete chips or the reset filter button
                          // This is the workarround for now -> Switching to controlled component and managing the checked status via the server response
                          defaultChecked={undefined}
                          checked={area.isChecked}
                          readOnly
                          disabled={area.vectorCount === 0 && !area.isChecked}
                        >
                          <FormControl.Label>{area.name}</FormControl.Label>
                          <FormControl.Counter>
                            {area.vectorCount}
                          </FormControl.Counter>
                        </FormControl>
                      );
                    })}
                </Dropdown.List>
              </Dropdown>
            </Filters.Fieldset>
            <Filters.Fieldset {...getFieldsetProps(fields.evtSortBy)}>
              <Dropdown orientation="right">
                <Dropdown.Label>
                  <span className="@lg:mv-hidden">
                    {locales.route.filter.sortBy.label}
                    <br />
                  </span>
                  <span className="mv-font-normal @lg:mv-font-semibold">
                    {(() => {
                      const currentValue = `${loaderData.submission.value.evtSortBy.value}-${loaderData.submission.value.evtSortBy.direction}`;
                      let value;
                      if (currentValue in locales.route.filter.sortBy.values) {
                        type LocaleKey =
                          keyof typeof locales.route.filter.sortBy.values;
                        value =
                          locales.route.filter.sortBy.values[
                            currentValue as LocaleKey
                          ];
                      } else {
                        console.error(
                          `Sort by value ${currentValue} not found in locales`
                        );
                        value = currentValue;
                      }
                      return value;
                    })()}
                  </span>
                </Dropdown.Label>
                <Dropdown.List>
                  {sortValues.map((sortValue) => {
                    const submissionSortValue = `${loaderData.submission.value.evtSortBy.value}-${loaderData.submission.value.evtSortBy.direction}`;
                    return (
                      <FormControl
                        {...getInputProps(fields.evtSortBy, {
                          type: "radio",
                          value: sortValue,
                        })}
                        key={sortValue}
                        // The Checkbox UI does not rerender when using the delete chips or the reset filter button
                        // This is the workarround for now -> Switching to controlled component and managing the checked status via the server response
                        defaultChecked={undefined}
                        checked={submissionSortValue === sortValue}
                        readOnly
                      >
                        <FormControl.Label>
                          {locales.route.filter.sortBy.values[sortValue]}
                        </FormControl.Label>
                      </FormControl>
                    );
                  })}
                </Dropdown.List>
              </Dropdown>
            </Filters.Fieldset>
            <Filters.ResetButton
              to={`${location.pathname}${
                loaderData.submission.value.evtSortBy !== undefined
                  ? `?evtSortBy=${loaderData.submission.value.evtSortBy.value}-${loaderData.submission.value.evtSortBy.direction}`
                  : ""
              }`}
            >
              {locales.route.filter.reset}
            </Filters.ResetButton>
            <Filters.ApplyButton>
              {decideBetweenSingularOrPlural(
                insertParametersIntoLocale(
                  locales.route.showNumberOfItems_one,
                  {
                    count: loaderData.eventsCount,
                  }
                ),
                insertParametersIntoLocale(
                  locales.route.showNumberOfItems_other,
                  {
                    count: loaderData.eventsCount,
                  }
                ),
                loaderData.eventsCount
              )}
            </Filters.ApplyButton>
          </Filters>
          <noscript>
            <Button>{locales.route.filter.apply}</Button>
          </noscript>
        </Form>
      </section>
      <div className="mv-w-full mv-mx-auto mv-px-4 @sm:mv-max-w-screen-container-sm @md:mv-max-w-screen-container-md @lg:mv-max-w-screen-container-lg @xl:mv-max-w-screen-container-xl @xl:mv-px-6 @2xl:mv-max-w-screen-container-2xl mv-mb-4">
        <hr className="mv-border-t mv-border-gray-200 mv-mt-4" />
      </div>
      <section className="mv-w-full mv-mx-auto mv-px-4 @sm:mv-max-w-screen-container-sm @md:mv-max-w-screen-container-md @lg:mv-max-w-screen-container-lg @xl:mv-max-w-screen-container-xl @xl:mv-px-6 @2xl:mv-max-w-screen-container-2xl mb-6">
        {(loaderData.selectedFocuses.length > 0 ||
          loaderData.selectedTargetGroups.length > 0 ||
          loaderData.selectedAreas.length > 0) && (
          <div className="mv-flex mv-flex-col mv-gap-2">
            <div className="mv-overflow-auto mv-flex mv-flex-nowrap @lg:mv-flex-wrap mv-w-full mv-gap-2 mv-pb-2">
              {loaderData.selectedFocuses.map((selectedFocus) => {
                const deleteSearchParams = new URLSearchParams(searchParams);
                deleteSearchParams.delete(filter.focus.name, selectedFocus);
                let title;
                if (selectedFocus in locales.focuses) {
                  type LocaleKey = keyof typeof locales.focuses;
                  title = locales.focuses[selectedFocus as LocaleKey].title;
                } else {
                  console.error(`Focus ${selectedFocus} not found in locales`);
                  title = selectedFocus;
                }
                return (
                  <Chip key={selectedFocus} responsive>
                    {title}
                    <Chip.Delete>
                      <Link
                        to={`${
                          location.pathname
                        }?${deleteSearchParams.toString()}`}
                        preventScrollReset
                      >
                        X
                      </Link>
                    </Chip.Delete>
                  </Chip>
                );
              })}
              {loaderData.selectedTargetGroups.map((selectedTargetGroup) => {
                const deleteSearchParams = new URLSearchParams(searchParams);
                deleteSearchParams.delete(
                  filter.eventTargetGroup.name,
                  selectedTargetGroup
                );
                let title;
                if (selectedTargetGroup in locales.eventTargetGroups) {
                  type LocaleKey = keyof typeof locales.eventTargetGroups;
                  title =
                    locales.eventTargetGroups[selectedTargetGroup as LocaleKey]
                      .title;
                } else {
                  console.error(
                    `Focus ${selectedTargetGroup} not found in locales`
                  );
                  title = selectedTargetGroup;
                }
                return (
                  <Chip key={selectedTargetGroup} responsive>
                    {title}
                    <Chip.Delete>
                      <Link
                        to={`${
                          location.pathname
                        }?${deleteSearchParams.toString()}`}
                        preventScrollReset
                      >
                        X
                      </Link>
                    </Chip.Delete>
                  </Chip>
                );
              })}
              {loaderData.selectedAreas.map((selectedArea) => {
                const deleteSearchParams = new URLSearchParams(searchParams);
                deleteSearchParams.delete(filter.area.name, selectedArea.slug);
                return selectedArea.name !== null ? (
                  <Chip key={selectedArea.slug} responsive>
                    {selectedArea.name}
                    <Chip.Delete>
                      <Link
                        to={`${
                          location.pathname
                        }?${deleteSearchParams.toString()}`}
                        preventScrollReset
                      >
                        X
                      </Link>
                    </Chip.Delete>
                  </Chip>
                ) : null;
              })}
            </div>
            <Link
              className="mv-w-fit"
              to={`${location.pathname}${
                loaderData.submission.value.evtSortBy !== undefined
                  ? `?evtSortBy=${loaderData.submission.value.evtSortBy.value}-${loaderData.submission.value.evtSortBy.direction}`
                  : ""
              }`}
              preventScrollReset
            >
              <Button
                variant="outline"
                loading={navigation.state === "loading"}
                disabled={navigation.state === "loading"}
              >
                {locales.route.filter.reset}
              </Button>
            </Link>
          </div>
        )}
      </section>

      <section className="mv-mx-auto @sm:mv-px-4 @md:mv-px-0 @xl:mv-px-2 mv-w-full @sm:mv-max-w-screen-container-sm @md:mv-max-w-screen-container-md @lg:mv-max-w-screen-container-lg @xl:mv-max-w-screen-container-xl @2xl:mv-max-w-screen-container-2xl">
        {typeof loaderData.filteredByVisibilityCount !== "undefined" &&
        loaderData.filteredByVisibilityCount !== loaderData.eventsCount ? (
          <p className="text-center text-gray-700 mb-4 mv-mx-4 @md:mv-mx-0">
            {insertParametersIntoLocale(
              decideBetweenSingularOrPlural(
                locales.route.notShown_one,
                locales.route.notShown_other,
                loaderData.eventsCount - loaderData.filteredByVisibilityCount
              ),
              {
                count:
                  loaderData.eventsCount - loaderData.filteredByVisibilityCount,
              }
            )}
          </p>
        ) : loaderData.eventsCount > 0 ? (
          <p className="text-center text-gray-700 mb-4">
            <strong>{loaderData.eventsCount}</strong>{" "}
            {decideBetweenSingularOrPlural(
              locales.route.itemsCountSuffix_one,
              locales.route.itemsCountSuffix_other,
              loaderData.eventsCount
            )}
          </p>
        ) : (
          <p className="text-center text-gray-700 mb-4">
            {locales.route.empty}
          </p>
        )}
        {loaderData.events.length > 0 && (
          <>
            <CardContainer type="multi row">
              {loaderData.events.map((event) => {
                const startTime = utcToZonedTime(
                  event.startTime,
                  "Europe/Berlin"
                );
                const endTime = utcToZonedTime(event.endTime, "Europe/Berlin");
                const participationUntil = utcToZonedTime(
                  event.participationUntil,
                  "Europe/Berlin"
                );

                return (
                  <EventCard
                    key={event.id}
                    publicAccess={!loaderData.isLoggedIn}
                    locales={locales}
                    currentLanguage={loaderData.language}
                    event={{
                      ...event,
                      startTime,
                      endTime,
                      participationUntil,
                      responsibleOrganizations:
                        event.responsibleOrganizations.map(
                          (item) => item.organization
                        ),
                    }}
                  />
                );
              })}
            </CardContainer>
            {showMore && (
              <div className="mv-w-full mv-flex mv-justify-center mv-mb-10 mv-mt-4 @lg:mv-mb-12 @lg:mv-mt-6 @xl:mv-mb-14 @xl:mv-mt-8">
                <Link
                  to={`${location.pathname}?${loadMoreSearchParams.toString()}`}
                  preventScrollReset
                  replace
                >
                  <Button
                    size="large"
                    variant="outline"
                    loading={navigation.state === "loading"}
                    disabled={navigation.state === "loading"}
                  >
                    {locales.route.more}
                  </Button>
                </Link>
              </div>
            )}
          </>
        )}
      </section>
    </>
  );
}<|MERGE_RESOLUTION|>--- conflicted
+++ resolved
@@ -56,11 +56,8 @@
   decideBetweenSingularOrPlural,
   insertParametersIntoLocale,
 } from "~/lib/utils/i18n";
-<<<<<<< HEAD
 import { type FilterSchemes, getFilterSchemes } from "./index";
-=======
 import { useState } from "react";
->>>>>>> d9fd5c77
 
 const sortValues = ["startTime-asc", "name-asc", "name-desc"] as const;
 
@@ -432,13 +429,8 @@
   const loadMoreSearchParams = new URLSearchParams(searchParams);
   loadMoreSearchParams.set("evtPage", `${page + 1}`);
 
-<<<<<<< HEAD
-  const [searchQuery, setSearchQuery] = React.useState(
+  const [searchQuery, setSearchQuery] = useState(
     loaderData.submission.value.evtAreaSearch
-=======
-  const [searchQuery, setSearchQuery] = useState(
-    loaderData.submission.value.search
->>>>>>> d9fd5c77
   );
 
   const additionalSearchParams: { key: string; value: string }[] = [];
