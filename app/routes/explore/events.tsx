--- conflicted
+++ resolved
@@ -7,19 +7,14 @@
 import { createAuthClient, getSessionUser } from "~/auth.server";
 import { H1 } from "~/components/Heading/Heading";
 import { getPaginationValues, prepareEvents } from "./utils.server";
-
 import { prismaClient } from "~/prisma.server";
-<<<<<<< HEAD
-import { useHydrated } from "remix-utils";
 import { useTranslation } from "react-i18next";
+import { useHydrated } from "remix-utils/use-hydrated";
 
 const i18nNS = ["routes/explore/events"];
 export const handle = {
   i18n: i18nNS,
 };
-=======
-import { useHydrated } from "remix-utils/use-hydrated";
->>>>>>> 2b574f4a
 
 export const loader = async (args: LoaderFunctionArgs) => {
   const { request } = args;
