--- conflicted
+++ resolved
@@ -1,13 +1,8 @@
 import { createServerClient } from "@supabase/auth-helpers-remix";
 import { isSameDay } from "date-fns";
-<<<<<<< HEAD
-import { json, Link, LoaderFunction, useLoaderData } from "remix";
 import { getSessionUser } from "~/auth.server";
-=======
-import { LoaderFunction } from "@remix-run/node";
+import { json, LoaderFunction } from "@remix-run/node";
 import { Link, useLoaderData } from "@remix-run/react";
-import { getUserByRequest } from "~/auth.server";
->>>>>>> e80a0ee9
 import { H1 } from "~/components/Heading/Heading";
 import {
   canUserBeAddedToWaitingList,
