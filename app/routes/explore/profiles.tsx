import {
  getFieldsetProps,
  getFormProps,
  getInputProps,
  useForm,
} from "@conform-to/react-v1";
import { getZodConstraint, parseWithZod } from "@conform-to/zod-v1";
import { Button } from "@mint-vernetzt/components/src/molecules/Button";
import { Chip } from "@mint-vernetzt/components/src/molecules/Chip";
import { Input } from "@mint-vernetzt/components/src/molecules/Input";
import { ProfileCard } from "@mint-vernetzt/components/src/organisms/cards/ProfileCard";
import { CardContainer } from "@mint-vernetzt/components/src/organisms/containers/CardContainer";
import type { LoaderFunctionArgs } from "react-router";
import {
  Form,
  redirect,
  useLoaderData,
  useNavigation,
  useSearchParams,
  useSubmit,
} from "react-router";
import { useHydrated } from "remix-utils/use-hydrated";
import { createAuthClient, getSessionUser } from "~/auth.server";
import { ConformForm } from "~/components-next/ConformForm";
import { Dropdown } from "~/components-next/Dropdown";
import { Filters, ShowFiltersButton } from "~/components-next/Filters";
import { FormControl } from "~/components-next/FormControl";
import {
  HiddenFilterInputs,
  HiddenFilterInputsInContext,
} from "~/components-next/HiddenFilterInputs";
import { detectLanguage } from "~/i18n.server";
import { BlurFactor, getImageURL, ImageSizes } from "~/images.server";
import { DefaultImages } from "~/images.shared";
import {
  decideBetweenSingularOrPlural,
  insertParametersIntoLocale,
} from "~/lib/utils/i18n";
import { invariantResponse } from "~/lib/utils/response";
import { type ArrayElement } from "~/lib/utils/types";
import { languageModuleMap } from "~/locales/.server";
import {
  filterOrganizationByVisibility,
  filterProfileByVisibility,
} from "~/next-public-fields-filtering.server";
import { getPublicURL } from "~/storage.server";
import { type FilterSchemes, getFilterSchemes } from "./all.shared";
import {
  getAllOffers,
  getAllProfiles,
  getFilterCountForSlug,
  getProfileFilterVectorForAttribute,
  getProfileIds,
  getTakeParam,
} from "./profiles.server";
import { PROFILE_SORT_VALUES } from "./profiles.shared";
import { getAreaNameBySlug, getAreasBySearchQuery } from "./utils.server";

export const loader = async (args: LoaderFunctionArgs) => {
  const { request } = args;
  const url = new URL(request.url);
  const searchParams = url.searchParams;

  const showFiltersValue = searchParams.getAll("showFilters");

  if (showFiltersValue.length > 1) {
    const cleanURL = new URL(request.url);
    cleanURL.searchParams.delete("showFilters");
    cleanURL.searchParams.append("showFilters", "on");
    return redirect(cleanURL.toString(), { status: 301 });
  }

  const submission = parseWithZod(searchParams, {
    schema: getFilterSchemes,
  });

  invariantResponse(
    submission.status === "success",
    "Validation failed for get request",
    { status: 400 }
  );

  const language = await detectLanguage(request);
  const routeLocales = languageModuleMap[language]["explore/profiles"];

  const take = getTakeParam(submission.value.prfPage);
  const { authClient } = createAuthClient(request);

  const sessionUser = await getSessionUser(authClient);
  const isLoggedIn = sessionUser !== null;

  let filteredByVisibilityCount;
  if (!isLoggedIn) {
    const profileIdsFilteredByVisibility = await getProfileIds({
      filter: submission.value.prfFilter,
      search: submission.value.search,
      isLoggedIn,
      language,
    });
    filteredByVisibilityCount = profileIdsFilteredByVisibility.length;
  }

  const profileIds = await getProfileIds({
    filter: submission.value.prfFilter,
    search: submission.value.search,
    isLoggedIn: true,
    language,
  });

  const profileCount = profileIds.length;

  const profiles = await getAllProfiles({
    filter: submission.value.prfFilter,
    sortBy: submission.value.prfSortBy,
    search: submission.value.search,
    take,
    sessionUser,
    language,
  });

  const enhancedProfiles = [];
  for (const profile of profiles) {
    let enhancedProfile = {
      ...profile,
    };

    if (!isLoggedIn) {
      // Filter profile
      type EnhancedProfile = typeof enhancedProfile;
      enhancedProfile =
        filterProfileByVisibility<EnhancedProfile>(enhancedProfile);
      // Filter organizations where profile belongs to
      enhancedProfile.memberOf = enhancedProfile.memberOf.map((relation) => {
        type OrganizationRelation = typeof relation.organization;
        const filteredOrganization =
          filterOrganizationByVisibility<OrganizationRelation>(
            relation.organization
          );
        return { ...relation, organization: { ...filteredOrganization } };
      });
    }

    // Add image urls for image proxy
    let avatar = enhancedProfile.avatar;
    let blurredAvatar;
    if (avatar !== null) {
      const publicURL = getPublicURL(authClient, avatar);
      if (publicURL !== null) {
        avatar = getImageURL(publicURL, {
          resize: {
            type: "fill",
            width: ImageSizes.Profile.Card.Avatar.width,
            height: ImageSizes.Profile.Card.Avatar.height,
          },
        });
        blurredAvatar = getImageURL(publicURL, {
          resize: {
            type: "fill",
            width: ImageSizes.Profile.Card.BlurredAvatar.width,
            height: ImageSizes.Profile.Card.BlurredAvatar.height,
          },
          blur: BlurFactor,
        });
      }
    }
    let background = enhancedProfile.background;
    let blurredBackground;
    if (background !== null) {
      const publicURL = getPublicURL(authClient, background);
      if (publicURL !== null) {
        background = getImageURL(publicURL, {
          resize: {
            type: "fill",
            width: ImageSizes.Profile.Card.Background.width,
            height: ImageSizes.Profile.Card.Background.height,
          },
        });
        blurredBackground = getImageURL(publicURL, {
          resize: {
            type: "fill",
            width: ImageSizes.Profile.Card.BlurredBackground.width,
            height: ImageSizes.Profile.Card.BlurredBackground.height,
          },
          blur: BlurFactor,
        });
      }
    } else {
      background = DefaultImages.Profile.Background;
      blurredBackground = DefaultImages.Profile.BlurredBackground;
    }

    const memberOf = enhancedProfile.memberOf.map((relation) => {
      let logo = relation.organization.logo;
      let blurredLogo;
      if (logo !== null) {
        const publicURL = getPublicURL(authClient, logo);
        logo = getImageURL(publicURL, {
          resize: {
            type: "fill",
            width: ImageSizes.Organization.CardFooter.Logo.width,
            height: ImageSizes.Organization.CardFooter.Logo.height,
          },
        });
        blurredLogo = getImageURL(publicURL, {
          resize: {
            type: "fill",
            width: ImageSizes.Organization.CardFooter.BlurredLogo.width,
            height: ImageSizes.Organization.CardFooter.BlurredLogo.height,
          },
          blur: BlurFactor,
        });
      }
      return {
        ...relation,
        organization: { ...relation.organization, logo, blurredLogo },
      };
    });

    const imageEnhancedProfile = {
      ...enhancedProfile,
      avatar,
      blurredAvatar,
      background,
      blurredBackground,
      memberOf,
    };

    const transformedProfile = {
      ...imageEnhancedProfile,
      memberOf: imageEnhancedProfile.memberOf.map((relation) => {
        return relation.organization;
      }),
      offers: imageEnhancedProfile.offers.map((relation) => {
        return relation.offer.slug;
      }),
      areas: imageEnhancedProfile.areas.map((relation) => {
        return relation.area.name;
      }),
    };

    enhancedProfiles.push(transformedProfile);
  }

  const areas = await getAreasBySearchQuery(submission.value.prfAreaSearch);
  type EnhancedAreas = Array<
    ArrayElement<Awaited<ReturnType<typeof getAreasBySearchQuery>>> & {
      vectorCount: ReturnType<typeof getFilterCountForSlug>;
    }
  >;
  const enhancedAreas = {
    global: [] as EnhancedAreas,
    country: [] as EnhancedAreas,
    state: [] as EnhancedAreas,
    district: [] as EnhancedAreas,
  };

  const areaProfileIds =
    submission.value.search.length > 0
      ? await getProfileIds({
          filter: { ...submission.value.prfFilter, area: [] },
          search: submission.value.search,
          isLoggedIn: true,
          language,
        })
      : profileIds;

  const areaFilterVector = await getProfileFilterVectorForAttribute({
    attribute: "area",
    filter: submission.value.prfFilter,
    search: submission.value.search,
    ids: areaProfileIds,
  });

  for (const area of areas) {
    const vectorCount = getFilterCountForSlug(
      area.slug,
      areaFilterVector,
      "area"
    );
    const enhancedArea = {
      ...area,
      vectorCount,
    };
    enhancedAreas[area.type].push(enhancedArea);
  }
  const selectedAreas = await Promise.all(
    submission.value.prfFilter.area.map(async (slug) => {
      const vectorCount = getFilterCountForSlug(slug, areaFilterVector, "area");
      const isInSearchResultsList = areas.some((area) => {
        return area.slug === slug;
      });
      return {
        slug,
        name: (await getAreaNameBySlug(slug)) || null,
        vectorCount,
        isInSearchResultsList,
      };
    })
  );

  const offers = await getAllOffers();
  const offersProfileIds =
    submission.value.search.length > 0
      ? await getProfileIds({
          filter: { ...submission.value.prfFilter, offer: [] },
          search: submission.value.search,
          isLoggedIn: true,
          language,
        })
      : profileIds;
  const offerFilterVector = await getProfileFilterVectorForAttribute({
    attribute: "offer",
    filter: submission.value.prfFilter,
    search: submission.value.search,
    ids: offersProfileIds,
  });
  const enhancedOffers = offers.map((offer) => {
    const vectorCount = getFilterCountForSlug(
      offer.slug,
      offerFilterVector,
      "offer"
    );
    return { ...offer, vectorCount };
  });

  return {
    isLoggedIn,
    profiles: enhancedProfiles,
    areas: enhancedAreas,
    selectedAreas,
    offers: enhancedOffers,
    selectedOffers: submission.value.prfFilter.offer,
    submission,
    filteredByVisibilityCount,
    profilesCount: profileCount,
    locales: routeLocales,
  };
};

export default function ExploreProfiles() {
  const loaderData = useLoaderData<typeof loader>();
  const [searchParams] = useSearchParams();
  const navigation = useNavigation();
  const submit = useSubmit();
  const isHydrated = useHydrated();

  const [form, fields] = useForm<FilterSchemes>({
    id: "filter-profiles",
    defaultValue: {
      ...loaderData.submission.value,
      search: [loaderData.submission.value.search.join(" ")],
      showFilters: "on",
    },
    constraint: getZodConstraint(getFilterSchemes),
    lastResult: navigation.state === "idle" ? loaderData.submission : null,
  });

  const prfFilterFieldset = fields.prfFilter.getFieldset();

  const [loadMoreForm, loadMoreFields] = useForm<FilterSchemes>({
    id: "load-more-profiles",
    defaultValue: {
      ...loaderData.submission.value,
      prfPage: loaderData.submission.value.prfPage + 1,
      search: [loaderData.submission.value.search.join(" ")],
      showFilters: "",
    },
    constraint: getZodConstraint(getFilterSchemes),
    lastResult: navigation.state === "idle" ? loaderData.submission : null,
  });

  const [resetForm, resetFields] = useForm<FilterSchemes>({
    id: "reset-profile-filters",
    defaultValue: {
      ...loaderData.submission.value,
      prfFilter: {
        area: [],
        offer: [],
      },
      prfPage: 1,
      prfSortBy: PROFILE_SORT_VALUES[0],
      prfAreaSearch: "",
      search: [loaderData.submission.value.search.join(" ")],
      showFilters: "",
    },
    constraint: getZodConstraint(getFilterSchemes),
    lastResult: navigation.state === "idle" ? loaderData.submission : null,
  });

  const currentSortValue = PROFILE_SORT_VALUES.find((value) => {
    return value === `${loaderData.submission.value.prfSortBy}`;
  });

  let showMore = false;
  if (typeof loaderData.filteredByVisibilityCount !== "undefined") {
    showMore =
      loaderData.filteredByVisibilityCount > loaderData.profiles.length;
  } else {
    showMore = loaderData.profilesCount > loaderData.profiles.length;
  }

  return (
    <>
      <section className="mv-w-full mv-mx-auto mv-px-4 @sm:mv-max-w-screen-container-sm @md:mv-max-w-screen-container-md @lg:mv-max-w-screen-container-lg @xl:mv-max-w-screen-container-xl @xl:mv-px-6 @2xl:mv-max-w-screen-container-2xl mv-mb-4">
        <Form
          {...getFormProps(form)}
          method="get"
          onChange={(event) => {
            let preventScrollReset = true;
            let replace = false;
            if (
              (event.target as HTMLInputElement).name ===
              fields.showFilters.name
            ) {
              preventScrollReset = false;
            }
            if (
              (event.target as HTMLInputElement).name ===
              fields.prfAreaSearch.name
            ) {
              replace = true;
            }
            submit(event.currentTarget, {
              preventScrollReset,
              replace,
              method: "get",
            });
          }}
        >
          <HiddenFilterInputs
            fields={fields}
            defaultValue={loaderData.submission.value}
            entityLeftOut="profile"
          />

          {/* Profile Filters */}
          <input {...getInputProps(fields.prfPage, { type: "hidden" })} />
          <ShowFiltersButton
            showFilters={loaderData.submission.value.showFilters}
          >
            {loaderData.locales.route.filter.showFiltersLabel}
          </ShowFiltersButton>
          <Filters
            showFilters={searchParams.get(fields.showFilters.name) === "on"}
          >
            <Filters.Title>
              {loaderData.locales.route.filter.title}
            </Filters.Title>

            <Filters.Fieldset
              className="mv-flex mv-flex-wrap @lg:mv-gap-4"
              {...getFieldsetProps(fields.prfFilter)}
            >
              <Dropdown>
                <Dropdown.Label>
                  {loaderData.locales.route.filter.offers}
                  <span className="mv-font-normal @lg:mv-hidden">
                    <br />
                    {loaderData.selectedOffers
                      .map((selectedOffer) => {
                        if (
                          selectedOffer in loaderData.locales.offers ===
                          false
                        ) {
                          console.error(
                            `No locale found for offer ${selectedOffer}`
                          );
                          return selectedOffer;
                        }
                        type LocaleKey = keyof typeof loaderData.locales.offers;
                        return loaderData.locales.offers[
                          selectedOffer as LocaleKey
                        ].title;
                      })
                      .join(", ")}
                  </span>
                </Dropdown.Label>
                <Dropdown.List>
                  {loaderData.offers.map((offer) => {
                    let title;
                    let description;
                    if (offer.slug in loaderData.locales.offers === false) {
                      console.error(`No locale found for offer ${offer.slug}`);
                      title = offer.slug;
                      description = null;
                    } else {
                      type LocaleKey = keyof typeof loaderData.locales.offers;
                      title =
                        loaderData.locales.offers[offer.slug as LocaleKey]
                          .title;
                      description =
                        loaderData.locales.offers[offer.slug as LocaleKey]
                          .description;
                    }
                    const isChecked =
                      prfFilterFieldset.offer.initialValue &&
                      Array.isArray(prfFilterFieldset.offer.initialValue)
                        ? prfFilterFieldset.offer.initialValue.includes(
                            offer.slug
                          )
                        : prfFilterFieldset.offer.initialValue === offer.slug;
                    return (
                      <FormControl
                        {...getInputProps(prfFilterFieldset.offer, {
                          type: "checkbox",
                          value: offer.slug,
                        })}
                        key={offer.slug}
                        defaultChecked={isChecked}
                        disabled={offer.vectorCount === 0 && !isChecked}
                      >
                        <FormControl.Label>
                          {title}
                          {description !== null ? (
                            <p className="mv-text-sm">{description}</p>
                          ) : null}
                        </FormControl.Label>
                        <FormControl.Counter>
                          {offer.vectorCount}
                        </FormControl.Counter>
                      </FormControl>
                    );
                  })}
                </Dropdown.List>
              </Dropdown>
              <Dropdown>
                <Dropdown.Label>
                  {loaderData.locales.route.filter.areas}
                  <span className="mv-font-normal @lg:mv-hidden">
                    <br />
                    {loaderData.selectedAreas
                      .map((area) => {
                        return area.name;
                      })
                      .join(", ")}
                  </span>
                </Dropdown.Label>
                <Dropdown.List>
                  {loaderData.areas.global.map((area) => {
                    const isChecked =
                      prfFilterFieldset.area.initialValue &&
                      Array.isArray(prfFilterFieldset.area.initialValue)
                        ? prfFilterFieldset.area.initialValue.includes(
                            area.slug
                          )
                        : prfFilterFieldset.area.initialValue === area.slug;
                    return (
                      <FormControl
                        {...getInputProps(prfFilterFieldset.area, {
                          type: "checkbox",
                          value: area.slug,
                        })}
                        key={area.slug}
                        defaultChecked={isChecked}
                        disabled={area.vectorCount === 0 && !isChecked}
                      >
                        <FormControl.Label>{area.name}</FormControl.Label>
                        <FormControl.Counter>
                          {area.vectorCount}
                        </FormControl.Counter>
                      </FormControl>
                    );
                  })}
                  {loaderData.areas.country.map((area) => {
                    const isChecked =
                      prfFilterFieldset.area.initialValue &&
                      Array.isArray(prfFilterFieldset.area.initialValue)
                        ? prfFilterFieldset.area.initialValue.includes(
                            area.slug
                          )
                        : prfFilterFieldset.area.initialValue === area.slug;
                    return (
                      <FormControl
                        {...getInputProps(prfFilterFieldset.area, {
                          type: "checkbox",
                          value: area.slug,
                        })}
                        key={area.slug}
                        defaultChecked={isChecked}
                        disabled={area.vectorCount === 0 && !isChecked}
                      >
                        <FormControl.Label>{area.name}</FormControl.Label>
                        <FormControl.Counter>
                          {area.vectorCount}
                        </FormControl.Counter>
                      </FormControl>
                    );
                  })}
                  {loaderData.selectedAreas.length > 0 &&
                    loaderData.selectedAreas.map((selectedArea) => {
                      return selectedArea.name !== null &&
                        selectedArea.isInSearchResultsList === false ? (
                        <FormControl
                          {...getInputProps(prfFilterFieldset.area, {
                            type: "checkbox",
                            value: selectedArea.slug,
                          })}
                          key={selectedArea.slug}
                          defaultChecked={true}
                        >
                          <FormControl.Label>
                            {selectedArea.name}
                          </FormControl.Label>
                          <FormControl.Counter>
                            {selectedArea.vectorCount}
                          </FormControl.Counter>
                        </FormControl>
                      ) : null;
                    })}
                  <div className="mv-ml-4 mv-mr-2 mv-my-2">
                    <Input
                      {...getInputProps(fields.prfAreaSearch, {
                        type: "search",
                      })}
                      key="profile-area-search"
                      placeholder={
                        loaderData.locales.route.filter.searchAreaPlaceholder
                      }
                    >
                      <Input.Label htmlFor={fields.prfAreaSearch.id} hidden>
                        {loaderData.locales.route.filter.searchAreaPlaceholder}
                      </Input.Label>
                      <Input.HelperText>
                        {loaderData.locales.route.filter.searchAreaHelper}
                      </Input.HelperText>
                      <Input.Controls>
                        <noscript>
                          <Button>
                            {loaderData.locales.route.filter.searchAreaButton}
                          </Button>
                        </noscript>
                      </Input.Controls>
                    </Input>
                  </div>
                  {loaderData.areas.state.length > 0 && (
                    <Dropdown.Legend>
                      {loaderData.locales.route.filter.stateLabel}
                    </Dropdown.Legend>
                  )}
                  {loaderData.areas.state.length > 0 &&
                    loaderData.areas.state.map((area) => {
                      const isChecked =
                        prfFilterFieldset.area.initialValue &&
                        Array.isArray(prfFilterFieldset.area.initialValue)
                          ? prfFilterFieldset.area.initialValue.includes(
                              area.slug
                            )
                          : prfFilterFieldset.area.initialValue === area.slug;
                      return (
                        <FormControl
                          {...getInputProps(prfFilterFieldset.area, {
                            type: "checkbox",
                            value: area.slug,
                          })}
                          key={area.slug}
                          defaultChecked={isChecked}
                          disabled={area.vectorCount === 0 && !isChecked}
                        >
                          <FormControl.Label>{area.name}</FormControl.Label>
                          <FormControl.Counter>
                            {area.vectorCount}
                          </FormControl.Counter>
                        </FormControl>
                      );
                    })}
                  {loaderData.areas.state.length > 0 &&
                    loaderData.areas.district.length > 0 && (
                      <Dropdown.Divider />
                    )}
                  {loaderData.areas.district.length > 0 && (
                    <Dropdown.Legend>
                      {loaderData.locales.route.filter.districtLabel}
                    </Dropdown.Legend>
                  )}
                  {loaderData.areas.district.length > 0 &&
                    loaderData.areas.district.map((area) => {
                      const isChecked =
                        prfFilterFieldset.area.initialValue &&
                        Array.isArray(prfFilterFieldset.area.initialValue)
                          ? prfFilterFieldset.area.initialValue.includes(
                              area.slug
                            )
                          : prfFilterFieldset.area.initialValue === area.slug;
                      return (
                        <FormControl
                          {...getInputProps(prfFilterFieldset.area, {
                            type: "checkbox",
                            value: area.slug,
                          })}
                          key={area.slug}
                          defaultChecked={isChecked}
                          disabled={area.vectorCount === 0 && !isChecked}
                        >
                          <FormControl.Label>{area.name}</FormControl.Label>
                          <FormControl.Counter>
                            {area.vectorCount}
                          </FormControl.Counter>
                        </FormControl>
                      );
                    })}
                </Dropdown.List>
              </Dropdown>
            </Filters.Fieldset>
            <Filters.Fieldset {...getFieldsetProps(fields.prfSortBy)}>
              <Dropdown orientation="right">
                <Dropdown.Label>
                  <span className="@lg:mv-hidden">
                    {loaderData.locales.route.filter.sortBy.label}
                    <br />
                  </span>
                  <span className="mv-font-normal @lg:mv-font-semibold">
                    {
                      loaderData.locales.route.filter.sortBy[
                        currentSortValue || PROFILE_SORT_VALUES[0]
                      ]
                    }
                  </span>
                </Dropdown.Label>
                <Dropdown.List>
                  {PROFILE_SORT_VALUES.map((sortValue) => {
                    return (
                      <FormControl
                        {...getInputProps(fields.prfSortBy, {
                          type: "radio",
                          value: sortValue,
                        })}
                        key={sortValue}
                        defaultChecked={currentSortValue === sortValue}
                      >
                        <FormControl.Label>
                          {loaderData.locales.route.filter.sortBy[sortValue]}
                        </FormControl.Label>
                      </FormControl>
                    );
                  })}
                </Dropdown.List>
              </Dropdown>
            </Filters.Fieldset>
            <Filters.ResetButton form={resetForm.id}>
              {isHydrated
                ? loaderData.locales.route.filter.reset
                : loaderData.locales.route.filter.close}
            </Filters.ResetButton>
            <Filters.ApplyButton>
              {isHydrated
                ? decideBetweenSingularOrPlural(
                    insertParametersIntoLocale(
                      loaderData.locales.route.showNumberOfItems_singular,
                      {
                        count: loaderData.profilesCount,
                      }
                    ),
                    insertParametersIntoLocale(
                      loaderData.locales.route.showNumberOfItems_plural,
                      {
                        count: loaderData.profilesCount,
                      }
                    ),
                    loaderData.profilesCount
                  )
                : loaderData.locales.route.filter.apply}
            </Filters.ApplyButton>
          </Filters>
          <noscript className="mv-hidden @lg:mv-block mv-mt-2">
            <Button>{loaderData.locales.route.filter.apply}</Button>
          </noscript>
        </Form>
      </section>
      <div
        className={
          loaderData.submission.value.showFilters === true
            ? "mv-hidden @lg:mv-block"
            : undefined
        }
      >
        <div className="mv-w-full mv-mx-auto mv-px-4 @sm:mv-max-w-screen-container-sm @md:mv-max-w-screen-container-md @lg:mv-max-w-screen-container-lg @xl:mv-max-w-screen-container-xl @xl:mv-px-6 @2xl:mv-max-w-screen-container-2xl mv-mb-4">
          <hr className="mv-border-t mv-border-gray-200 mv-mt-4" />
        </div>
        <section className="mv-w-full mv-mx-auto mv-px-4 @sm:mv-max-w-screen-container-sm @md:mv-max-w-screen-container-md @lg:mv-max-w-screen-container-lg @xl:mv-max-w-screen-container-xl @xl:mv-px-6 @2xl:mv-max-w-screen-container-2xl mv-mb-6">
          {(loaderData.selectedOffers.length > 0 ||
            loaderData.selectedAreas.length > 0) && (
            <div className="mv-flex mv-flex-col mv-gap-2">
              <div className="mv-overflow-auto mv-flex mv-flex-nowrap @lg:mv-flex-wrap mv-w-full mv-gap-2 mv-pb-2">
                {loaderData.selectedOffers.map((selectedOffer) => {
                  const deleteSearchParams = new URLSearchParams(searchParams);
                  deleteSearchParams.delete(
                    prfFilterFieldset.offer.name,
                    selectedOffer
                  );
                  let title;
                  if (selectedOffer in loaderData.locales.offers === false) {
                    console.error(`No locale found for offer ${selectedOffer}`);
                    title = selectedOffer;
                  } else {
                    type LocaleKey = keyof typeof loaderData.locales.offers;
                    title =
                      loaderData.locales.offers[selectedOffer as LocaleKey]
                        .title;
                  }
                  return (
                    <ConformForm
                      key={selectedOffer}
                      useFormOptions={{
                        id: `delete-filter-${selectedOffer}`,
                        defaultValue: {
                          ...loaderData.submission.value,
                          prfFilter: {
                            ...loaderData.submission.value.prfFilter,
                            offer:
                              loaderData.submission.value.prfFilter.offer.filter(
                                (offer) => offer !== selectedOffer
                              ),
                          },
                          showFilters: "",
                        },
<<<<<<< HEAD
                        search: [loaderData.submission.value.search.join(" ")],
                        showFilters: "",
                      },
                      constraint: getZodConstraint(getFilterSchemes),
                      lastResult:
                        navigation.state === "idle"
                          ? loaderData.submission
                          : null,
                    }}
                    formProps={{
                      method: "get",
                      preventScrollReset: true,
                    }}
                  >
                    <HiddenFilterInputsInContext />
                    <Chip size="medium">
                      {title}
                      <Chip.Delete>
                        <button
                          type="submit"
                          disabled={navigation.state === "loading"}
                        >
                          X
                        </button>
                      </Chip.Delete>
                    </Chip>
                  </ConformForm>
                );
              })}
              {loaderData.selectedAreas.map((selectedArea) => {
                const deleteSearchParams = new URLSearchParams(searchParams);
                deleteSearchParams.delete(
                  prfFilterFieldset.area.name,
                  selectedArea.slug
                );
                return selectedArea.name !== null ? (
                  <ConformForm
                    key={selectedArea.slug}
                    useFormOptions={{
                      id: `delete-filter-${selectedArea.slug}`,
                      defaultValue: {
                        ...loaderData.submission.value,
                        prfFilter: {
                          ...loaderData.submission.value.prfFilter,
                          area: loaderData.submission.value.prfFilter.area.filter(
                            (area) => area !== selectedArea.slug
                          ),
                        },
                        search: [loaderData.submission.value.search.join(" ")],
                        showFilters: "",
                      },
                      constraint: getZodConstraint(getFilterSchemes),
                      lastResult:
                        navigation.state === "idle"
                          ? loaderData.submission
                          : null,
                    }}
                    formProps={{
                      method: "get",
                      preventScrollReset: true,
                    }}
                  >
                    <HiddenFilterInputsInContext />
                    <Chip size="medium">
                      {selectedArea.name}
                      <Chip.Delete>
                        <button
                          type="submit"
                          disabled={navigation.state === "loading"}
                        >
                          X
                        </button>
                      </Chip.Delete>
                    </Chip>
                  </ConformForm>
                ) : null;
              })}
            </div>
            <Form
              {...getFormProps(resetForm)}
              method="get"
              preventScrollReset
              className="mv-w-fit"
            >
              <HiddenFilterInputs
                fields={resetFields}
                defaultValue={loaderData.submission.value}
              />
              <Button
                type="submit"
                variant="outline"
                loading={navigation.state === "loading"}
                disabled={navigation.state === "loading"}
=======
                        constraint: getZodConstraint(getFilterSchemes),
                        lastResult:
                          navigation.state === "idle"
                            ? loaderData.submission
                            : null,
                      }}
                      formProps={{
                        method: "get",
                        preventScrollReset: true,
                      }}
                    >
                      <HiddenFilterInputsInContext />
                      <Chip size="medium">
                        {title}
                        <Chip.Delete>
                          <button
                            type="submit"
                            disabled={navigation.state === "loading"}
                          >
                            X
                          </button>
                        </Chip.Delete>
                      </Chip>
                    </ConformForm>
                  );
                })}
                {loaderData.selectedAreas.map((selectedArea) => {
                  const deleteSearchParams = new URLSearchParams(searchParams);
                  deleteSearchParams.delete(
                    prfFilterFieldset.area.name,
                    selectedArea.slug
                  );
                  return selectedArea.name !== null ? (
                    <ConformForm
                      key={selectedArea.slug}
                      useFormOptions={{
                        id: `delete-filter-${selectedArea.slug}`,
                        defaultValue: {
                          ...loaderData.submission.value,
                          prfFilter: {
                            ...loaderData.submission.value.prfFilter,
                            area: loaderData.submission.value.prfFilter.area.filter(
                              (area) => area !== selectedArea.slug
                            ),
                          },
                          showFilters: "",
                        },
                        constraint: getZodConstraint(getFilterSchemes),
                        lastResult:
                          navigation.state === "idle"
                            ? loaderData.submission
                            : null,
                      }}
                      formProps={{
                        method: "get",
                        preventScrollReset: true,
                      }}
                    >
                      <HiddenFilterInputsInContext />
                      <Chip size="medium">
                        {selectedArea.name}
                        <Chip.Delete>
                          <button
                            type="submit"
                            disabled={navigation.state === "loading"}
                          >
                            X
                          </button>
                        </Chip.Delete>
                      </Chip>
                    </ConformForm>
                  ) : null;
                })}
              </div>
              <Form
                {...getFormProps(resetForm)}
                method="get"
                preventScrollReset
                className="mv-w-fit"
>>>>>>> dee7fd37
              >
                <HiddenFilterInputs
                  fields={resetFields}
                  defaultValue={loaderData.submission.value}
                />
                <Button
                  type="submit"
                  variant="outline"
                  loading={navigation.state === "loading"}
                  disabled={navigation.state === "loading"}
                >
                  {loaderData.locales.route.filter.reset}
                </Button>
              </Form>
            </div>
          )}
        </section>

        <section className="mv-mx-auto @sm:mv-px-4 @md:mv-px-0 @xl:mv-px-2 mv-w-full @sm:mv-max-w-screen-container-sm @md:mv-max-w-screen-container-md @lg:mv-max-w-screen-container-lg @xl:mv-max-w-screen-container-xl @2xl:mv-max-w-screen-container-2xl">
          {typeof loaderData.filteredByVisibilityCount !== "undefined" &&
          loaderData.filteredByVisibilityCount !== loaderData.profilesCount ? (
            <p className="mv-text-center mv-text-gray-700 mv-mb-4 mv-mx-4 @md:mv-mx-0">
              {insertParametersIntoLocale(
                decideBetweenSingularOrPlural(
                  loaderData.locales.route.notShown_singular,
                  loaderData.locales.route.notShown_plural,
                  loaderData.profilesCount -
                    loaderData.filteredByVisibilityCount
                ),
                {
                  count:
                    loaderData.profilesCount -
                    loaderData.filteredByVisibilityCount,
                }
              )}
            </p>
          ) : loaderData.profilesCount === 0 ? (
            <p className="mv-text-center mv-text-gray-700 mv-mb-4">
              {loaderData.locales.route.empty}
            </p>
          ) : null}
          {loaderData.profiles.length > 0 && (
            <>
              <CardContainer type="multi row">
                {loaderData.profiles.map((profile) => {
                  return (
                    <ProfileCard
                      locales={loaderData.locales}
                      key={`profile-${profile.id}`}
                      publicAccess={!loaderData.isLoggedIn}
                      profile={profile}
                      as="h2"
                    />
                  );
                })}
              </CardContainer>
              {showMore && (
                <div className="mv-w-full mv-flex mv-justify-center mv-mb-10 mv-mt-4 @lg:mv-mb-12 @lg:mv-mt-6 @xl:mv-mb-14 @xl:mv-mt-8">
                  <Form
                    {...getFormProps(loadMoreForm)}
                    method="get"
                    preventScrollReset
                    replace
                  >
                    <HiddenFilterInputs
                      fields={loadMoreFields}
                      defaultValue={loaderData.submission.value}
                    />
                    <Button
                      type="submit"
                      size="large"
                      variant="outline"
                      loading={navigation.state === "loading"}
                      disabled={navigation.state === "loading"}
                    >
                      {loaderData.locales.route.more}
                    </Button>
                  </Form>
                </div>
              )}
            </>
          )}
        </section>
      </div>
    </>
  );
}<|MERGE_RESOLUTION|>--- conflicted
+++ resolved
@@ -811,103 +811,11 @@
                                 (offer) => offer !== selectedOffer
                               ),
                           },
+                          search: [
+                            loaderData.submission.value.search.join(" "),
+                          ],
                           showFilters: "",
                         },
-<<<<<<< HEAD
-                        search: [loaderData.submission.value.search.join(" ")],
-                        showFilters: "",
-                      },
-                      constraint: getZodConstraint(getFilterSchemes),
-                      lastResult:
-                        navigation.state === "idle"
-                          ? loaderData.submission
-                          : null,
-                    }}
-                    formProps={{
-                      method: "get",
-                      preventScrollReset: true,
-                    }}
-                  >
-                    <HiddenFilterInputsInContext />
-                    <Chip size="medium">
-                      {title}
-                      <Chip.Delete>
-                        <button
-                          type="submit"
-                          disabled={navigation.state === "loading"}
-                        >
-                          X
-                        </button>
-                      </Chip.Delete>
-                    </Chip>
-                  </ConformForm>
-                );
-              })}
-              {loaderData.selectedAreas.map((selectedArea) => {
-                const deleteSearchParams = new URLSearchParams(searchParams);
-                deleteSearchParams.delete(
-                  prfFilterFieldset.area.name,
-                  selectedArea.slug
-                );
-                return selectedArea.name !== null ? (
-                  <ConformForm
-                    key={selectedArea.slug}
-                    useFormOptions={{
-                      id: `delete-filter-${selectedArea.slug}`,
-                      defaultValue: {
-                        ...loaderData.submission.value,
-                        prfFilter: {
-                          ...loaderData.submission.value.prfFilter,
-                          area: loaderData.submission.value.prfFilter.area.filter(
-                            (area) => area !== selectedArea.slug
-                          ),
-                        },
-                        search: [loaderData.submission.value.search.join(" ")],
-                        showFilters: "",
-                      },
-                      constraint: getZodConstraint(getFilterSchemes),
-                      lastResult:
-                        navigation.state === "idle"
-                          ? loaderData.submission
-                          : null,
-                    }}
-                    formProps={{
-                      method: "get",
-                      preventScrollReset: true,
-                    }}
-                  >
-                    <HiddenFilterInputsInContext />
-                    <Chip size="medium">
-                      {selectedArea.name}
-                      <Chip.Delete>
-                        <button
-                          type="submit"
-                          disabled={navigation.state === "loading"}
-                        >
-                          X
-                        </button>
-                      </Chip.Delete>
-                    </Chip>
-                  </ConformForm>
-                ) : null;
-              })}
-            </div>
-            <Form
-              {...getFormProps(resetForm)}
-              method="get"
-              preventScrollReset
-              className="mv-w-fit"
-            >
-              <HiddenFilterInputs
-                fields={resetFields}
-                defaultValue={loaderData.submission.value}
-              />
-              <Button
-                type="submit"
-                variant="outline"
-                loading={navigation.state === "loading"}
-                disabled={navigation.state === "loading"}
-=======
                         constraint: getZodConstraint(getFilterSchemes),
                         lastResult:
                           navigation.state === "idle"
@@ -953,6 +861,9 @@
                               (area) => area !== selectedArea.slug
                             ),
                           },
+                          search: [
+                            loaderData.submission.value.search.join(" "),
+                          ],
                           showFilters: "",
                         },
                         constraint: getZodConstraint(getFilterSchemes),
@@ -987,7 +898,6 @@
                 method="get"
                 preventScrollReset
                 className="mv-w-fit"
->>>>>>> dee7fd37
               >
                 <HiddenFilterInputs
                   fields={resetFields}
