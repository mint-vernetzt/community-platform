import {
  getFieldsetProps,
  getFormProps,
  getInputProps,
  useForm,
} from "@conform-to/react-v1";
import { parseWithZod } from "@conform-to/zod-v1";
import { Button } from "@mint-vernetzt/components/src/molecules/Button";
import { CardContainer } from "@mint-vernetzt/components/src/organisms/containers/CardContainer";
import { Chip } from "@mint-vernetzt/components/src/molecules/Chip";
import { Input } from "@mint-vernetzt/components/src/molecules/Input";
import { ProjectCard } from "@mint-vernetzt/components/src/organisms/cards/ProjectCard";
import type { LoaderFunctionArgs } from "react-router";
import {
  Form,
  Link,
  redirect,
  useLoaderData,
  useLocation,
  useNavigation,
  useSearchParams,
  useSubmit,
} from "react-router";
import { useDebounceSubmit } from "remix-utils/use-debounce-submit";
import { z } from "zod";
import { createAuthClient, getSessionUser } from "~/auth.server";
import { H1 } from "~/components/Heading/Heading";
import { BlurFactor, getImageURL, ImageSizes } from "~/images.server";
import { invariantResponse } from "~/lib/utils/response";
import { type ArrayElement } from "~/lib/utils/types";
import {
  filterOrganizationByVisibility,
  filterProjectByVisibility,
} from "~/next-public-fields-filtering.server";
import { getPublicURL } from "~/storage.server";
import { Dropdown } from "~/components-next/Dropdown";
import { Filters, ShowFiltersButton } from "~/components-next/Filters";
import { FormControl } from "~/components-next/FormControl";
import {
  getAllAdditionalDisciplines,
  getAllDisciplines,
  getAllFinancings,
  getAllFormats,
  getAllProjectTargetGroups,
  getAllProjects,
  getAllSpecialTargetGroups,
  getFilterCountForSlug,
  getProjectFilterVectorForAttribute,
  getProjectIds,
  getTakeParam,
} from "./projects.server";
import { getAreaNameBySlug, getAreasBySearchQuery } from "./utils.server";
import { detectLanguage } from "~/i18n.server";
import { languageModuleMap } from "~/locales/.server";
import {
  decideBetweenSingularOrPlural,
  insertParametersIntoLocale,
} from "~/lib/utils/i18n";
import { DefaultImages } from "~/images.shared";
<<<<<<< HEAD
import { getFilterSchemes, type FilterSchemes } from "./index";
=======
import { useState } from "react";
>>>>>>> d9fd5c77

export const PROJECT_SORT_VALUES = [
  "name-asc",
  "name-desc",
  "createdAt-desc",
] as const;

export type GetProjectsSchema = z.infer<typeof getProjectsSchema>;

export const getProjectsSchema = z.object({
  prjFilter: z
    .object({
      discipline: z.array(z.string()),
      additionalDiscipline: z.array(z.string()),
      projectTargetGroup: z.array(z.string()),
      area: z.array(z.string()),
      format: z.array(z.string()),
      specialTargetGroup: z.array(z.string()),
      financing: z.array(z.string()),
    })
    .optional()
    .transform((filter) => {
      if (filter === undefined) {
        return {
          discipline: [],
          additionalDiscipline: [],
          projectTargetGroup: [],
          area: [],
          format: [],
          specialTargetGroup: [],
          financing: [],
        };
      }
      return filter;
    }),
  prjSortBy: z
    .enum(PROJECT_SORT_VALUES)
    .optional()
    .transform((sortValue) => {
      if (sortValue !== undefined) {
        const splittedValue = sortValue.split("-");
        return {
          value: splittedValue[0],
          direction: splittedValue[1],
        };
      }
      return {
        value: PROJECT_SORT_VALUES[0].split("-")[0],
        direction: PROJECT_SORT_VALUES[0].split("-")[1],
      };
    }),
  prjPage: z
    .number()
    .optional()
    .transform((page) => {
      if (page === undefined) {
        return 1;
      }
      return page;
    }),
  prjAreaSearch: z
    .string()
    .optional()
    .transform((searchQuery) => {
      if (searchQuery === undefined) {
        return "";
      }
      return searchQuery;
    }),
  showFilters: z.boolean().optional(),
});

export const loader = async (args: LoaderFunctionArgs) => {
  const { request } = args;
  const url = new URL(request.url);
  const searchParams = url.searchParams;

  const showFiltersValue = searchParams.getAll("showFilters");

  if (showFiltersValue.length > 1) {
    const cleanURL = new URL(request.url);
    cleanURL.searchParams.delete("showFilters");
    cleanURL.searchParams.append("showFilters", "on");
    return redirect(cleanURL.toString(), { status: 301 });
  }

  const submission = parseWithZod(searchParams, {
    schema: getFilterSchemes,
  });
  invariantResponse(
    submission.status === "success",
    "Validation failed for get request",
    { status: 400 }
  );

  const language = await detectLanguage(request);
  const locales = languageModuleMap[language]["explore/projects"];

  const take = getTakeParam(submission.value.prjPage);
  const { authClient } = createAuthClient(request);

  const sessionUser = await getSessionUser(authClient);
  const isLoggedIn = sessionUser !== null;

  let filteredByVisibilityCount;
  if (!isLoggedIn) {
    const projectIdsFilteredByVisibility = await getProjectIds({
      filter: submission.value.prjFilter,
      search: submission.value.search,
      isLoggedIn,
      language,
    });
    filteredByVisibilityCount = await projectIdsFilteredByVisibility.length;
  }

  const projectIds = await getProjectIds({
    filter: submission.value.prjFilter,
    search: submission.value.search,
    isLoggedIn: true,
    language,
  });

  const projectCount = projectIds.length;

  const projects = await getAllProjects({
    filter: submission.value.prjFilter,
    sortBy: submission.value.prjSortBy,
    search: submission.value.search,
    sessionUser,
    take,
    language,
  });

  const enhancedProjects = [];
  for (const project of projects) {
    let enhancedProject = {
      ...project,
    };

    if (!isLoggedIn) {
      // Filter project
      type EnhancedProject = typeof enhancedProject;
      enhancedProject =
        filterProjectByVisibility<EnhancedProject>(enhancedProject);
      // Filter responsible organizations of project
      enhancedProject.responsibleOrganizations =
        enhancedProject.responsibleOrganizations.map((relation) => {
          type OrganizationRelation = typeof relation.organization;
          const filteredOrganization =
            filterOrganizationByVisibility<OrganizationRelation>(
              relation.organization
            );

          return { ...relation, organization: filteredOrganization };
        });
    }

    // Add images from image proxy
    let background = enhancedProject.background;
    let blurredBackground;
    if (background !== null) {
      const publicURL = getPublicURL(authClient, background);
      if (publicURL) {
        background = getImageURL(publicURL, {
          resize: {
            type: "fill",
            width: ImageSizes.Project.Card.Background.width,
            height: ImageSizes.Project.Card.Background.height,
          },
        });
        blurredBackground = getImageURL(publicURL, {
          resize: {
            type: "fill",
            width: ImageSizes.Project.Card.BlurredBackground.width,
            height: ImageSizes.Project.Card.BlurredBackground.height,
          },
          blur: BlurFactor,
        });
      }
    } else {
      background = DefaultImages.Project.Background;
      blurredBackground = DefaultImages.Project.BlurredBackground;
    }

    let logo = enhancedProject.logo;
    let blurredLogo;
    if (logo !== null) {
      const publicURL = getPublicURL(authClient, logo);
      if (publicURL) {
        logo = getImageURL(publicURL, {
          resize: {
            type: "fill",
            width: ImageSizes.Project.Card.Logo.width,
            height: ImageSizes.Project.Card.Logo.height,
          },
        });
        blurredLogo = getImageURL(publicURL, {
          resize: {
            type: "fill",
            width: ImageSizes.Project.Card.BlurredLogo.width,
            height: ImageSizes.Project.Card.BlurredLogo.height,
          },
          blur: BlurFactor,
        });
      }
    }

    const responsibleOrganizations =
      enhancedProject.responsibleOrganizations.map((relation) => {
        let logo = relation.organization.logo;
        let blurredLogo;
        if (logo !== null) {
          const publicURL = getPublicURL(authClient, logo);
          if (publicURL) {
            logo = getImageURL(publicURL, {
              resize: {
                type: "fill",
                width: ImageSizes.Organization.CardFooter.Logo.width,
                height: ImageSizes.Organization.CardFooter.Logo.height,
              },
            });
            blurredLogo = getImageURL(publicURL, {
              resize: {
                type: "fill",
                width: ImageSizes.Organization.CardFooter.BlurredLogo.width,
                height: ImageSizes.Organization.CardFooter.BlurredLogo.height,
              },
              blur: BlurFactor,
            });
          }
        }
        return {
          ...relation,
          organization: { ...relation.organization, logo, blurredLogo },
        };
      });

    const imageEnhancedProject = {
      ...enhancedProject,
      background,
      blurredBackground,
      logo,
      blurredLogo,
      responsibleOrganizations,
    };

    enhancedProjects.push(imageEnhancedProject);
  }

  const areas = await getAreasBySearchQuery(submission.value.prjAreaSearch);
  type EnhancedAreas = Array<
    ArrayElement<Awaited<ReturnType<typeof getAreasBySearchQuery>>> & {
      vectorCount: ReturnType<typeof getFilterCountForSlug>;
      isChecked: boolean;
    }
  >;
  const enhancedAreas = {
    global: [] as EnhancedAreas,
    country: [] as EnhancedAreas,
    state: [] as EnhancedAreas,
    district: [] as EnhancedAreas,
  };
  const areaFilterVector = await getProjectFilterVectorForAttribute({
    attribute: "area",
    filter: submission.value.prjFilter,
    search: submission.value.search,
    ids: projectIds,
  });
  for (const area of areas) {
    const vectorCount = getFilterCountForSlug(
      area.slug,
      areaFilterVector,
      "area"
    );
    const isChecked = submission.value.prjFilter.area.includes(area.slug);
    const enhancedArea = {
      ...area,
      vectorCount,
      isChecked,
    };
    enhancedAreas[area.type].push(enhancedArea);
  }
  const selectedAreas = await Promise.all(
    submission.value.prjFilter.area.map(async (slug) => {
      const vectorCount = getFilterCountForSlug(slug, areaFilterVector, "area");
      const isInSearchResultsList = areas.some((area) => {
        return area.slug === slug;
      });
      return {
        slug,
        name: (await getAreaNameBySlug(slug)) || null,
        vectorCount,
        isInSearchResultsList,
      };
    })
  );

  const disciplines = await getAllDisciplines();
  const disciplineFilterVector = await getProjectFilterVectorForAttribute({
    attribute: "discipline",
    filter: submission.value.prjFilter,
    search: submission.value.search,
    ids: projectIds,
  });
  const enhancedDisciplines = disciplines.map((discipline) => {
    const vectorCount = getFilterCountForSlug(
      discipline.slug,
      disciplineFilterVector,
      "discipline"
    );
    const isChecked = submission.value.prjFilter.discipline.includes(
      discipline.slug
    );
    return { ...discipline, vectorCount, isChecked };
  });

  const additionalDisciplines = await getAllAdditionalDisciplines();
  const additionalDisciplineFilterVector =
    await getProjectFilterVectorForAttribute({
      attribute: "additionalDiscipline",
      filter: submission.value.prjFilter,
      search: submission.value.search,
      ids: projectIds,
    });
  const enhancedAdditionalDisciplines = additionalDisciplines.map(
    (additionalDiscipline) => {
      const vectorCount = getFilterCountForSlug(
        additionalDiscipline.slug,
        additionalDisciplineFilterVector,
        "additionalDiscipline"
      );
      const isChecked =
        submission.value.prjFilter.additionalDiscipline.includes(
          additionalDiscipline.slug
        );
      return { ...additionalDiscipline, vectorCount, isChecked };
    }
  );

  const targetGroups = await getAllProjectTargetGroups();
  const targetGroupFilterVector = await getProjectFilterVectorForAttribute({
    attribute: "projectTargetGroup",
    filter: submission.value.prjFilter,
    search: submission.value.search,
    ids: projectIds,
  });
  const enhancedTargetGroups = targetGroups.map((targetGroup) => {
    const vectorCount = getFilterCountForSlug(
      targetGroup.slug,
      targetGroupFilterVector,
      "projectTargetGroup"
    );
    const isChecked = submission.value.prjFilter.projectTargetGroup.includes(
      targetGroup.slug
    );
    return { ...targetGroup, vectorCount, isChecked };
  });

  const formats = await getAllFormats();
  const formatFilterVector = await getProjectFilterVectorForAttribute({
    attribute: "format",
    filter: submission.value.prjFilter,
    search: submission.value.search,
    ids: projectIds,
  });
  const enhancedFormats = formats.map((format) => {
    const vectorCount = getFilterCountForSlug(
      format.slug,
      formatFilterVector,
      "format"
    );
    const isChecked = submission.value.prjFilter.format.includes(format.slug);
    return { ...format, vectorCount, isChecked };
  });

  const specialTargetGroups = await getAllSpecialTargetGroups();
  const specialTargetGroupFilterVector =
    await getProjectFilterVectorForAttribute({
      attribute: "specialTargetGroup",
      filter: submission.value.prjFilter,
      search: submission.value.search,
      ids: projectIds,
    });
  const enhancedSpecialTargetGroups = specialTargetGroups.map(
    (specialTargetGroup) => {
      const vectorCount = getFilterCountForSlug(
        specialTargetGroup.slug,
        specialTargetGroupFilterVector,
        "specialTargetGroup"
      );
      const isChecked = submission.value.prjFilter.specialTargetGroup.includes(
        specialTargetGroup.slug
      );
      return { ...specialTargetGroup, vectorCount, isChecked };
    }
  );

  const financings = await getAllFinancings();
  const financingFilterVector = await getProjectFilterVectorForAttribute({
    attribute: "financing",
    filter: submission.value.prjFilter,
    search: submission.value.search,
    ids: projectIds,
  });
  const enhancedFinancings = financings.map((financing) => {
    const vectorCount = getFilterCountForSlug(
      financing.slug,
      financingFilterVector,
      "financing"
    );
    const isChecked = submission.value.prjFilter.financing.includes(
      financing.slug
    );
    return { ...financing, vectorCount, isChecked };
  });

  return {
    projects: enhancedProjects,
    disciplines: enhancedDisciplines,
    selectedDisciplines: submission.value.prjFilter.discipline,
    additionalDisciplines: enhancedAdditionalDisciplines,
    selectedAdditionalDisciplines:
      submission.value.prjFilter.additionalDiscipline,
    targetGroups: enhancedTargetGroups,
    selectedTargetGroups: submission.value.prjFilter.projectTargetGroup,
    areas: enhancedAreas,
    selectedAreas,
    formats: enhancedFormats,
    selectedFormats: submission.value.prjFilter.format,
    specialTargetGroups: enhancedSpecialTargetGroups,
    selectedSpecialTargetGroups: submission.value.prjFilter.specialTargetGroup,
    financings: enhancedFinancings,
    selectedFinancings: submission.value.prjFilter.financing,
    submission,
    filteredByVisibilityCount,
    projectsCount: projectCount,
    locales,
  };
};

export default function ExploreProjects() {
  const loaderData = useLoaderData<typeof loader>();
  const { locales } = loaderData;
  const [searchParams] = useSearchParams();
  const navigation = useNavigation();
  const location = useLocation();
  const submit = useSubmit();
  const debounceSubmit = useDebounceSubmit();

  const [form, fields] = useForm<FilterSchemes>({});

  const filter = fields.prjFilter.getFieldset();

  const loadMoreSearchParams = new URLSearchParams(searchParams);
  loadMoreSearchParams.set(
    "prjPage",
    `${loaderData.submission.value.prjPage + 1}`
  );

<<<<<<< HEAD
  const [searchQuery, setSearchQuery] = React.useState(
    loaderData.submission.value.prjAreaSearch
=======
  const [searchQuery, setSearchQuery] = useState(
    loaderData.submission.value.search
>>>>>>> d9fd5c77
  );

  const additionalSearchParams: { key: string; value: string }[] = [];
  const schemaKeys = getProjectsSchema.keyof().options as string[];
  searchParams.forEach((value, key) => {
    const isIncluded = schemaKeys.some((schemaKey) => {
      return schemaKey === key || key.startsWith(`${schemaKey}.`);
    });
    if (isIncluded === false) {
      additionalSearchParams.push({ key, value });
    }
  });

  let showMore = false;
  if (typeof loaderData.filteredByVisibilityCount !== "undefined") {
    showMore =
      loaderData.filteredByVisibilityCount > loaderData.projects.length;
  } else {
    showMore = loaderData.projectsCount > loaderData.projects.length;
  }

  return (
    <>
      <section className="mv-w-full mv-mx-auto mv-px-4 @sm:mv-max-w-screen-container-sm @md:mv-max-w-screen-container-md @lg:mv-max-w-screen-container-lg @xl:mv-max-w-screen-container-xl @xl:mv-px-6 @2xl:mv-max-w-screen-container-2xl mv-mb-12 mv-mt-5 @md:mv-mt-7 @lg:mv-mt-8 mv-text-center">
        <H1 className="mv-mb-4 @md:mv-mb-2 @lg:mv-mb-3" like="h0">
          {locales.route.title}
        </H1>
        <p>{locales.route.intro}</p>
      </section>

      <section className="mv-w-full mv-mx-auto mv-px-4 @sm:mv-max-w-screen-container-sm @md:mv-max-w-screen-container-md @lg:mv-max-w-screen-container-lg @xl:mv-max-w-screen-container-xl @xl:mv-px-6 @2xl:mv-max-w-screen-container-2xl mv-mb-4">
        <Form
          {...getFormProps(form)}
          method="get"
          onChange={(event) => {
            let preventScrollReset = true;
            if (
              (event.target as HTMLFormElement).name === fields.showFilters.name
            ) {
              preventScrollReset = false;
            }
            submit(event.currentTarget, { preventScrollReset });
          }}
        >
          <input name="prjPage" defaultValue="1" hidden />
          <input name="showFilters" defaultValue="on" hidden />
          {additionalSearchParams.map((param, index) => {
            return (
              <input
                key={`${param.key}-${index}`}
                name={param.key}
                defaultValue={param.value}
                hidden
              />
            );
          })}
          <ShowFiltersButton>
            {locales.route.filter.showFiltersLabel}
          </ShowFiltersButton>
          <Filters
            showFilters={searchParams.get(fields.showFilters.name) === "on"}
          >
            <Filters.Title>{locales.route.filter.title}</Filters.Title>
            <Filters.Fieldset
              className="mv-flex mv-flex-wrap @lg:mv-gap-4"
              {...getFieldsetProps(fields.prjFilter)}
              showMore={locales.route.filter.showMore}
              showLess={locales.route.filter.showLess}
            >
              <Dropdown>
                <Dropdown.Label>
                  {locales.route.filter.disciplines}
                  <span className="mv-font-normal @lg:mv-hidden">
                    <br />
                    {loaderData.selectedDisciplines
                      .map((discipline) => {
                        let title;
                        if (discipline in locales.disciplines) {
                          type LocaleKey = keyof typeof locales.disciplines;
                          title =
                            locales.disciplines[discipline as LocaleKey].title;
                        } else {
                          console.error(
                            `Discipline ${discipline} not found in locales`
                          );
                          title = discipline;
                        }
                        return title;
                      })
                      .concat(
                        loaderData.selectedAdditionalDisciplines.map(
                          (additionalDiscipline) => {
                            let title;
                            if (
                              additionalDiscipline in
                              locales.additionalDisciplines
                            ) {
                              type LocaleKey =
                                keyof typeof locales.additionalDisciplines;
                              title =
                                locales.additionalDisciplines[
                                  additionalDiscipline as LocaleKey
                                ].title;
                            } else {
                              console.error(
                                `Additional discipline ${additionalDiscipline} not found in locales`
                              );
                              title = additionalDiscipline;
                            }
                            return title;
                          }
                        )
                      )
                      .join(", ")}
                  </span>
                </Dropdown.Label>
                <Dropdown.List>
                  {loaderData.disciplines.map((discipline) => {
                    return (
                      <FormControl
                        {...getInputProps(filter.discipline, {
                          type: "checkbox",
                          value: discipline.slug,
                        })}
                        key={discipline.slug}
                        // The Checkbox UI does not rerender when using the delete chips or the reset filter button
                        // This is the workarround for now -> Switching to controlled component and managing the checked status via the server response
                        defaultChecked={undefined}
                        checked={discipline.isChecked}
                        readOnly
                        disabled={
                          discipline.vectorCount === 0 && !discipline.isChecked
                        }
                      >
                        <FormControl.Label>
                          {(() => {
                            let title;
                            if (discipline.slug in locales.disciplines) {
                              type LocaleKey = keyof typeof locales.disciplines;
                              title =
                                locales.disciplines[
                                  discipline.slug as LocaleKey
                                ].title;
                            } else {
                              console.error(
                                `Discipline ${discipline.slug} not found in locales`
                              );
                              title = discipline.slug;
                            }
                            return title;
                          })()}
                        </FormControl.Label>
                        {(() => {
                          let description;
                          if (discipline.slug in locales.disciplines) {
                            type LocaleKey = keyof typeof locales.disciplines;
                            description =
                              locales.disciplines[discipline.slug as LocaleKey]
                                .description;
                          } else {
                            console.error(
                              `Discipline ${discipline.slug} not found in locales`
                            );
                            description = null;
                          }
                          return description !== null ? (
                            <FormControl.Info id={discipline.slug}>
                              {description}
                            </FormControl.Info>
                          ) : null;
                        })()}
                        <FormControl.Counter>
                          {discipline.vectorCount}
                        </FormControl.Counter>
                      </FormControl>
                    );
                  })}
                  <Dropdown.Divider />
                  <Dropdown.Category>
                    {locales.route.filter.additionalDisciplines}
                  </Dropdown.Category>
                  {loaderData.additionalDisciplines.map(
                    (additionalDiscipline) => {
                      return (
                        <FormControl
                          {...getInputProps(filter.additionalDiscipline, {
                            type: "checkbox",
                            value: additionalDiscipline.slug,
                          })}
                          key={additionalDiscipline.slug}
                          // The Checkbox UI does not rerender when using the delete chips or the reset filter button
                          // This is the workarround for now -> Switching to controlled component and managing the checked status via the server response
                          defaultChecked={undefined}
                          checked={additionalDiscipline.isChecked}
                          readOnly
                          disabled={
                            additionalDiscipline.vectorCount === 0 &&
                            !additionalDiscipline.isChecked
                          }
                        >
                          <FormControl.Label>
                            {(() => {
                              let title;
                              if (
                                additionalDiscipline.slug in
                                locales.additionalDisciplines
                              ) {
                                type LocaleKey =
                                  keyof typeof locales.additionalDisciplines;
                                title =
                                  locales.additionalDisciplines[
                                    additionalDiscipline.slug as LocaleKey
                                  ].title;
                              } else {
                                console.error(
                                  `Additional discipline ${additionalDiscipline.slug} not found in locales`
                                );
                                title = additionalDiscipline.slug;
                              }
                              return title;
                            })()}
                          </FormControl.Label>
                          {(() => {
                            let description;
                            if (
                              additionalDiscipline.slug in
                              locales.additionalDisciplines
                            ) {
                              type LocaleKey =
                                keyof typeof locales.additionalDisciplines;
                              description =
                                locales.additionalDisciplines[
                                  additionalDiscipline.slug as LocaleKey
                                ].description;
                            } else {
                              console.error(
                                `Additional discipline ${additionalDiscipline.slug} not found in locales`
                              );
                              description = null;
                            }
                            return description !== null ? (
                              <FormControl.Info id={additionalDiscipline.slug}>
                                {description}
                              </FormControl.Info>
                            ) : null;
                          })()}
                          <FormControl.Counter>
                            {additionalDiscipline.vectorCount}
                          </FormControl.Counter>
                        </FormControl>
                      );
                    }
                  )}
                </Dropdown.List>
              </Dropdown>
              <Dropdown>
                <Dropdown.Label>
                  {locales.route.filter.targetGroups}
                  <span className="mv-font-normal @lg:mv-hidden">
                    <br />
                    {loaderData.selectedTargetGroups
                      .map((targetGroup) => {
                        let title;
                        if (targetGroup in locales.projectTargetGroups) {
                          type LocaleKey =
                            keyof typeof locales.projectTargetGroups;
                          title =
                            locales.projectTargetGroups[
                              targetGroup as LocaleKey
                            ].title;
                        } else {
                          console.error(
                            `Project target group ${targetGroup} not found in locales`
                          );
                          title = targetGroup;
                        }
                        return title;
                      })
                      .join(", ")}
                  </span>
                </Dropdown.Label>
                <Dropdown.List>
                  {loaderData.targetGroups.map((targetGroup) => {
                    return (
                      <FormControl
                        {...getInputProps(filter.projectTargetGroup, {
                          type: "checkbox",
                          value: targetGroup.slug,
                        })}
                        key={targetGroup.slug}
                        // The Checkbox UI does not rerender when using the delete chips or the reset filter button
                        // This is the workarround for now -> Switching to controlled component and managing the checked status via the server response
                        defaultChecked={undefined}
                        checked={targetGroup.isChecked}
                        readOnly
                        disabled={
                          targetGroup.vectorCount === 0 &&
                          !targetGroup.isChecked
                        }
                      >
                        <FormControl.Label>
                          {(() => {
                            let title;
                            if (
                              targetGroup.slug in locales.projectTargetGroups
                            ) {
                              type LocaleKey =
                                keyof typeof locales.projectTargetGroups;
                              title =
                                locales.projectTargetGroups[
                                  targetGroup.slug as LocaleKey
                                ].title;
                            } else {
                              console.error(
                                `Project target group ${targetGroup.slug} not found in locales`
                              );
                              title = targetGroup.slug;
                            }
                            return title;
                          })()}
                        </FormControl.Label>
                        {(() => {
                          let description;
                          if (targetGroup.slug in locales.projectTargetGroups) {
                            type LocaleKey =
                              keyof typeof locales.projectTargetGroups;
                            description =
                              locales.projectTargetGroups[
                                targetGroup.slug as LocaleKey
                              ].description;
                          } else {
                            console.error(
                              `Project target group ${targetGroup.slug} not found in locales`
                            );
                            description = null;
                          }
                          return description !== null ? (
                            <FormControl.Info id={targetGroup.slug}>
                              {description}
                            </FormControl.Info>
                          ) : null;
                        })()}
                        <FormControl.Counter>
                          {targetGroup.vectorCount}
                        </FormControl.Counter>
                      </FormControl>
                    );
                  })}
                </Dropdown.List>
              </Dropdown>
              <Dropdown>
                <Dropdown.Label>
                  {locales.route.filter.areas}
                  <span className="mv-font-normal @lg:mv-hidden">
                    <br />
                    {loaderData.selectedAreas
                      .map((area) => {
                        return area.name;
                      })
                      .join(", ")}
                  </span>
                </Dropdown.Label>
                <Dropdown.List>
                  {loaderData.areas.global.map((area) => {
                    return (
                      <FormControl
                        {...getInputProps(filter.area, {
                          type: "checkbox",
                          value: area.slug,
                        })}
                        key={area.slug}
                        // The Checkbox UI does not rerender when using the delete chips or the reset filter button
                        // This is the workarround for now -> Switching to controlled component and managing the checked status via the server response
                        defaultChecked={undefined}
                        checked={area.isChecked}
                        readOnly
                        disabled={area.vectorCount === 0 && !area.isChecked}
                      >
                        <FormControl.Label>{area.name}</FormControl.Label>
                        <FormControl.Counter>
                          {area.vectorCount}
                        </FormControl.Counter>
                      </FormControl>
                    );
                  })}
                  {loaderData.areas.country.map((area) => {
                    return (
                      <FormControl
                        {...getInputProps(filter.area, {
                          type: "checkbox",
                          value: area.slug,
                        })}
                        key={area.slug}
                        // The Checkbox UI does not rerender when using the delete chips or the reset filter button
                        // This is the workarround for now -> Switching to controlled component and managing the checked status via the server response
                        defaultChecked={undefined}
                        checked={area.isChecked}
                        readOnly
                        disabled={area.vectorCount === 0 && !area.isChecked}
                      >
                        <FormControl.Label>{area.name}</FormControl.Label>
                        <FormControl.Counter>
                          {area.vectorCount}
                        </FormControl.Counter>
                      </FormControl>
                    );
                  })}
                  {loaderData.selectedAreas.length > 0 &&
                    loaderData.selectedAreas.map((selectedArea) => {
                      return selectedArea.name !== null &&
                        selectedArea.isInSearchResultsList === false ? (
                        <FormControl
                          {...getInputProps(filter.area, {
                            type: "checkbox",
                            value: selectedArea.slug,
                          })}
                          key={selectedArea.slug}
                          // The Checkbox UI does not rerender when using the delete chips or the reset filter button
                          // This is the workarround for now -> Switching to controlled component and managing the checked status via the server response
                          defaultChecked={undefined}
                          checked
                          readOnly
                        >
                          <FormControl.Label>
                            {selectedArea.name}
                          </FormControl.Label>
                          <FormControl.Counter>
                            {selectedArea.vectorCount}
                          </FormControl.Counter>
                        </FormControl>
                      ) : null;
                    })}
                  <div className="mv-ml-4 mv-mr-2 mv-my-2">
                    <Input
                      id={fields.prjAreaSearch.id}
                      name={fields.prjAreaSearch.name}
                      type="text"
                      value={searchQuery}
                      onChange={(event) => {
                        setSearchQuery(event.currentTarget.value);
                        event.stopPropagation();
                        debounceSubmit(event.currentTarget.form, {
                          debounceTimeout: 250,
                          preventScrollReset: true,
                          replace: true,
                        });
                      }}
                      placeholder={locales.route.filter.searchAreaPlaceholder}
                    >
                      <Input.Label htmlFor={fields.prjAreaSearch.id} hidden>
                        {locales.route.filter.searchAreaPlaceholder}
                      </Input.Label>
                      <Input.HelperText>
                        {locales.route.filter.searchAreaHelper}
                      </Input.HelperText>
                      <Input.Controls>
                        <noscript>
                          <Button>
                            {locales.route.filter.searchAreaButton}
                          </Button>
                        </noscript>
                      </Input.Controls>
                    </Input>
                  </div>
                  {loaderData.areas.state.length > 0 && (
                    <Dropdown.Legend>
                      {locales.route.filter.stateLabel}
                    </Dropdown.Legend>
                  )}
                  {loaderData.areas.state.length > 0 &&
                    loaderData.areas.state.map((area) => {
                      return (
                        <FormControl
                          {...getInputProps(filter.area, {
                            type: "checkbox",
                            value: area.slug,
                          })}
                          key={area.slug}
                          // The Checkbox UI does not rerender when using the delete chips or the reset filter button
                          // This is the workarround for now -> Switching to controlled component and managing the checked status via the server response
                          defaultChecked={undefined}
                          checked={area.isChecked}
                          readOnly
                          disabled={area.vectorCount === 0 && !area.isChecked}
                        >
                          <FormControl.Label>{area.name}</FormControl.Label>
                          <FormControl.Counter>
                            {area.vectorCount}
                          </FormControl.Counter>
                        </FormControl>
                      );
                    })}
                  {loaderData.areas.state.length > 0 &&
                    loaderData.areas.district.length > 0 && (
                      <Dropdown.Divider />
                    )}
                  {loaderData.areas.district.length > 0 && (
                    <Dropdown.Legend>
                      {locales.route.filter.districtLabel}
                    </Dropdown.Legend>
                  )}
                  {loaderData.areas.district.length > 0 &&
                    loaderData.areas.district.map((area) => {
                      return (
                        <FormControl
                          {...getInputProps(filter.area, {
                            type: "checkbox",
                            value: area.slug,
                          })}
                          key={area.slug}
                          // The Checkbox UI does not rerender when using the delete chips or the reset filter button
                          // This is the workarround for now -> Switching to controlled component and managing the checked status via the server response
                          defaultChecked={undefined}
                          checked={area.isChecked}
                          readOnly
                          disabled={area.vectorCount === 0 && !area.isChecked}
                        >
                          <FormControl.Label>{area.name}</FormControl.Label>
                          <FormControl.Counter>
                            {area.vectorCount}
                          </FormControl.Counter>
                        </FormControl>
                      );
                    })}
                </Dropdown.List>
              </Dropdown>
              <Dropdown>
                <Dropdown.Label>
                  {locales.route.filter.formats}
                  <span className="mv-font-normal @lg:mv-hidden">
                    <br />
                    {loaderData.selectedFormats
                      .map((format) => {
                        let title;
                        if (format in locales.formats) {
                          type LocaleKey = keyof typeof locales.formats;
                          title = locales.formats[format as LocaleKey].title;
                        } else {
                          console.error(
                            `Format ${format} not found in locales`
                          );
                          title = format;
                        }
                        return title;
                      })
                      .join(", ")}
                  </span>
                </Dropdown.Label>
                <Dropdown.List>
                  {loaderData.formats.map((format) => {
                    return (
                      <FormControl
                        {...getInputProps(filter.format, {
                          type: "checkbox",
                          value: format.slug,
                        })}
                        key={format.slug}
                        // The Checkbox UI does not rerender when using the delete chips or the reset filter button
                        // This is the workarround for now -> Switching to controlled component and managing the checked status via the server response
                        defaultChecked={undefined}
                        checked={format.isChecked}
                        readOnly
                        disabled={format.vectorCount === 0 && !format.isChecked}
                      >
                        <FormControl.Label>
                          {(() => {
                            let title;
                            if (format.slug in locales.formats) {
                              type LocaleKey = keyof typeof locales.formats;
                              title =
                                locales.formats[format.slug as LocaleKey].title;
                            } else {
                              console.error(
                                `Format ${format.slug} not found in locales`
                              );
                              title = format.slug;
                            }
                            return title;
                          })()}
                        </FormControl.Label>
                        {(() => {
                          let description;
                          if (format.slug in locales.formats) {
                            type LocaleKey = keyof typeof locales.formats;
                            description =
                              locales.formats[format.slug as LocaleKey]
                                .description;
                          } else {
                            console.error(
                              `Format ${format.slug} not found in locales`
                            );
                            description = null;
                          }
                          return description !== null ? (
                            <FormControl.Info id={format.slug}>
                              {description}
                            </FormControl.Info>
                          ) : null;
                        })()}
                        <FormControl.Counter>
                          {format.vectorCount}
                        </FormControl.Counter>
                      </FormControl>
                    );
                  })}
                </Dropdown.List>
              </Dropdown>
              <Dropdown>
                <Dropdown.Label>
                  {locales.route.filter.specialTargetGroups}
                  <span className="mv-font-normal @lg:mv-hidden">
                    <br />
                    {loaderData.selectedSpecialTargetGroups
                      .map((targetGroup) => {
                        let title;
                        if (targetGroup in locales.specialTargetGroups) {
                          type LocaleKey =
                            keyof typeof locales.specialTargetGroups;
                          title =
                            locales.specialTargetGroups[
                              targetGroup as LocaleKey
                            ].title;
                        } else {
                          console.error(
                            `Special target group ${targetGroup} not found in locales`
                          );
                          title = targetGroup;
                        }
                        return title;
                      })
                      .join(", ")}
                  </span>
                </Dropdown.Label>
                <Dropdown.List>
                  {loaderData.specialTargetGroups.map((targetGroup) => {
                    return (
                      <FormControl
                        {...getInputProps(filter.specialTargetGroup, {
                          type: "checkbox",
                          value: targetGroup.slug,
                        })}
                        key={targetGroup.slug}
                        // The Checkbox UI does not rerender when using the delete chips or the reset filter button
                        // This is the workarround for now -> Switching to controlled component and managing the checked status via the server response
                        defaultChecked={undefined}
                        checked={targetGroup.isChecked}
                        readOnly
                        disabled={
                          targetGroup.vectorCount === 0 &&
                          !targetGroup.isChecked
                        }
                      >
                        <FormControl.Label>
                          {(() => {
                            let title;
                            if (
                              targetGroup.slug in locales.specialTargetGroups
                            ) {
                              type LocaleKey =
                                keyof typeof locales.specialTargetGroups;
                              title =
                                locales.specialTargetGroups[
                                  targetGroup.slug as LocaleKey
                                ].title;
                            } else {
                              console.error(
                                `Special target group ${targetGroup.slug} not found in locales`
                              );
                              title = targetGroup.slug;
                            }
                            return title;
                          })()}
                        </FormControl.Label>
                        {(() => {
                          let description;
                          if (targetGroup.slug in locales.specialTargetGroups) {
                            type LocaleKey =
                              keyof typeof locales.specialTargetGroups;
                            description =
                              locales.specialTargetGroups[
                                targetGroup.slug as LocaleKey
                              ].description;
                          } else {
                            console.error(
                              `Special target group ${targetGroup.slug} not found in locales`
                            );
                            description = null;
                          }
                          return description !== null ? (
                            <FormControl.Info id={targetGroup.slug}>
                              {description}
                            </FormControl.Info>
                          ) : null;
                        })()}
                        <FormControl.Counter>
                          {targetGroup.vectorCount}
                        </FormControl.Counter>
                      </FormControl>
                    );
                  })}
                </Dropdown.List>
              </Dropdown>
              <Dropdown>
                <Dropdown.Label>
                  {locales.route.filter.financings}
                  <span className="mv-font-normal @lg:mv-hidden">
                    <br />
                    {loaderData.selectedFinancings
                      .map((financing) => {
                        let title;
                        if (financing in locales.financings) {
                          type LocaleKey = keyof typeof locales.financings;
                          title =
                            locales.financings[financing as LocaleKey].title;
                        } else {
                          console.error(
                            `Financing ${financing} not found in locales`
                          );
                          title = financing;
                        }
                        return title;
                      })
                      .join(", ")}
                  </span>
                </Dropdown.Label>
                <Dropdown.List>
                  {loaderData.financings.map((financing) => {
                    return (
                      <FormControl
                        {...getInputProps(filter.financing, {
                          type: "checkbox",
                          value: financing.slug,
                        })}
                        key={financing.slug}
                        // The Checkbox UI does not rerender when using the delete chips or the reset filter button
                        // This is the workarround for now -> Switching to controlled component and managing the checked status via the server response
                        defaultChecked={undefined}
                        checked={financing.isChecked}
                        readOnly
                        disabled={
                          financing.vectorCount === 0 && !financing.isChecked
                        }
                      >
                        <FormControl.Label>
                          {(() => {
                            let title;
                            if (financing.slug in locales.financings) {
                              type LocaleKey = keyof typeof locales.financings;
                              title =
                                locales.financings[financing.slug as LocaleKey]
                                  .title;
                            } else {
                              console.error(
                                `Financings ${financing.slug} not found in locales`
                              );
                              title = financing.slug;
                            }
                            return title;
                          })()}
                        </FormControl.Label>
                        {(() => {
                          let description;
                          if (financing.slug in locales.financings) {
                            type LocaleKey = keyof typeof locales.financings;
                            description =
                              locales.financings[financing.slug as LocaleKey]
                                .description;
                          } else {
                            console.error(
                              `Financings ${financing.slug} not found in locales`
                            );
                            description = null;
                          }
                          return description !== null ? (
                            <FormControl.Info id={financing.slug}>
                              {description}
                            </FormControl.Info>
                          ) : null;
                        })()}
                        <FormControl.Counter>
                          {financing.vectorCount}
                        </FormControl.Counter>
                      </FormControl>
                    );
                  })}
                </Dropdown.List>
              </Dropdown>
            </Filters.Fieldset>
            <Filters.Fieldset {...getFieldsetProps(fields.prjSortBy)}>
              <Dropdown orientation="right">
                <Dropdown.Label>
                  <span className="@lg:mv-hidden">
                    {locales.route.filter.sortBy.label}
                    <br />
                  </span>
                  <span className="mv-font-normal @lg:mv-font-semibold">
                    {(() => {
                      const currentValue = `${loaderData.submission.value.prjSortBy.value}-${loaderData.submission.value.prjSortBy.direction}`;
                      let value;
                      if (currentValue in locales.route.filter.sortBy.values) {
                        type LocaleKey =
                          keyof typeof locales.route.filter.sortBy.values;
                        value =
                          locales.route.filter.sortBy.values[
                            currentValue as LocaleKey
                          ];
                      } else {
                        console.error(
                          `Sort by value ${currentValue} not found in locales`
                        );
                        value = currentValue;
                      }
                      return value;
                    })()}
                  </span>
                </Dropdown.Label>
                <Dropdown.List>
                  {PROJECT_SORT_VALUES.map((sortValue) => {
                    const submissionSortValue = `${loaderData.submission.value.prjSortBy.value}-${loaderData.submission.value.prjSortBy.direction}`;
                    return (
                      <FormControl
                        {...getInputProps(fields.prjSortBy, {
                          type: "radio",
                          value: sortValue,
                        })}
                        key={sortValue}
                        // The Checkbox UI does not rerender when using the delete chips or the reset filter button
                        // This is the workarround for now -> Switching to controlled component and managing the checked status via the server response
                        defaultChecked={undefined}
                        checked={submissionSortValue === sortValue}
                        readOnly
                      >
                        <FormControl.Label>
                          {locales.route.filter.sortBy.values[sortValue]}
                        </FormControl.Label>
                      </FormControl>
                    );
                  })}
                </Dropdown.List>
              </Dropdown>
            </Filters.Fieldset>
            <Filters.ResetButton
              to={`${location.pathname}${
                loaderData.submission.value.prjSortBy !== undefined
                  ? `?prjSortBy=${loaderData.submission.value.prjSortBy.value}-${loaderData.submission.value.prjSortBy.direction}`
                  : ""
              }`}
            >
              {locales.route.filter.reset}
            </Filters.ResetButton>
            <Filters.ApplyButton>
              {decideBetweenSingularOrPlural(
                insertParametersIntoLocale(
                  locales.route.showNumberOfItems_one,
                  {
                    count: loaderData.projectsCount,
                  }
                ),
                insertParametersIntoLocale(
                  locales.route.showNumberOfItems_other,
                  {
                    count: loaderData.projectsCount,
                  }
                ),
                loaderData.projectsCount
              )}
            </Filters.ApplyButton>
          </Filters>
          <noscript>
            <Button>{locales.route.filter.apply}</Button>
          </noscript>
        </Form>
      </section>
      <div className="mv-w-full mv-mx-auto mv-px-4 @sm:mv-max-w-screen-container-sm @md:mv-max-w-screen-container-md @lg:mv-max-w-screen-container-lg @xl:mv-max-w-screen-container-xl @xl:mv-px-6 @2xl:mv-max-w-screen-container-2xl mv-mb-4">
        <hr className="mv-border-t mv-border-gray-200 mv-mt-4" />
      </div>
      <section className="mv-w-full mv-mx-auto mv-px-4 @sm:mv-max-w-screen-container-sm @md:mv-max-w-screen-container-md @lg:mv-max-w-screen-container-lg @xl:mv-max-w-screen-container-xl @xl:mv-px-6 @2xl:mv-max-w-screen-container-2xl mb-6">
        {(loaderData.selectedDisciplines.length > 0 ||
          loaderData.selectedAdditionalDisciplines.length > 0 ||
          loaderData.selectedTargetGroups.length > 0 ||
          loaderData.selectedAreas.length > 0 ||
          loaderData.selectedFormats.length > 0 ||
          loaderData.selectedSpecialTargetGroups.length > 0 ||
          loaderData.selectedFinancings.length > 0) && (
          <div className="mv-flex mv-flex-col mv-gap-2">
            <div className="mv-overflow-auto mv-flex mv-flex-nowrap @lg:mv-flex-wrap mv-w-full mv-gap-2 mv-pb-2">
              {loaderData.selectedDisciplines.map((selectedDiscipline) => {
                const deleteSearchParams = new URLSearchParams(searchParams);
                deleteSearchParams.delete(
                  filter.discipline.name,
                  selectedDiscipline
                );
                let title;
                if (selectedDiscipline in locales.disciplines) {
                  type LocaleKey = keyof typeof locales.disciplines;
                  title =
                    locales.disciplines[selectedDiscipline as LocaleKey].title;
                } else {
                  console.error(
                    `Discipline ${selectedDiscipline} not found in locales`
                  );
                  title = selectedDiscipline;
                }
                return (
                  <Chip key={selectedDiscipline} size="medium">
                    {title}
                    <Chip.Delete>
                      <Link
                        to={`${
                          location.pathname
                        }?${deleteSearchParams.toString()}`}
                        preventScrollReset
                      >
                        X
                      </Link>
                    </Chip.Delete>
                  </Chip>
                );
              })}
              {loaderData.selectedAdditionalDisciplines.map(
                (selectedAdditionalDiscipline) => {
                  const deleteSearchParams = new URLSearchParams(searchParams);
                  deleteSearchParams.delete(
                    filter.additionalDiscipline.name,
                    selectedAdditionalDiscipline
                  );
                  let title;
                  if (
                    selectedAdditionalDiscipline in
                    locales.additionalDisciplines
                  ) {
                    type LocaleKey = keyof typeof locales.additionalDisciplines;
                    title =
                      locales.additionalDisciplines[
                        selectedAdditionalDiscipline as LocaleKey
                      ].title;
                  } else {
                    console.error(
                      `Additional discipline ${selectedAdditionalDiscipline} not found in locales`
                    );
                    title = selectedAdditionalDiscipline;
                  }
                  return (
                    <Chip key={selectedAdditionalDiscipline} size="medium">
                      {title}
                      <Chip.Delete>
                        <Link
                          to={`${
                            location.pathname
                          }?${deleteSearchParams.toString()}`}
                          preventScrollReset
                        >
                          X
                        </Link>
                      </Chip.Delete>
                    </Chip>
                  );
                }
              )}
              {loaderData.selectedTargetGroups.map((selectedTargetGroup) => {
                const deleteSearchParams = new URLSearchParams(searchParams);
                deleteSearchParams.delete(
                  filter.projectTargetGroup.name,
                  selectedTargetGroup
                );
                let title;
                if (selectedTargetGroup in locales.projectTargetGroups) {
                  type LocaleKey = keyof typeof locales.projectTargetGroups;
                  title =
                    locales.projectTargetGroups[
                      selectedTargetGroup as LocaleKey
                    ].title;
                } else {
                  console.error(
                    `Project target group ${selectedTargetGroup} not found in locales`
                  );
                  title = selectedTargetGroup;
                }
                return (
                  <Chip key={selectedTargetGroup} size="medium">
                    {title}
                    <Chip.Delete>
                      <Link
                        to={`${
                          location.pathname
                        }?${deleteSearchParams.toString()}`}
                        preventScrollReset
                      >
                        X
                      </Link>
                    </Chip.Delete>
                  </Chip>
                );
              })}
              {loaderData.selectedAreas.map((selectedArea) => {
                const deleteSearchParams = new URLSearchParams(searchParams);
                deleteSearchParams.delete(filter.area.name, selectedArea.slug);
                return selectedArea.name !== null ? (
                  <Chip key={selectedArea.slug} size="medium">
                    {selectedArea.name}
                    <Chip.Delete>
                      <Link
                        to={`${
                          location.pathname
                        }?${deleteSearchParams.toString()}`}
                        preventScrollReset
                      >
                        X
                      </Link>
                    </Chip.Delete>
                  </Chip>
                ) : null;
              })}
              {loaderData.selectedFormats.map((selectedFormat) => {
                const deleteSearchParams = new URLSearchParams(searchParams);
                deleteSearchParams.delete(filter.format.name, selectedFormat);
                let title;
                if (selectedFormat in locales.formats) {
                  type LocaleKey = keyof typeof locales.formats;
                  title = locales.formats[selectedFormat as LocaleKey].title;
                } else {
                  console.error(
                    `Format ${selectedFormat} not found in locales`
                  );
                  title = selectedFormat;
                }
                return (
                  <Chip key={selectedFormat} size="medium">
                    {title}
                    <Chip.Delete>
                      <Link
                        to={`${
                          location.pathname
                        }?${deleteSearchParams.toString()}`}
                        preventScrollReset
                      >
                        X
                      </Link>
                    </Chip.Delete>
                  </Chip>
                );
              })}
              {loaderData.selectedSpecialTargetGroups.map(
                (selectedSpecialTargetGroup) => {
                  const deleteSearchParams = new URLSearchParams(searchParams);
                  deleteSearchParams.delete(
                    filter.specialTargetGroup.name,
                    selectedSpecialTargetGroup
                  );
                  let title;
                  if (
                    selectedSpecialTargetGroup in locales.specialTargetGroups
                  ) {
                    type LocaleKey = keyof typeof locales.specialTargetGroups;
                    title =
                      locales.specialTargetGroups[
                        selectedSpecialTargetGroup as LocaleKey
                      ].title;
                  } else {
                    console.error(
                      `Special target group ${selectedSpecialTargetGroup} not found in locales`
                    );
                    title = selectedSpecialTargetGroup;
                  }
                  return (
                    <Chip key={selectedSpecialTargetGroup} size="medium">
                      {title}
                      <Chip.Delete>
                        <Link
                          to={`${
                            location.pathname
                          }?${deleteSearchParams.toString()}`}
                          preventScrollReset
                        >
                          X
                        </Link>
                      </Chip.Delete>
                    </Chip>
                  );
                }
              )}
              {loaderData.selectedFinancings.map((selectedFinancing) => {
                const deleteSearchParams = new URLSearchParams(searchParams);
                deleteSearchParams.delete(
                  filter.financing.name,
                  selectedFinancing
                );
                let title;
                if (selectedFinancing in locales.financings) {
                  type LocaleKey = keyof typeof locales.financings;
                  title =
                    locales.financings[selectedFinancing as LocaleKey].title;
                } else {
                  console.error(
                    `Financing ${selectedFinancing} not found in locales`
                  );
                  title = selectedFinancing;
                }
                return (
                  <Chip key={selectedFinancing} size="medium">
                    {title}
                    <Chip.Delete>
                      <Link
                        to={`${
                          location.pathname
                        }?${deleteSearchParams.toString()}`}
                        preventScrollReset
                      >
                        X
                      </Link>
                    </Chip.Delete>
                  </Chip>
                );
              })}
            </div>
            <Link
              className="mv-w-fit"
              to={`${location.pathname}${
                loaderData.submission.value.prjSortBy !== undefined
                  ? `?prjSortBy=${loaderData.submission.value.prjSortBy.value}-${loaderData.submission.value.prjSortBy.direction}`
                  : ""
              }`}
              preventScrollReset
            >
              <Button
                variant="outline"
                loading={navigation.state === "loading"}
                disabled={navigation.state === "loading"}
              >
                {locales.route.filter.reset}
              </Button>
            </Link>
          </div>
        )}
      </section>

      <section className="mv-mx-auto @sm:mv-px-4 @md:mv-px-0 @xl:mv-px-2 mv-w-full @sm:mv-max-w-screen-container-sm @md:mv-max-w-screen-container-md @lg:mv-max-w-screen-container-lg @xl:mv-max-w-screen-container-xl @2xl:mv-max-w-screen-container-2xl">
        {typeof loaderData.filteredByVisibilityCount !== "undefined" &&
        loaderData.filteredByVisibilityCount !== loaderData.projectsCount ? (
          <p className="text-center text-gray-700 mb-4 mv-mx-4 @md:mv-mx-0">
            {insertParametersIntoLocale(
              decideBetweenSingularOrPlural(
                locales.route.notShown_one,
                locales.route.notShown_other,
                loaderData.projectsCount - loaderData.filteredByVisibilityCount
              ),
              {
                count:
                  loaderData.projectsCount -
                  loaderData.filteredByVisibilityCount,
              }
            )}
          </p>
        ) : loaderData.projectsCount > 0 ? (
          <p className="text-center text-gray-700 mb-4">
            <strong>{loaderData.projectsCount}</strong>{" "}
            {insertParametersIntoLocale(
              decideBetweenSingularOrPlural(
                locales.route.itemsCountSuffix_one,
                locales.route.itemsCountSuffix_other,
                loaderData.projectsCount
              ),
              { count: loaderData.projectsCount }
            )}
          </p>
        ) : (
          <p className="text-center text-gray-700 mb-4">
            {locales.route.empty}
          </p>
        )}
        {loaderData.projects.length > 0 && (
          <>
            <CardContainer type="multi row">
              {loaderData.projects.map((project) => {
                return (
                  <ProjectCard
                    locales={locales}
                    key={`project-${project.id}`}
                    project={project}
                  />
                );
              })}
            </CardContainer>
            {showMore && (
              <div className="mv-w-full mv-flex mv-justify-center mv-mb-10 mv-mt-4 @lg:mv-mb-12 @lg:mv-mt-6 @xl:mv-mb-14 @xl:mv-mt-8">
                <Link
                  to={`${location.pathname}?${loadMoreSearchParams.toString()}`}
                  preventScrollReset
                  replace
                >
                  <Button
                    size="large"
                    variant="outline"
                    loading={navigation.state === "loading"}
                    disabled={navigation.state === "loading"}
                  >
                    {locales.route.more}
                  </Button>
                </Link>
              </div>
            )}
          </>
        )}
      </section>
    </>
  );
}<|MERGE_RESOLUTION|>--- conflicted
+++ resolved
@@ -57,11 +57,8 @@
   insertParametersIntoLocale,
 } from "~/lib/utils/i18n";
 import { DefaultImages } from "~/images.shared";
-<<<<<<< HEAD
 import { getFilterSchemes, type FilterSchemes } from "./index";
-=======
 import { useState } from "react";
->>>>>>> d9fd5c77
 
 export const PROJECT_SORT_VALUES = [
   "name-asc",
@@ -521,13 +518,8 @@
     `${loaderData.submission.value.prjPage + 1}`
   );
 
-<<<<<<< HEAD
-  const [searchQuery, setSearchQuery] = React.useState(
+  const [searchQuery, setSearchQuery] = useState(
     loaderData.submission.value.prjAreaSearch
-=======
-  const [searchQuery, setSearchQuery] = useState(
-    loaderData.submission.value.search
->>>>>>> d9fd5c77
   );
 
   const additionalSearchParams: { key: string; value: string }[] = [];
