import type { Organization, Profile } from "@prisma/client";
import { Prisma } from "@prisma/client";
import type { SupabaseClient, User } from "@supabase/auth-helpers-remix";
import { notFound } from "remix-utils";
import { getImageURL } from "~/images.server";
import type { ArrayElement } from "~/lib/utils/types";
import { prismaClient } from "~/prisma";
import { getAreaById } from "~/profile.server";
import {
  filterEventDataByVisibilitySettings,
  filterOrganizationDataByVisibilitySettings,
} from "~/public-fields-filtering.server";
import { getPublicURL } from "~/storage.server";

export async function getAllProfiles(
  options: {
    skip: number | undefined;
    take: number | undefined;
    areaId: string | undefined;
    offerId: string | undefined;
    seekingId: string | undefined;
    randomSeed: number | undefined;
  } = {
    skip: undefined,
    take: undefined,
    areaId: undefined,
    offerId: undefined,
    seekingId: undefined,
    randomSeed: 0,
  }
) {
  const { skip, take, areaId, offerId, seekingId, randomSeed } = options;

  let areaToFilter;
  let whereClauses = [];
  let whereClause = Prisma.empty;
  let offerJoin = Prisma.sql`
    LEFT JOIN offers_on_profiles
    ON profiles.id = offers_on_profiles."profileId"
    LEFT JOIN offer O
    ON offers_on_profiles."offerId" = O.id`;
  let seekingJoin = Prisma.empty;
  // Default Ordering with no filter: Deterministic random ordering with seed
  // Set seed for deterministic random order
  await prismaClient.$queryRaw`SELECT CAST(SETSEED(${randomSeed}::double precision) AS TEXT);`;
  let orderByClause = Prisma.sql`ORDER BY "score" DESC, RANDOM()`;
  if (areaId !== undefined) {
    areaToFilter = await getAreaById(areaId);
    if (areaToFilter !== null) {
      let areaWhere;
      if (areaToFilter.type === "country") {
        /* No WHERE statement needed as we want to select all profiles that have at least one area */
        /* ORDER BY: country -> state -> district */
        orderByClause = Prisma.sql`
                        ORDER BY (
                          CASE 
                            WHEN 'country' = ANY (array_agg(DISTINCT areas.type)) THEN 1 
                            WHEN 'state' = ANY (array_agg(DISTINCT areas.type)) THEN 2 
                            WHEN 'district' = ANY (array_agg(DISTINCT areas.type)) THEN 3 
                            ELSE 4 
                          END
                        ) ASC,
                        "score" DESC,
                        RANDOM()`;
      }
      if (areaToFilter.type === "state") {
        /* Filter profiles that have the exact state as area or districts inside that state as area or an area of the type country */
        if (areaToFilter.stateId !== null) {
          areaWhere = Prisma.sql`"stateId" = ${areaToFilter.stateId} OR type = 'country'`;
        } else {
          areaWhere = Prisma.sql`areas.id = ${areaToFilter.id} OR type = 'country'`;
        }
        /* ORDER BY: state -> district -> country */
        orderByClause = Prisma.sql`
                        ORDER BY (
                          CASE 
                            WHEN 'state' = ANY (array_agg(DISTINCT areas.type)) THEN 1 
                            WHEN 'district' = ANY (array_agg(DISTINCT areas.type)) THEN 2 
                            WHEN 'country' = ANY (array_agg(DISTINCT areas.type)) THEN 3 
                            ELSE 4 
                          END
                        ) ASC, 
                        "score" DESC,
                        RANDOM()`;
      }
      if (areaToFilter.type === "district") {
        /* Filter profiles that have the exact district as area or the state where the district is part of or an area of the type country */
        if (areaToFilter.stateId !== null) {
          areaWhere = Prisma.sql`areas.id = ${areaToFilter.id} OR (type = 'state' AND "stateId" = ${areaToFilter.stateId}) OR type = 'country'`;
        } else {
          areaWhere = Prisma.sql`areas.id = ${areaToFilter.id} OR type = 'state' OR type = 'country'`;
        }
        /* ORDER BY: district -> state -> country */
        orderByClause = Prisma.sql`
                        ORDER BY (
                          CASE 
                            WHEN 'district' = ANY (array_agg(DISTINCT areas.type)) THEN 1 
                            WHEN 'state' = ANY (array_agg(DISTINCT areas.type)) THEN 2 
                            WHEN 'country' = ANY (array_agg(DISTINCT areas.type)) THEN 3 
                            ELSE 4 
                          END
                        ) ASC, 
                        "score" DESC,
                        RANDOM()`;
      }
      if (areaWhere !== undefined) {
        whereClauses.push(areaWhere);
      }
    } else {
      throw notFound({ message: "Area to filter not found" });
    }
  }
  if (offerId !== undefined) {
    /* Filter profiles that have the exact offer */
    const offerWhere = Prisma.sql`O.id = ${offerId}`;
    whereClauses.push(offerWhere);
  }
  if (seekingId !== undefined) {
    seekingJoin = Prisma.sql`
                  LEFT JOIN seekings_on_profiles
                  ON profiles.id = seekings_on_profiles."profileId"
                  LEFT JOIN offer S
                  ON seekings_on_profiles."offerId" = S.id`;
    /* Filter profiles that have the exact seeking */
    const seekingWhere = Prisma.sql`S.id = ${seekingId}`;
    whereClauses.push(seekingWhere);
  }
  if (whereClauses.length > 0) {
    /* All WHERE clauses must hold true and are therefore connected with an logical AND */
    whereClause = Prisma.join(whereClauses, ") AND (", "WHERE (", ")");
  }

  const profiles: Array<
    Pick<
      Profile,
      | "id"
      | "academicTitle"
      | "firstName"
      | "lastName"
      | "username"
      | "bio"
      | "avatar"
      | "background"
      | "position"
      | "score"
      | "updatedAt"
<<<<<<< HEAD
    > & { areas: string[] }
=======
    > & { areaNames: string[]; offers: string[] }
>>>>>>> 0e81160c
  > = await prismaClient.$queryRaw`
    SELECT 
      profiles.id,
      profiles.first_name as "firstName",
      profiles.last_name as "lastName",
      profiles.username,
      profiles.academic_title as "academicTitle",
      profiles.position,
      profiles.bio,
      profiles.avatar,
      profiles.background,
      profiles.score,
      profiles.updated_at as "updatedAt",
<<<<<<< HEAD
      array_remove(array_agg(DISTINCT areas.name), null) as "areas"
=======
      array_remove(array_agg(DISTINCT areas.name), null) as "areaNames",
      array_remove(array_agg(DISTINCT O.title), null) as "offers"
>>>>>>> 0e81160c
    FROM profiles
      /* Always joining areas to get areaNames */
      LEFT JOIN areas_on_profiles
      ON profiles.id = areas_on_profiles."profileId"
      LEFT JOIN areas
      ON areas_on_profiles."areaId" = areas.id
      ${offerJoin}
      ${seekingJoin}
    /* Filtering with the where clauses from above if any exist */
    ${whereClause}
    GROUP BY profiles.id
    ${orderByClause}
    LIMIT ${take}
    OFFSET ${skip}
  ;`;

  return profiles;
}

export async function getAllOrganizations(
  options: {
    skip: number | undefined;
    take: number | undefined;
    randomSeed: number | undefined;
  } = {
    skip: undefined,
    take: undefined,
    randomSeed: 0,
  }
) {
  const { skip, take, randomSeed } = options;

  // Set seed for deterministic random order
  await prismaClient.$queryRaw`SELECT CAST(SETSEED(${randomSeed}::double precision) AS TEXT);`;

  const organizations: Array<
<<<<<<< HEAD
    Pick<Organization, "id" | "name" | "slug" | "bio" | "logo" | "score"> & {
      areas: string[];
      types: string[];
    }
=======
    Pick<
      Organization,
      | "id"
      | "publicFields"
      | "name"
      | "slug"
      | "bio"
      | "logo"
      | "score"
      | "background"
    > & { areaNames: string[]; types: string[]; focuses: string[] }
>>>>>>> 0e81160c
  > = await prismaClient.$queryRaw`
  SELECT 
    organizations.id,
    organizations.name,
    organizations.slug,
    organizations.bio,
    organizations.logo,
    organizations.score,
<<<<<<< HEAD
    array_remove(array_agg(DISTINCT areas.name), null) as "areas",
    array_remove(array_agg(DISTINCT organization_types.title), null) as "types"
=======
    organizations.background,
    array_remove(array_agg(DISTINCT areas.name), null) as "areaNames",
    array_remove(array_agg(DISTINCT organization_types.title), null) as "types",
    array_remove(array_agg(DISTINCT focuses.title), null) as "focuses"
>>>>>>> 0e81160c
  FROM organizations
    /* Always joining areas and organization_types to get area names and organizationType titles */
    LEFT JOIN areas_on_organizations
    ON organizations.id = areas_on_organizations."organizationId"
    LEFT JOIN areas
    ON areas_on_organizations."areaId" = areas.id
    LEFT JOIN organization_types_on_organizations
    ON organizations.id = organization_types_on_organizations."organizationId"
    LEFT JOIN organization_types
    ON organization_types_on_organizations."organizationTypeId" = organization_types.id
    LEFT JOIN focuses_on_organizations
    ON organizations.id = focuses_on_organizations."organizationId"
    LEFT JOIN focuses
    ON focuses_on_organizations."focusId" = focuses.id
  GROUP BY organizations.id
  ORDER BY "score" DESC, RANDOM()
  LIMIT ${take}
  OFFSET ${skip}
;`;

  return organizations;
}

export async function getAllProjects(
  skip: number | undefined = undefined,
  take: number | undefined = undefined
) {
  const projects = await prismaClient.project.findMany({
    skip,
    take,
    select: {
      id: true,
      slug: true,
      name: true,
      logo: true,
      background: true,
      excerpt: true,
      awards: {
        select: {
          award: {
            select: {
              id: true,
              title: true,
              shortTitle: true,
              date: true,
              logo: true,
            },
          },
        },
      },
      responsibleOrganizations: {
        select: {
          organization: {
            select: {
              name: true,
            },
          },
        },
      },
    },
  });

  return projects;
}

export function getPaginationValues(
  request: Request,
  options = { itemsPerPage: 8 }
) {
  const url = new URL(request.url);
  const pageParam = url.searchParams.get("page") || "1";

  let page = parseInt(pageParam);
  if (Number.isNaN(page) || page < 1) {
    page = 1;
  }

  const skip = options.itemsPerPage * (page - 1);
  const take = options.itemsPerPage;

  return { skip, take };
}

export function getFilterValues(request: Request) {
  const url = new URL(request.url);
  const areaId = url.searchParams.get("areaId") || undefined;
  const offerId = url.searchParams.get("offerId") || undefined;
  const seekingId = url.searchParams.get("seekingId") || undefined;
  return { areaId, offerId, seekingId };
}

export function getRandomSeed(request: Request) {
  const url = new URL(request.url);
  const randomSeedQueryString = url.searchParams.get("randomSeed") || undefined;
  if (randomSeedQueryString !== undefined) {
    return parseFloat(randomSeedQueryString);
  } else {
    return randomSeedQueryString;
  }
}

export async function getEvents(
  inFuture: boolean,
  skip: number | undefined = undefined,
  take: number | undefined = undefined
) {
  const result = await prismaClient.event.findMany({
    where: {
      endTime: inFuture
        ? {
            gte: new Date(),
          }
        : { lte: new Date() },
      published: true,
    },
    skip,
    take,
    select: {
      id: true,
      name: true,
      slug: true,
      parentEventId: true,
      startTime: true,
      endTime: true,
      participationUntil: true,
      participationFrom: true,
      participantLimit: true,
      background: true,
      published: true,
      stage: {
        select: {
          title: true,
        },
      },
      canceled: true,
      subline: true,
      description: true,
      _count: {
        select: {
          childEvents: true,
          participants: true,
          responsibleOrganizations: true,
          waitingList: true,
        },
      },
      responsibleOrganizations: {
        select: {
          organization: {
            select: {
              name: true,
              slug: true,
              logo: true,
            },
          },
        },
      },
    },
    orderBy: inFuture
      ? {
          startTime: "asc",
        }
      : { startTime: "desc" },
  });
  return result;
}

export async function enhanceEventsWithParticipationStatus(
  sessionUser: User | null,
  events: Awaited<ReturnType<typeof getEvents>>
) {
  if (sessionUser === null) {
    const enhancedEvents = events.map((item) => {
      const isParticipant = false;
      const isOnWaitingList = false;
      const isSpeaker = false;
      const isTeamMember = false;

      return {
        ...item,
        isParticipant,
        isOnWaitingList,
        isSpeaker,
        isTeamMember,
      };
    });
    return enhancedEvents;
  } else {
    const eventIdsWhereParticipant = (
      await prismaClient.participantOfEvent.findMany({
        where: {
          profileId: sessionUser.id,
        },
        select: {
          eventId: true,
        },
      })
    ).map((event) => event.eventId);
    const eventIdsWhereOnWaitingList = (
      await prismaClient.waitingParticipantOfEvent.findMany({
        where: {
          profileId: sessionUser.id,
        },
        select: {
          eventId: true,
        },
      })
    ).map((event) => event.eventId);
    const eventIdsWhereSpeaker = (
      await prismaClient.speakerOfEvent.findMany({
        where: {
          profileId: sessionUser.id,
        },
        select: {
          eventId: true,
        },
      })
    ).map((event) => event.eventId);
    const eventIdsWhereTeamMember = (
      await prismaClient.teamMemberOfEvent.findMany({
        where: {
          profileId: sessionUser.id,
        },
        select: {
          eventId: true,
        },
      })
    ).map((event) => event.eventId);

    const enhancedEvents = events.map((item) => {
      const isParticipant = eventIdsWhereParticipant.includes(item.id);
      const isOnWaitingList = eventIdsWhereOnWaitingList.includes(item.id);
      const isSpeaker = eventIdsWhereSpeaker.includes(item.id);
      const isTeamMember = eventIdsWhereTeamMember.includes(item.id);

      return {
        ...item,
        isParticipant,
        isOnWaitingList,
        isSpeaker,
        isTeamMember,
      };
    });
    return enhancedEvents;
  }
}

export async function prepareEvents(
  authClient: SupabaseClient,
  sessionUser: User | null,
  inFuture: boolean,
  options: {
    skip: number | undefined;
    take: number | undefined;
  } = { skip: undefined, take: undefined }
) {
  let events = await getEvents(inFuture, options.skip, options.take);

  // Filtering by visbility settings
  if (sessionUser === null) {
    // Filter events
    events = await filterEventDataByVisibilitySettings<
      ArrayElement<typeof events>
    >(events);
    for (let event of events) {
      // Filter responsible Organizations
      const rawResponsibleOrganizations = event.responsibleOrganizations.map(
        (responsibleOrganization) => {
          return responsibleOrganization.organization;
        }
      );
      const filteredResponsibleOrganizations =
        await filterOrganizationDataByVisibilitySettings<
          ArrayElement<typeof rawResponsibleOrganizations>
        >(rawResponsibleOrganizations);
      event.responsibleOrganizations = event.responsibleOrganizations.map(
        (responsibleOrganization) => {
          let filteredResponsibleOrganization = responsibleOrganization;
          for (let filteredOrganization of filteredResponsibleOrganizations) {
            if (
              responsibleOrganization.organization.slug ===
              filteredOrganization.slug
            ) {
              filteredResponsibleOrganization.organization =
                filteredOrganization;
            }
          }
          return filteredResponsibleOrganization;
        }
      );
    }
  }

  let enhancedEvents = await enhanceEventsWithParticipationStatus(
    sessionUser,
    events
  );

  enhancedEvents = enhancedEvents.map((item) => {
    if (item.background !== null) {
      const publicURL = getPublicURL(authClient, item.background);
      if (publicURL) {
        item.background = getImageURL(publicURL, {
          resize: { type: "fit", width: 400, height: 280 },
        });
      }
    }
    return item;
  });

  enhancedEvents = enhancedEvents.map((event) => {
    if (event.responsibleOrganizations.length > 0) {
      event.responsibleOrganizations = event.responsibleOrganizations.map(
        (item) => {
          if (item.organization.logo !== null) {
            const publicURL = getPublicURL(authClient, item.organization.logo);
            if (publicURL) {
              item.organization.logo = getImageURL(publicURL, {
                resize: { type: "fit", width: 144, height: 144 },
              });
            }
          }
          return item;
        }
      );
    }
    return event;
  });
  return enhancedEvents;
}<|MERGE_RESOLUTION|>--- conflicted
+++ resolved
@@ -144,11 +144,7 @@
       | "position"
       | "score"
       | "updatedAt"
-<<<<<<< HEAD
-    > & { areas: string[] }
-=======
-    > & { areaNames: string[]; offers: string[] }
->>>>>>> 0e81160c
+    > & { areas: string[]; offers: string[] }
   > = await prismaClient.$queryRaw`
     SELECT 
       profiles.id,
@@ -162,12 +158,8 @@
       profiles.background,
       profiles.score,
       profiles.updated_at as "updatedAt",
-<<<<<<< HEAD
-      array_remove(array_agg(DISTINCT areas.name), null) as "areas"
-=======
-      array_remove(array_agg(DISTINCT areas.name), null) as "areaNames",
+      array_remove(array_agg(DISTINCT areas.name), null) as "areas",
       array_remove(array_agg(DISTINCT O.title), null) as "offers"
->>>>>>> 0e81160c
     FROM profiles
       /* Always joining areas to get areaNames */
       LEFT JOIN areas_on_profiles
@@ -204,12 +196,6 @@
   await prismaClient.$queryRaw`SELECT CAST(SETSEED(${randomSeed}::double precision) AS TEXT);`;
 
   const organizations: Array<
-<<<<<<< HEAD
-    Pick<Organization, "id" | "name" | "slug" | "bio" | "logo" | "score"> & {
-      areas: string[];
-      types: string[];
-    }
-=======
     Pick<
       Organization,
       | "id"
@@ -220,8 +206,7 @@
       | "logo"
       | "score"
       | "background"
-    > & { areaNames: string[]; types: string[]; focuses: string[] }
->>>>>>> 0e81160c
+    > & { areas: string[]; types: string[]; focuses: string[] }
   > = await prismaClient.$queryRaw`
   SELECT 
     organizations.id,
@@ -230,15 +215,10 @@
     organizations.bio,
     organizations.logo,
     organizations.score,
-<<<<<<< HEAD
+    organizations.background,
     array_remove(array_agg(DISTINCT areas.name), null) as "areas",
-    array_remove(array_agg(DISTINCT organization_types.title), null) as "types"
-=======
-    organizations.background,
-    array_remove(array_agg(DISTINCT areas.name), null) as "areaNames",
     array_remove(array_agg(DISTINCT organization_types.title), null) as "types",
     array_remove(array_agg(DISTINCT focuses.title), null) as "focuses"
->>>>>>> 0e81160c
   FROM organizations
     /* Always joining areas and organization_types to get area names and organizationType titles */
     LEFT JOIN areas_on_organizations
