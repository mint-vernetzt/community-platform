import {
  Button,
  CardContainer,
  OrganizationCard,
} from "@mint-vernetzt/components";
import type { LoaderFunctionArgs } from "@remix-run/node";
import { json, redirect } from "@remix-run/node";
import { useFetcher, useLoaderData, useSearchParams } from "@remix-run/react";
import React from "react";
import { createAuthClient, getSessionUser } from "~/auth.server";
import { H1 } from "~/components/Heading/Heading";
import { GravityType, getImageURL } from "~/images.server";
import { prismaClient } from "~/prisma.server";
import {
  filterOrganizationByVisibility,
  filterProfileByVisibility,
} from "~/public-fields-filtering.server";
import { getAllOffers } from "~/routes/utils.server";
import { getPublicURL } from "~/storage.server";
import { getAreas } from "~/utils.server";
import {
  getAllOrganizations,
  getPaginationValues,
  getRandomSeed,
} from "./utils.server";
import { useTranslation } from "react-i18next";
// import styles from "../../../common/design/styles/styles.css";

// export const links: LinksFunction = () => [{ rel: "stylesheet", href: styles }];

<<<<<<< HEAD
const i18nNS = ["routes/explore/organizations"];
export const handle = {
  i18n: i18nNS,
};

export const loader = async (args: LoaderArgs) => {
=======
export const loader = async (args: LoaderFunctionArgs) => {
>>>>>>> 2b574f4a
  const { request } = args;
  const { authClient } = createAuthClient(request);

  let randomSeed = getRandomSeed(request);

  if (randomSeed === undefined) {
    randomSeed = parseFloat(Math.random().toFixed(3));
    return redirect(`/explore/organizations?randomSeed=${randomSeed}`);
  }

  const { skip, take, page, itemsPerPage } = getPaginationValues(request);

  const sessionUser = await getSessionUser(authClient);

  const isLoggedIn = sessionUser !== null;

  const areas = await getAreas();
  const offers = await getAllOffers();

  const rawOrganizations = await getAllOrganizations({
    skip: skip,
    take: take,
    randomSeed: randomSeed,
  });

  const enhancedOrganizations = [];

  for (const organization of rawOrganizations) {
    let enhancedOrganization = {
      ...organization,
      teamMembers: await prismaClient.profile.findMany({
        where: {
          memberOf: {
            some: {
              organizationId: organization.id,
            },
          },
        },
        select: {
          firstName: true,
          lastName: true,
          avatar: true,
          username: true,
          id: true,
        },
      }),
    };

    if (sessionUser === null) {
      // Filter organization
      enhancedOrganization = await filterOrganizationByVisibility<
        typeof enhancedOrganization
      >(enhancedOrganization);
      // Filter team members
      enhancedOrganization.teamMembers = await Promise.all(
        enhancedOrganization.teamMembers.map(async (profile) => {
          const filteredProfile = await filterProfileByVisibility<
            typeof profile
          >(profile);
          return { ...filteredProfile };
        })
      );
    }

    // Add images from image proxy
    if (enhancedOrganization.logo !== null) {
      const publicURL = getPublicURL(authClient, enhancedOrganization.logo);
      if (publicURL !== null) {
        enhancedOrganization.logo = getImageURL(publicURL, {
          resize: { type: "fill", width: 136, height: 136 },
          gravity: GravityType.center,
        });
      }
    }

    if (enhancedOrganization.background !== null) {
      const publicURL = getPublicURL(
        authClient,
        enhancedOrganization.background
      );
      if (publicURL !== null) {
        enhancedOrganization.background = getImageURL(publicURL, {
          resize: { type: "fill", width: 136, height: 136 },
          gravity: GravityType.center,
        });
      }
    }

    enhancedOrganization.teamMembers = enhancedOrganization.teamMembers.map(
      (profile) => {
        let avatar = profile.avatar;
        if (avatar !== null) {
          const publicURL = getPublicURL(authClient, avatar);
          avatar = getImageURL(publicURL, {
            resize: { type: "fit", width: 64, height: 64 },
          });
        }
        return { ...profile, avatar };
      }
    );

    enhancedOrganizations.push(enhancedOrganization);
  }

  return json({
    isLoggedIn,
    organizations: enhancedOrganizations,
    areas,
    offers,
    pagination: { page, itemsPerPage },
  });
};

export default function Index() {
  const loaderData = useLoaderData<typeof loader>();
  const fetcher = useFetcher<typeof loader>();
  const [searchParams] = useSearchParams();
  const [items, setItems] = React.useState(loaderData.organizations);
  const [shouldFetch, setShouldFetch] = React.useState(() => {
    if (loaderData.organizations.length < loaderData.pagination.itemsPerPage) {
      return false;
    }
    return true;
  });
  const [page, setPage] = React.useState(() => {
    const pageParam = searchParams.get("page");
    if (pageParam !== null) {
      return parseInt(pageParam);
    }
    return 1;
  });

  React.useEffect(() => {
    if (fetcher.data !== undefined) {
      setItems((organizations) => {
        return fetcher.data !== undefined
          ? [...organizations, ...fetcher.data.organizations]
          : [...organizations];
      });
      setPage(fetcher.data.pagination.page);
      if (
        fetcher.data.organizations.length < fetcher.data.pagination.itemsPerPage
      ) {
        setShouldFetch(false);
      }
    }
  }, [fetcher.data]);

  const { t } = useTranslation(i18nNS);

  return (
    <>
      <section className="container my-8 md:mt-10 lg:mt-20 text-center">
        <H1 like="h0">{t("title")}</H1>
        <p className="">{t("intro")}</p>
      </section>
      <section className="mv-mx-auto sm:mv-px-4 md:mv-px-0 xl:mv-px-2 mv-w-full sm:mv-max-w-screen-sm md:mv-max-w-screen-md lg:mv-max-w-screen-lg xl:mv-max-w-screen-xl 2xl:mv-max-w-screen-2xl">
        <CardContainer type="multi row">
          {items.length > 0 ? (
            items.map((organization) => {
              return (
                <OrganizationCard
                  key={`organization-${organization.id}`}
                  publicAccess={!loaderData.isLoggedIn}
                  organization={organization}
                />
              );
            })
          ) : (
            <p>{t("empty")}</p>
          )}
        </CardContainer>
        {shouldFetch && (
          <div className="mv-w-full mv-flex mv-justify-center mv-mb-8 md:mv-mb-24 lg:mv-mb-8 mv-mt-4 lg:mv-mt-8">
            <fetcher.Form method="get">
              <input
                key="randomSeed"
                type="hidden"
                name="randomSeed"
                value={searchParams.get("randomSeed") || ""}
              />
              <input key="page" type="hidden" name="page" value={page + 1} />
              <Button
                size="large"
                variant="outline"
                loading={fetcher.state === "loading"}
              >
                {t("more")}
              </Button>
            </fetcher.Form>
          </div>
        )}
      </section>
    </>
  );
}<|MERGE_RESOLUTION|>--- conflicted
+++ resolved
@@ -28,16 +28,12 @@
 
 // export const links: LinksFunction = () => [{ rel: "stylesheet", href: styles }];
 
-<<<<<<< HEAD
 const i18nNS = ["routes/explore/organizations"];
 export const handle = {
   i18n: i18nNS,
 };
 
-export const loader = async (args: LoaderArgs) => {
-=======
 export const loader = async (args: LoaderFunctionArgs) => {
->>>>>>> 2b574f4a
   const { request } = args;
   const { authClient } = createAuthClient(request);
 
