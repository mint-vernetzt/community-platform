import { Area } from "@prisma/client";
import {
  createServerClient,
  SupabaseClient,
} from "@supabase/auth-helpers-remix";
import { GravityType } from "imgproxy/dist/types";
import React from "react";
<<<<<<< HEAD
import {
  ActionFunction,
  json,
  Link,
  LoaderFunction,
  useActionData,
  useLoaderData,
} from "remix";
=======
import { ActionFunction, LoaderFunction } from "@remix-run/node";
import { Link, useActionData, useLoaderData } from "@remix-run/react";
>>>>>>> e80a0ee9
import { makeDomainFunction } from "remix-domains";
import { PerformMutation, performMutation } from "remix-forms";
import { Schema, z } from "zod";
import { getSessionUser } from "~/auth.server";
import { H1, H3 } from "~/components/Heading/Heading";
import { getImageURL } from "~/images.server";
import { getInitialsOfName } from "~/lib/string/getInitialsOfName";
import { getFilteredOrganizations } from "~/organization.server";
import { getAllOffers, getAreaById } from "~/profile.server";
import { getPublicURL } from "~/storage.server";
import { getAreas } from "~/utils.server";
import { getAllOrganizations, getScoreOfEntity } from "./utils.server";

const schema = z.object({
  areaId: z.string().optional(),
});

const environmentSchema = z.object({
  supabaseClient: z.instanceof(SupabaseClient),
});

type Organizations = Awaited<ReturnType<typeof getAllOrganizations>>;

type LoaderData = {
  isLoggedIn: boolean;
  organizations: Organizations;
  areas: Awaited<ReturnType<typeof getAreas>>;
  offers: Awaited<ReturnType<typeof getAllOffers>>;
};

export const loader: LoaderFunction = async (args) => {
  const { request } = args;
  const response = new Response();

  const supabaseClient = createServerClient(
    process.env.SUPABASE_URL,
    process.env.SUPABASE_ANON_KEY,
    {
      request,
      response,
    }
  );

  const sessionUser = await getSessionUser(supabaseClient);

  const isLoggedIn = sessionUser !== null;

  const areas = await getAreas();
  const offers = await getAllOffers();

  let organizations;

  const allOrganizations = await getAllOrganizations();
  if (allOrganizations !== null) {
    organizations = allOrganizations
      .map((organization) => {
        const { bio, publicFields, logo, ...otherFields } = organization;
        let extensions: { bio?: string } = {};

        if (
          (publicFields.includes("bio") || sessionUser !== null) &&
          bio !== null
        ) {
          extensions.bio = bio;
        }

        let logoImage: string | null = null;

        if (logo !== null) {
          const publicURL = getPublicURL(supabaseClient, logo);
          if (publicURL !== null) {
            logoImage = getImageURL(publicURL, {
              resize: { type: "fit", width: 64, height: 64 },
              gravity: GravityType.center,
            });
          }
        }

        return { ...otherFields, ...extensions, logo: logoImage };
      })
      .sort((a, b) => {
        const scoreA = getScoreOfEntity(a);
        const scoreB = getScoreOfEntity(b);

        if (scoreA === scoreB) {
          return b.updatedAt.getTime() - a.updatedAt.getTime();
        }
        return scoreB - scoreA;
      });
  }
  // TODO: fix type issue
  return json<LoaderData>(
    { isLoggedIn, organizations, areas, offers },
    { headers: response.headers }
  );
};

function getCompareValues(
  a: { firstName: string } | { name: string },
  b: { firstName: string } | { name: string }
) {
  let compareValues: { a: string; b: string } = { a: "", b: "" };

  if ("firstName" in a) {
    compareValues.a = a.firstName;
  } else {
    compareValues.a = a.name;
  }
  if ("firstName" in b) {
    compareValues.b = b.firstName;
  } else {
    compareValues.b = b.name;
  }

  return compareValues;
}

const mutation = makeDomainFunction(
  schema,
  environmentSchema
)(async (values, environment) => {
  if (!values.areaId) {
    throw "";
  }

  let areaToFilter: Pick<Area, "id" | "type" | "stateId"> | null | undefined;
  if (values.areaId !== undefined) {
    areaToFilter = await getAreaById(values.areaId);
  }

  let filteredOrganizations = await getFilteredOrganizations(areaToFilter);

  // TODO: Outsource organization sorting (to database?) inside loader with url params

  let sortedOrganizations;
  if (areaToFilter) {
    // Explanation of the below sorting code:
    //
    // Expected sorting when filtering for country ("Bundesweit"):
    // 1. All profiles with a country
    // 2. All remaining profiles with a state
    // 3. All remaining profiles with a district
    //
    // Expected sorting when filtering for state ("Sachsen", "Saarland", etc...):
    // 1. All profiles with exactly the filtered state
    // 2. All remaining profiles with districts inside the filtered state
    // 3. All remaining profiles with a country
    //
    // Expected sorting when filtering for district ("Berlin", "Hamburg", etc...):
    // 1. All profiles with exactly the filtered district
    // 2. All remaining profiles with a state that includes the district
    // 3. All remaining profiles with a country
    //
    // To achieve this:
    // 1. Group the filteredProfiles in ProfilesWithCountry, ProfilesWithState, ProfilesWithDistrict
    // 2. Sort them alphabetical
    // 3. Append the groups together getting the order described above
    // 3.1. Profiles can have more than one area, which leads to the possibility that they got fetched from the database
    //      because they have a country ("Bundesweit") but also have a state or district the user did not filter for.
    //      Therefore another filter method is applied filtering out all profiles with the exact state or district.
    // 4. Step 1. and 3. leads to duplicate Profile entries. To exclude them the Array is transformed to a Set and vice versa.

    // 1.
    const organizationsWithCountry = filteredOrganizations
      .filter((item) => item.areas.some((area) => area.area.type === "country"))
      // 2.
      .sort((a, b) => {
        let compareValues = getCompareValues(a, b);
        return compareValues.a.localeCompare(compareValues.b);
      });
    const organizationsWithState = filteredOrganizations
      .filter((item) => item.areas.some((area) => area.area.type === "state"))
      .sort((a, b) => {
        let compareValues = getCompareValues(a, b);
        return compareValues.a.localeCompare(compareValues.b);
      });
    const organizationsWithDistrict = filteredOrganizations
      .filter((item) =>
        item.areas.some((area) => area.area.type === "district")
      )
      .sort((a, b) => {
        let compareValues = getCompareValues(a, b);
        return compareValues.a.localeCompare(compareValues.b);
      });
    // 3.
    const stateId = areaToFilter.stateId; // TypeScript reasons...
    if (areaToFilter.type === "country") {
      sortedOrganizations = [
        ...organizationsWithCountry,
        ...organizationsWithState,
        ...organizationsWithDistrict,
      ];
    }
    // 3.1.
    if (areaToFilter.type === "state") {
      sortedOrganizations = [
        ...organizationsWithState.filter((item) =>
          item.areas.some((area) => area.area.stateId === stateId)
        ),
        ...organizationsWithDistrict.filter((item) =>
          item.areas.some((area) => area.area.stateId === stateId)
        ),
        ...organizationsWithCountry,
      ];
    }
    if (areaToFilter.type === "district") {
      sortedOrganizations = [
        ...organizationsWithDistrict.filter((item) =>
          item.areas.some((area) => area.area.stateId === stateId)
        ),
        ...organizationsWithState.filter((item) =>
          item.areas.some((area) => area.area.stateId === stateId)
        ),
        ...organizationsWithCountry,
      ];
    }
    // 4.
    const organizationsSet = new Set(sortedOrganizations);
    sortedOrganizations = Array.from(organizationsSet);
  } else {
    // Sorting firstName alphabetical when no area filter is applied
    sortedOrganizations = filteredOrganizations.sort((a, b) =>
      a.name.localeCompare(b.name)
    );
  }

  // Add  logos
  const organizationsWithImages = sortedOrganizations.map((item) => {
    let { logo, ...rest } = item;

    if (logo !== null) {
      const publicURL = getPublicURL(environment.supabaseClient, logo);
      if (publicURL !== null) {
        logo = getImageURL(publicURL, {
          resize: { type: "fill", width: 64, height: 64 },
        });
      }
    }

    return { ...rest, logo };
  });

  return {
    values,
    organizations: organizationsWithImages,
  };
});

type ActionData = PerformMutation<
  z.infer<Schema>,
  z.infer<typeof schema> & {
    organizations: Organizations;
  }
>;

export const action: ActionFunction = async ({ request }) => {
  const response = new Response();
  const supabaseClient = createServerClient(
    process.env.SUPABASE_URL,
    process.env.SUPABASE_ANON_KEY,
    {
      request,
      response,
    }
  );
  // TODO: Do we need an identity/authorization check for the filter action?
  const result = await performMutation({
    request,
    schema,
    mutation,
    environment: { supabaseClient: supabaseClient },
  });

  // TODO: fix type issue
  return json<ActionData>(result, { headers: response.headers });
};

export default function Index() {
  const loaderData = useLoaderData<LoaderData>();
  const actionData = useActionData<ActionData>();
  // const submit = useSubmit();
  // const areaOptions = createAreaOptionFromData(loaderData.areas);

  let organizations = loaderData.organizations;

  if (actionData && actionData.success) {
    organizations = actionData.data.organizations;
  }

  // const handleChange = (event: FormEvent<HTMLFormElement>) => {
  //   submit(event.currentTarget);
  // };

  return (
    <>
      <section className="container mt-8 md:mt-10 lg:mt-20 text-center">
        <H1 like="h0">Entdecke Organisationen</H1>
        <p className="">Hier findest du Organisationen und Netzwerke.</p>
      </section>

      <section
        className="container my-8 md:my-10 lg:my-20"
        id="contact-details"
      >
        <div
          data-testid="grid"
          className="flex flex-wrap justify-center -mx-4 items-stretch"
        >
          {organizations.length > 0 ? (
            organizations.map((organization) => {
              let slug, image, imageType, initials, name, subtitle;

              slug = `/organization/${organization.slug}`;
              image = organization.logo;
              imageType = "logo";
              initials = getInitialsOfName(organization.name);
              name = organization.name;
              subtitle = organization.types
                .map(({ organizationType }) => organizationType.title)
                .join(" / ");

              return (
                <div
                  key={`organization-${organization.id}`}
                  data-testid="gridcell"
                  className="flex-100 md:flex-1/2 lg:flex-1/3 px-4 lg:px-4 mb-8"
                >
                  <Link
                    to={slug}
                    className="flex flex-wrap content-start items-start px-4 pt-4 lg:p-6 pb-8 rounded-3xl shadow h-full bg-neutral-200 hover:bg-neutral-400"
                  >
                    <div className="w-full flex flex-row">
                      {imageType === "logo" && (
                        <>
                          {image !== null ? (
                            <div className="w-16 h-16 rounded-full shrink-0 overflow-hidden flex items-center justify-center border">
                              <img
                                className="max-w-full w-auto max-h-16 h-auto"
                                src={image}
                                alt={name}
                              />
                            </div>
                          ) : (
                            <div className="h-16 w-16 bg-primary text-white text-3xl flex items-center justify-center rounded-full overflow-hidden shrink-0">
                              {initials}
                            </div>
                          )}
                        </>
                      )}
                      <div className="pl-4">
                        <H3 like="h4" className="text-xl mb-1">
                          {name}
                        </H3>
                        {subtitle !== null && (
                          <p className="font-bold text-sm">{subtitle}</p>
                        )}
                      </div>
                    </div>

                    {organization.bio !== undefined && (
                      <p className="mt-3 line-clamp-2">{organization.bio}</p>
                    )}

                    {organization.areas !== undefined &&
                      organization.areas.length > 0 && (
                        <div className="flex font-semibold flex-col lg:flex-row w-full mt-3">
                          <div className="lg:flex-label text-xs lg:text-sm leading-4 lg:leading-6 mb-2 lg:mb-0">
                            Aktivitätsgebiete
                          </div>
                          <div className="flex-auto line-clamp-3">
                            <span>
                              {organization.areas
                                .map((area) => area.area.name)
                                .join(" / ")}
                            </span>
                          </div>
                        </div>
                      )}
                  </Link>
                </div>
              );
            })
          ) : (
            <p>
              Für Deine Filterkriterien konnten leider keine Profile gefunden
              werden.
            </p>
          )}
        </div>
      </section>
    </>
  );
}<|MERGE_RESOLUTION|>--- conflicted
+++ resolved
@@ -5,19 +5,8 @@
 } from "@supabase/auth-helpers-remix";
 import { GravityType } from "imgproxy/dist/types";
 import React from "react";
-<<<<<<< HEAD
-import {
-  ActionFunction,
-  json,
-  Link,
-  LoaderFunction,
-  useActionData,
-  useLoaderData,
-} from "remix";
-=======
-import { ActionFunction, LoaderFunction } from "@remix-run/node";
+import { json, ActionFunction, LoaderFunction } from "@remix-run/node";
 import { Link, useActionData, useLoaderData } from "@remix-run/react";
->>>>>>> e80a0ee9
 import { makeDomainFunction } from "remix-domains";
 import { PerformMutation, performMutation } from "remix-forms";
 import { Schema, z } from "zod";
