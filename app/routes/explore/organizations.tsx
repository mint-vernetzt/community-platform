import {
  getFieldsetProps,
  getFormProps,
  getInputProps,
  useForm,
} from "@conform-to/react-v1";
import { parseWithZod } from "@conform-to/zod-v1";
import { Button } from "@mint-vernetzt/components/src/molecules/Button";
import { CardContainer } from "@mint-vernetzt/components/src/organisms/containers/CardContainer";
import { Chip } from "@mint-vernetzt/components/src/molecules/Chip";
import { Input } from "@mint-vernetzt/components/src/molecules/Input";
import { OrganizationCard } from "@mint-vernetzt/components/src/organisms/cards/OrganizationCard";
import type { LoaderFunctionArgs } from "react-router";
import {
  Form,
  Link,
  redirect,
  useLoaderData,
  useLocation,
  useNavigation,
  useSearchParams,
  useSubmit,
} from "react-router";
import { useDebounceSubmit } from "remix-utils/use-debounce-submit";
import { z } from "zod";
import { createAuthClient, getSessionUser } from "~/auth.server";
import { H1 } from "~/components/Heading/Heading";
import { BlurFactor, getImageURL, ImageSizes } from "~/images.server";
import { invariantResponse } from "~/lib/utils/response";
import { type ArrayElement } from "~/lib/utils/types";
import {
  filterOrganizationByVisibility,
  filterProfileByVisibility,
} from "~/next-public-fields-filtering.server";
import { getPublicURL } from "~/storage.server";
import { Dropdown } from "~/components-next/Dropdown";
import { Filters, ShowFiltersButton } from "~/components-next/Filters";
import { FormControl } from "~/components-next/FormControl";
import {
  getAllFocuses,
  getAllOrganizationTypes,
  getAllOrganizations,
  getFilterCountForSlug,
  getOrganizationFilterVectorForAttribute,
  getOrganizationIds,
  getTakeParam,
} from "./organizations.server";
import { getAreaNameBySlug, getAreasBySearchQuery } from "./utils.server";
import { detectLanguage } from "~/i18n.server";
import { languageModuleMap } from "~/locales/.server";
import {
  decideBetweenSingularOrPlural,
  insertParametersIntoLocale,
} from "~/lib/utils/i18n";
import { DefaultImages } from "~/images.shared";
<<<<<<< HEAD
import { getFilterSchemes, type FilterSchemes } from "./index";
=======
import { useState } from "react";
>>>>>>> d9fd5c77

const sortValues = ["name-asc", "name-desc", "createdAt-desc"] as const;

export type GetOrganizationsSchema = z.infer<typeof getOrganizationsSchema>;

export const getOrganizationsSchema = z.object({
  orgFilter: z
    .object({
      type: z.array(z.string()),
      focus: z.array(z.string()),
      area: z.array(z.string()),
    })
    .optional()
    .transform((filter) => {
      if (filter === undefined) {
        return {
          type: [],
          focus: [],
          area: [],
        };
      }
      return filter;
    }),
  orgSortBy: z
    .enum(sortValues)
    .optional()
    .transform((sortValue) => {
      if (sortValue !== undefined) {
        const splittedValue = sortValue.split("-");
        return {
          value: splittedValue[0],
          direction: splittedValue[1],
        };
      }
      return {
        value: sortValues[0].split("-")[0],
        direction: sortValues[0].split("-")[1],
      };
    }),
  orgPage: z
    .number()
    .optional()
    .transform((page) => {
      if (page === undefined) {
        return 1;
      }
      return page;
    }),
  orgAreaSearch: z
    .string()
    .optional()
    .transform((searchQuery) => {
      if (searchQuery === undefined) {
        return "";
      }
      return searchQuery;
    }),
  showFilters: z.boolean().optional(),
});

export const loader = async (args: LoaderFunctionArgs) => {
  const { request } = args;
  const url = new URL(request.url);
  const searchParams = url.searchParams;

  const showFiltersValue = searchParams.getAll("showFilters");

  if (showFiltersValue.length > 1) {
    const cleanURL = new URL(request.url);
    cleanURL.searchParams.delete("showFilters");
    cleanURL.searchParams.append("showFilters", "on");
    return redirect(cleanURL.toString(), { status: 301 });
  }

  const submission = parseWithZod(searchParams, {
    schema: getFilterSchemes,
  });
  invariantResponse(
    submission.status === "success",
    "Validation failed for get request",
    { status: 400 }
  );

  const language = await detectLanguage(request);
  const locales = languageModuleMap[language]["explore/organizations"];

  const take = getTakeParam(submission.value.orgPage);
  const { authClient } = createAuthClient(request);

  const sessionUser = await getSessionUser(authClient);
  const isLoggedIn = sessionUser !== null;

  let filteredByVisibilityCount;
  if (!isLoggedIn) {
    const organizationIdsFilteredByVisibility = await getOrganizationIds({
      filter: submission.value.orgFilter,
      search: submission.value.search,
      isLoggedIn,
      language,
    });
    filteredByVisibilityCount = organizationIdsFilteredByVisibility.length;
  }

  const organizationIds = await getOrganizationIds({
    filter: submission.value.orgFilter,
    search: submission.value.search,
    isLoggedIn: true,
    language,
  });

  const organizationCount = organizationIds.length;

  const organizations = await getAllOrganizations({
    filter: submission.value.orgFilter,
    sortBy: submission.value.orgSortBy,
    search: submission.value.search,
    sessionUser,
    take,
    language,
  });

  const enhancedOrganizations = [];
  for (const organization of organizations) {
    let enhancedOrganization = {
      ...organization,
    };

    if (!isLoggedIn) {
      // Filter organization
      type EnhancedOrganization = typeof enhancedOrganization;
      enhancedOrganization =
        filterOrganizationByVisibility<EnhancedOrganization>(
          enhancedOrganization
        );
      // Filter team members
      enhancedOrganization.teamMembers = enhancedOrganization.teamMembers.map(
        (relation) => {
          type ProfileRelation = typeof relation.profile;
          const filteredProfile = filterProfileByVisibility<ProfileRelation>(
            relation.profile
          );
          return { ...relation, profile: { ...filteredProfile } };
        }
      );
    }

    // Add images from image proxy
    let logo = enhancedOrganization.logo;
    let blurredLogo;
    if (logo !== null) {
      const publicURL = getPublicURL(authClient, logo);
      if (publicURL !== null) {
        logo = getImageURL(publicURL, {
          resize: {
            type: "fill",
            width: ImageSizes.Organization.Card.Logo.width,
            height: ImageSizes.Organization.Card.Logo.height,
          },
        });
        blurredLogo = getImageURL(publicURL, {
          resize: {
            type: "fill",
            width: ImageSizes.Organization.Card.BlurredLogo.width,
            height: ImageSizes.Organization.Card.BlurredLogo.height,
          },
          blur: BlurFactor,
        });
      }
    }

    let background = enhancedOrganization.background;
    let blurredBackground;
    if (background !== null) {
      const publicURL = getPublicURL(authClient, background);
      if (publicURL !== null) {
        background = getImageURL(publicURL, {
          resize: {
            type: "fill",
            width: ImageSizes.Organization.Card.Background.width,
            height: ImageSizes.Organization.Card.Background.height,
          },
        });
        blurredBackground = getImageURL(publicURL, {
          resize: {
            type: "fill",
            width: ImageSizes.Organization.Card.BlurredBackground.width,
            height: ImageSizes.Organization.Card.BlurredBackground.height,
          },
          blur: BlurFactor,
        });
      }
    } else {
      background = DefaultImages.Organization.Background;
      blurredBackground = DefaultImages.Organization.BlurredBackground;
    }

    const teamMembers = enhancedOrganization.teamMembers.map((relation) => {
      let avatar = relation.profile.avatar;
      let blurredAvatar;
      if (avatar !== null) {
        const publicURL = getPublicURL(authClient, avatar);
        avatar = getImageURL(publicURL, {
          resize: {
            type: "fill",
            width: ImageSizes.Profile.CardFooter.Avatar.width,
            height: ImageSizes.Profile.CardFooter.Avatar.height,
          },
        });
        blurredAvatar = getImageURL(publicURL, {
          resize: {
            type: "fill",
            width: ImageSizes.Profile.CardFooter.BlurredAvatar.width,
            height: ImageSizes.Profile.CardFooter.BlurredAvatar.height,
          },
          blur: BlurFactor,
        });
      }
      return {
        ...relation,
        profile: { ...relation.profile, avatar, blurredAvatar },
      };
    });

    const imageEnhancedOrganization = {
      ...enhancedOrganization,
      logo,
      blurredLogo,
      background,
      blurredBackground,
      teamMembers,
    };

    const transformedOrganization = {
      ...imageEnhancedOrganization,
      teamMembers: imageEnhancedOrganization.teamMembers.map((relation) => {
        return relation.profile;
      }),
      types: imageEnhancedOrganization.types.map((relation) => {
        return relation.organizationType.slug;
      }),
      networkTypes: imageEnhancedOrganization.networkTypes.map((relation) => {
        return relation.networkType.slug;
      }),
      focuses: imageEnhancedOrganization.focuses.map((relation) => {
        return relation.focus.slug;
      }),
      areas: imageEnhancedOrganization.areas.map((relation) => {
        return relation.area.name;
      }),
    };

    enhancedOrganizations.push(transformedOrganization);
  }

  const areas = await getAreasBySearchQuery(submission.value.orgAreaSearch);
  type EnhancedAreas = Array<
    ArrayElement<Awaited<ReturnType<typeof getAreasBySearchQuery>>> & {
      vectorCount: ReturnType<typeof getFilterCountForSlug>;
      isChecked: boolean;
    }
  >;
  const enhancedAreas = {
    global: [] as EnhancedAreas,
    country: [] as EnhancedAreas,
    state: [] as EnhancedAreas,
    district: [] as EnhancedAreas,
  };
  const areaFilterVector = await getOrganizationFilterVectorForAttribute({
    attribute: "area",
    filter: submission.value.orgFilter,
    search: submission.value.search,
    ids: organizationIds,
  });
  for (const area of areas) {
    const vectorCount = getFilterCountForSlug(
      area.slug,
      areaFilterVector,
      "area"
    );
    const isChecked = submission.value.orgFilter.area.includes(area.slug);
    const enhancedArea = {
      ...area,
      vectorCount,
      isChecked,
    };
    enhancedAreas[area.type].push(enhancedArea);
  }
  const selectedAreas = await Promise.all(
    submission.value.orgFilter.area.map(async (slug) => {
      const vectorCount = getFilterCountForSlug(slug, areaFilterVector, "area");
      const isInSearchResultsList = areas.some((area) => {
        return area.slug === slug;
      });
      return {
        slug,
        name: (await getAreaNameBySlug(slug)) || null,
        vectorCount,
        isInSearchResultsList,
      };
    })
  );

  const types = await getAllOrganizationTypes();
  const typeFilterVector = await getOrganizationFilterVectorForAttribute({
    attribute: "type",
    filter: submission.value.orgFilter,
    search: submission.value.search,
    ids: organizationIds,
  });
  const enhancedTypes = types.map((type) => {
    const vectorCount = getFilterCountForSlug(
      type.slug,
      typeFilterVector,
      "type"
    );
    const isChecked = submission.value.orgFilter.type.includes(type.slug);
    return { ...type, vectorCount, isChecked };
  });

  const focuses = await getAllFocuses();
  const focusFilterVector = await getOrganizationFilterVectorForAttribute({
    attribute: "focus",
    filter: submission.value.orgFilter,
    search: submission.value.search,
    ids: organizationIds,
  });
  const enhancedFocuses = focuses.map((focus) => {
    const vectorCount = getFilterCountForSlug(
      focus.slug,
      focusFilterVector,
      "focus"
    );
    const isChecked = submission.value.orgFilter.focus.includes(focus.slug);
    return { ...focus, vectorCount, isChecked };
  });

  return {
    isLoggedIn,
    organizations: enhancedOrganizations,
    areas: enhancedAreas,
    selectedAreas,
    focuses: enhancedFocuses,
    selectedFocuses: submission.value.orgFilter.focus,
    types: enhancedTypes,
    selectedTypes: submission.value.orgFilter.type,
    submission,
    filteredByVisibilityCount,
    organizationsCount: organizationCount,
    locales,
  };
};

export default function ExploreOrganizations() {
  const loaderData = useLoaderData<typeof loader>();
  const { locales } = loaderData;
  const [searchParams] = useSearchParams();
  const navigation = useNavigation();
  const location = useLocation();
  const submit = useSubmit();
  const debounceSubmit = useDebounceSubmit();

  const [form, fields] = useForm<FilterSchemes>({});

  const filter = fields.orgFilter.getFieldset();

  const loadMoreSearchParams = new URLSearchParams(searchParams);
  loadMoreSearchParams.set(
    "orgPage",
    `${loaderData.submission.value.orgPage + 1}`
  );

<<<<<<< HEAD
  const [searchQuery, setSearchQuery] = React.useState(
    loaderData.submission.value.orgAreaSearch
=======
  const [searchQuery, setSearchQuery] = useState(
    loaderData.submission.value.search
>>>>>>> d9fd5c77
  );

  const additionalSearchParams: { key: string; value: string }[] = [];
  const schemaKeys = getOrganizationsSchema.keyof().options as string[];
  searchParams.forEach((value, key) => {
    const isIncluded = schemaKeys.some((schemaKey) => {
      return schemaKey === key || key.startsWith(`${schemaKey}.`);
    });
    if (isIncluded === false) {
      additionalSearchParams.push({ key, value });
    }
  });

  let showMore = false;
  if (typeof loaderData.filteredByVisibilityCount !== "undefined") {
    showMore =
      loaderData.filteredByVisibilityCount > loaderData.organizations.length;
  } else {
    showMore = loaderData.organizationsCount > loaderData.organizations.length;
  }

  return (
    <>
      <section className="mv-w-full mv-mx-auto mv-px-4 @sm:mv-max-w-screen-container-sm @md:mv-max-w-screen-container-md @lg:mv-max-w-screen-container-lg @xl:mv-max-w-screen-container-xl @xl:mv-px-6 @2xl:mv-max-w-screen-container-2xl mv-mb-12 mv-mt-5 @md:mv-mt-7 @lg:mv-mt-8 mv-text-center">
        <H1 className="mv-mb-4 @md:mv-mb-2 @lg:mv-mb-3" like="h0">
          {locales.route.title}
        </H1>
        <p>{locales.route.intro}</p>
      </section>

      <section className="mv-w-full mv-mx-auto mv-px-4 @sm:mv-max-w-screen-container-sm @md:mv-max-w-screen-container-md @lg:mv-max-w-screen-container-lg @xl:mv-max-w-screen-container-xl @xl:mv-px-6 @2xl:mv-max-w-screen-container-2xl mv-mb-4">
        <Form
          {...getFormProps(form)}
          method="get"
          onChange={(event) => {
            let preventScrollReset = true;
            if (
              (event.target as HTMLFormElement).name === fields.showFilters.name
            ) {
              preventScrollReset = false;
            }

            submit(event.currentTarget, { preventScrollReset });
          }}
        >
          <input name="orgPage" defaultValue="1" hidden />
          <input name="showFilters" defaultValue="on" hidden />
          {additionalSearchParams.map((param, index) => {
            return (
              <input
                key={`${param.key}-${index}`}
                name={param.key}
                defaultValue={param.value}
                hidden
              />
            );
          })}
          <ShowFiltersButton>
            {locales.route.filter.showFiltersLabel}
          </ShowFiltersButton>
          <Filters
            showFilters={searchParams.get(fields.showFilters.name) === "on"}
          >
            <Filters.Title>{locales.route.filter.title}</Filters.Title>
            <Filters.Fieldset
              {...getFieldsetProps(fields.orgFilter)}
              className="mv-flex mv-flex-wrap @lg:mv-gap-4"
            >
              <Dropdown>
                <Dropdown.Label>
                  {locales.route.filter.types}
                  <span className="mv-font-normal @lg:mv-hidden">
                    <br />
                    {loaderData.selectedTypes
                      .map((type) => {
                        let title;
                        if (type in locales.organizationTypes) {
                          type LocaleKey =
                            keyof typeof locales.organizationTypes;
                          title =
                            locales.organizationTypes[type as LocaleKey].title;
                        } else {
                          console.error(
                            `Organization type ${type} not found in locales`
                          );
                          title = type;
                        }
                        return title;
                      })
                      .join(", ")}
                  </span>
                </Dropdown.Label>
                <Dropdown.List>
                  {loaderData.types.map((type) => {
                    return (
                      <FormControl
                        {...getInputProps(filter.type, {
                          type: "checkbox",
                          value: type.slug,
                        })}
                        key={type.slug}
                        // The Checkbox UI does not rerender when using the delete chips or the reset filter button
                        // This is the workarround for now -> Switching to controlled component and managing the checked status via the server response
                        defaultChecked={undefined}
                        checked={type.isChecked}
                        readOnly
                        disabled={type.vectorCount === 0 && !type.isChecked}
                      >
                        <FormControl.Label>
                          {(() => {
                            let title;
                            let description;
                            if (type.slug in locales.organizationTypes) {
                              type LocaleKey =
                                keyof typeof locales.organizationTypes;
                              title =
                                locales.organizationTypes[
                                  type.slug as LocaleKey
                                ].title;
                              description =
                                locales.organizationTypes[
                                  type.slug as LocaleKey
                                ].description;
                            } else {
                              console.error(
                                `Organization type ${type.slug} not found in locales`
                              );
                              title = type.slug;
                              description = null;
                            }
                            return (
                              <>
                                {title}
                                {description !== null ? (
                                  <p className="mv-text-sm">{description}</p>
                                ) : null}
                              </>
                            );
                          })()}
                        </FormControl.Label>
                        <FormControl.Counter>
                          {type.vectorCount}
                        </FormControl.Counter>
                      </FormControl>
                    );
                  })}
                </Dropdown.List>
              </Dropdown>
              <Dropdown>
                <Dropdown.Label>
                  {locales.route.filter.focuses}
                  <span className="mv-font-normal @lg:mv-hidden">
                    <br />
                    {loaderData.selectedFocuses
                      .map((focus) => {
                        let title;
                        if (focus in locales.focuses) {
                          type LocaleKey = keyof typeof locales.focuses;
                          title = locales.focuses[focus as LocaleKey].title;
                        } else {
                          console.error(`Focus ${focus} not found in locales`);
                          title = focus;
                        }
                        return title;
                      })
                      .join(", ")}
                  </span>
                </Dropdown.Label>
                <Dropdown.List>
                  {loaderData.focuses.map((focus) => {
                    return (
                      <FormControl
                        {...getInputProps(filter.focus, {
                          type: "checkbox",
                          value: focus.slug,
                        })}
                        key={focus.slug}
                        // The Checkbox UI does not rerender when using the delete chips or the reset filter button
                        // This is the workarround for now -> Switching to controlled component and managing the checked status via the server response
                        defaultChecked={undefined}
                        checked={focus.isChecked}
                        readOnly
                        disabled={focus.vectorCount === 0 && !focus.isChecked}
                      >
                        <FormControl.Label>
                          {(() => {
                            let title;
                            let description;
                            if (focus.slug in locales.focuses) {
                              type LocaleKey = keyof typeof locales.focuses;
                              title =
                                locales.focuses[focus.slug as LocaleKey].title;
                              description =
                                locales.focuses[focus.slug as LocaleKey]
                                  .description;
                            } else {
                              console.error(
                                `Focus ${focus.slug} not found in locales`
                              );
                              title = focus.slug;
                              description = null;
                            }
                            return (
                              <>
                                {title}
                                {description !== null ? (
                                  <p className="mv-text-sm">{description}</p>
                                ) : null}
                              </>
                            );
                          })()}
                        </FormControl.Label>
                        <FormControl.Counter>
                          {focus.vectorCount}
                        </FormControl.Counter>
                      </FormControl>
                    );
                  })}
                </Dropdown.List>
              </Dropdown>
              <Dropdown>
                <Dropdown.Label>
                  {locales.route.filter.areas}
                  <span className="mv-font-normal @lg:mv-hidden">
                    <br />
                    {loaderData.selectedAreas
                      .map((area) => {
                        return area.name;
                      })
                      .join(", ")}
                  </span>
                </Dropdown.Label>
                <Dropdown.List>
                  {loaderData.areas.global.map((area) => {
                    return (
                      <FormControl
                        {...getInputProps(filter.area, {
                          type: "checkbox",
                          value: area.slug,
                        })}
                        key={area.slug}
                        // The Checkbox UI does not rerender when using the delete chips or the reset filter button
                        // This is the workarround for now -> Switching to controlled component and managing the checked status via the server response
                        defaultChecked={undefined}
                        checked={area.isChecked}
                        readOnly
                        disabled={area.vectorCount === 0 && !area.isChecked}
                      >
                        <FormControl.Label>{area.name}</FormControl.Label>
                        <FormControl.Counter>
                          {area.vectorCount}
                        </FormControl.Counter>
                      </FormControl>
                    );
                  })}
                  {loaderData.areas.country.map((area) => {
                    return (
                      <FormControl
                        {...getInputProps(filter.area, {
                          type: "checkbox",
                          value: area.slug,
                        })}
                        key={area.slug}
                        // The Checkbox UI does not rerender when using the delete chips or the reset filter button
                        // This is the workarround for now -> Switching to controlled component and managing the checked status via the server response
                        defaultChecked={undefined}
                        checked={area.isChecked}
                        readOnly
                        disabled={area.vectorCount === 0 && !area.isChecked}
                      >
                        <FormControl.Label>{area.name}</FormControl.Label>
                        <FormControl.Counter>
                          {area.vectorCount}
                        </FormControl.Counter>
                      </FormControl>
                    );
                  })}
                  {loaderData.selectedAreas.length > 0 &&
                    loaderData.selectedAreas.map((selectedArea) => {
                      return selectedArea.name !== null &&
                        selectedArea.isInSearchResultsList === false ? (
                        <FormControl
                          {...getInputProps(filter.area, {
                            type: "checkbox",
                            value: selectedArea.slug,
                          })}
                          key={selectedArea.slug}
                          // The Checkbox UI does not rerender when using the delete chips or the reset filter button
                          // This is the workarround for now -> Switching to controlled component and managing the checked status via the server response
                          defaultChecked={undefined}
                          checked
                          readOnly
                        >
                          <FormControl.Label>
                            {selectedArea.name}
                          </FormControl.Label>
                          <FormControl.Counter>
                            {selectedArea.vectorCount}
                          </FormControl.Counter>
                        </FormControl>
                      ) : null;
                    })}
                  <div className="mv-ml-4 mv-mr-2 mv-my-2">
                    <Input
                      id={fields.orgAreaSearch.id}
                      name={fields.orgAreaSearch.name}
                      type="text"
                      value={searchQuery}
                      onChange={(event) => {
                        setSearchQuery(event.currentTarget.value);
                        event.stopPropagation();
                        debounceSubmit(event.currentTarget.form, {
                          debounceTimeout: 250,
                          preventScrollReset: true,
                          replace: true,
                        });
                      }}
                      placeholder={locales.route.filter.searchAreaPlaceholder}
                    >
                      <Input.Label htmlFor={fields.orgAreaSearch.id} hidden>
                        {locales.route.filter.searchAreaPlaceholder}
                      </Input.Label>
                      <Input.HelperText>
                        {locales.route.filter.searchAreaHelper}
                      </Input.HelperText>
                      <Input.Controls>
                        <noscript>
                          <Button>
                            {locales.route.filter.searchAreaButton}
                          </Button>
                        </noscript>
                      </Input.Controls>
                    </Input>
                  </div>
                  {loaderData.areas.state.length > 0 && (
                    <Dropdown.Legend>
                      {locales.route.filter.stateLabel}
                    </Dropdown.Legend>
                  )}
                  {loaderData.areas.state.length > 0 &&
                    loaderData.areas.state.map((area) => {
                      return (
                        <FormControl
                          {...getInputProps(filter.area, {
                            type: "checkbox",
                            value: area.slug,
                          })}
                          key={area.slug}
                          // The Checkbox UI does not rerender when using the delete chips or the reset filter button
                          // This is the workarround for now -> Switching to controlled component and managing the checked status via the server response
                          defaultChecked={undefined}
                          checked={area.isChecked}
                          readOnly
                          disabled={area.vectorCount === 0 && !area.isChecked}
                        >
                          <FormControl.Label>{area.name}</FormControl.Label>
                          <FormControl.Counter>
                            {area.vectorCount}
                          </FormControl.Counter>
                        </FormControl>
                      );
                    })}
                  {loaderData.areas.state.length > 0 &&
                    loaderData.areas.district.length > 0 && (
                      <Dropdown.Divider />
                    )}
                  {loaderData.areas.district.length > 0 && (
                    <Dropdown.Legend>
                      {locales.route.filter.districtLabel}
                    </Dropdown.Legend>
                  )}
                  {loaderData.areas.district.length > 0 &&
                    loaderData.areas.district.map((area) => {
                      return (
                        <FormControl
                          {...getInputProps(filter.area, {
                            type: "checkbox",
                            value: area.slug,
                          })}
                          key={area.slug}
                          // The Checkbox UI does not rerender when using the delete chips or the reset filter button
                          // This is the workarround for now -> Switching to controlled component and managing the checked status via the server response
                          defaultChecked={undefined}
                          checked={area.isChecked}
                          readOnly
                          disabled={area.vectorCount === 0 && !area.isChecked}
                        >
                          <FormControl.Label>{area.name}</FormControl.Label>
                          <FormControl.Counter>
                            {area.vectorCount}
                          </FormControl.Counter>
                        </FormControl>
                      );
                    })}
                </Dropdown.List>
              </Dropdown>
            </Filters.Fieldset>
            <Filters.Fieldset {...getFieldsetProps(fields.orgSortBy)}>
              <Dropdown orientation="right">
                <Dropdown.Label>
                  <span className="@lg:mv-hidden">
                    {locales.route.filter.sortBy.label}
                    <br />
                  </span>
                  <span className="mv-font-normal @lg:mv-font-semibold">
                    {(() => {
                      const currentValue = `${loaderData.submission.value.orgSortBy.value}-${loaderData.submission.value.orgSortBy.direction}`;
                      let value;
                      if (currentValue in locales.route.filter.sortBy.values) {
                        type LocaleKey =
                          keyof typeof locales.route.filter.sortBy.values;
                        value =
                          locales.route.filter.sortBy.values[
                            currentValue as LocaleKey
                          ];
                      } else {
                        console.error(
                          `Sort by value ${currentValue} not found in locales`
                        );
                        value = currentValue;
                      }
                      return value;
                    })()}
                  </span>
                </Dropdown.Label>
                <Dropdown.List>
                  {sortValues.map((sortValue) => {
                    const submissionSortValue = `${loaderData.submission.value.orgSortBy.value}-${loaderData.submission.value.orgSortBy.direction}`;
                    return (
                      <FormControl
                        {...getInputProps(fields.orgSortBy, {
                          type: "radio",
                          value: sortValue,
                        })}
                        key={sortValue}
                        // The Checkbox UI does not rerender when using the delete chips or the reset filter button
                        // This is the workarround for now -> Switching to controlled component and managing the checked status via the server response
                        defaultChecked={undefined}
                        checked={submissionSortValue === sortValue}
                        readOnly
                      >
                        <FormControl.Label>
                          {locales.route.filter.sortBy.values[sortValue]}
                        </FormControl.Label>
                      </FormControl>
                    );
                  })}
                </Dropdown.List>
              </Dropdown>
            </Filters.Fieldset>
            <Filters.ResetButton
              to={`${location.pathname}${
                loaderData.submission.value.orgSortBy !== undefined
                  ? `?orgSortBy=${loaderData.submission.value.orgSortBy.value}-${loaderData.submission.value.orgSortBy.direction}`
                  : ""
              }`}
            >
              {locales.route.filter.reset}
            </Filters.ResetButton>
            <Filters.ApplyButton>
              {decideBetweenSingularOrPlural(
                insertParametersIntoLocale(
                  locales.route.showNumberOfItems_one,
                  { count: loaderData.organizationsCount }
                ),
                insertParametersIntoLocale(
                  locales.route.showNumberOfItems_other,
                  { count: loaderData.organizationsCount }
                ),
                loaderData.organizationsCount
              )}
            </Filters.ApplyButton>
          </Filters>
          <noscript>
            <Button>{locales.route.filter.apply}</Button>
          </noscript>
        </Form>
      </section>
      <div className="mv-w-full mv-mx-auto mv-px-4 @sm:mv-max-w-screen-container-sm @md:mv-max-w-screen-container-md @lg:mv-max-w-screen-container-lg @xl:mv-max-w-screen-container-xl @xl:mv-px-6 @2xl:mv-max-w-screen-container-2xl mv-mb-4">
        <hr className="mv-border-t mv-border-gray-200 mv-mt-4" />
      </div>
      <section className="mv-w-full mv-mx-auto mv-px-4 @sm:mv-max-w-screen-container-sm @md:mv-max-w-screen-container-md @lg:mv-max-w-screen-container-lg @xl:mv-max-w-screen-container-xl @xl:mv-px-6 @2xl:mv-max-w-screen-container-2xl mb-6">
        {(loaderData.selectedTypes.length > 0 ||
          loaderData.selectedFocuses.length > 0 ||
          loaderData.selectedAreas.length > 0) && (
          <div className="mv-flex mv-flex-col mv-gap-2">
            <div className="mv-overflow-auto mv-flex mv-flex-nowrap @lg:mv-flex-wrap mv-w-full mv-gap-2 mv-pb-2">
              {loaderData.selectedTypes.map((selectedType) => {
                const deleteSearchParams = new URLSearchParams(searchParams);
                deleteSearchParams.delete(filter.type.name, selectedType);
                let title;
                if (selectedType in locales.organizationTypes) {
                  type LocaleKey = keyof typeof locales.organizationTypes;
                  title =
                    locales.organizationTypes[selectedType as LocaleKey].title;
                } else {
                  console.error(
                    `Organization type ${selectedType} not found in locales`
                  );
                  title = selectedType;
                }
                return (
                  <Chip key={selectedType} size="medium">
                    {title}
                    <Chip.Delete>
                      <Link
                        to={`${
                          location.pathname
                        }?${deleteSearchParams.toString()}`}
                        preventScrollReset
                      >
                        X
                      </Link>
                    </Chip.Delete>
                  </Chip>
                );
              })}
              {loaderData.selectedFocuses.map((selectedFocus) => {
                const deleteSearchParams = new URLSearchParams(searchParams);
                deleteSearchParams.delete(filter.focus.name, selectedFocus);
                let title;
                if (selectedFocus in locales.focuses) {
                  type LocaleKey = keyof typeof locales.focuses;
                  title = locales.focuses[selectedFocus as LocaleKey].title;
                } else {
                  console.error(`Focus ${selectedFocus} not found in locales`);
                  title = selectedFocus;
                }
                return (
                  <Chip key={selectedFocus} size="medium">
                    {title}
                    <Chip.Delete>
                      <Link
                        to={`${
                          location.pathname
                        }?${deleteSearchParams.toString()}`}
                        preventScrollReset
                      >
                        X
                      </Link>
                    </Chip.Delete>
                  </Chip>
                );
              })}
              {loaderData.selectedAreas.map((selectedArea) => {
                const deleteSearchParams = new URLSearchParams(searchParams);
                deleteSearchParams.delete(filter.area.name, selectedArea.slug);
                return selectedArea.name !== null ? (
                  <Chip key={selectedArea.slug} size="medium">
                    {selectedArea.name}
                    <Chip.Delete>
                      <Link
                        to={`${
                          location.pathname
                        }?${deleteSearchParams.toString()}`}
                        preventScrollReset
                      >
                        X
                      </Link>
                    </Chip.Delete>
                  </Chip>
                ) : null;
              })}
            </div>
            <Link
              className="mv-w-fit"
              to={`${location.pathname}${
                loaderData.submission.value.orgSortBy !== undefined
                  ? `?orgSortBy=${loaderData.submission.value.orgSortBy.value}-${loaderData.submission.value.orgSortBy.direction}`
                  : ""
              }`}
              preventScrollReset
            >
              <Button
                variant="outline"
                loading={navigation.state === "loading"}
                disabled={navigation.state === "loading"}
              >
                {locales.route.filter.reset}
              </Button>
            </Link>
          </div>
        )}
      </section>

      <section className="mv-mx-auto @sm:mv-px-4 @md:mv-px-0 @xl:mv-px-2 mv-w-full @sm:mv-max-w-screen-container-sm @md:mv-max-w-screen-container-md @lg:mv-max-w-screen-container-lg @xl:mv-max-w-screen-container-xl @2xl:mv-max-w-screen-container-2xl">
        {typeof loaderData.filteredByVisibilityCount !== "undefined" &&
        loaderData.filteredByVisibilityCount !==
          loaderData.organizationsCount ? (
          <p className="text-center text-gray-700 mb-4 mv-mx-4 @md:mv-mx-0">
            {insertParametersIntoLocale(
              decideBetweenSingularOrPlural(
                locales.route.notShown_one,
                locales.route.notShown_other,
                loaderData.organizationsCount -
                  loaderData.filteredByVisibilityCount
              ),
              {
                count:
                  loaderData.organizationsCount -
                  loaderData.filteredByVisibilityCount,
              }
            )}
          </p>
        ) : loaderData.organizationsCount > 0 ? (
          <p className="text-center text-gray-700 mb-4">
            <strong>{loaderData.organizationsCount}</strong>{" "}
            {insertParametersIntoLocale(
              decideBetweenSingularOrPlural(
                locales.route.itemsCountSuffix_one,
                locales.route.itemsCountSuffix_other,
                loaderData.organizationsCount
              ),
              { count: loaderData.organizationsCount }
            )}
          </p>
        ) : (
          <p className="text-center text-gray-700 mb-4">
            {locales.route.empty}
          </p>
        )}
        {loaderData.organizations.length > 0 && (
          <>
            <CardContainer type="multi row">
              {loaderData.organizations.map((organization) => {
                return (
                  <OrganizationCard
                    locales={locales}
                    key={`organization-${organization.id}`}
                    publicAccess={!loaderData.isLoggedIn}
                    organization={organization}
                  />
                );
              })}
            </CardContainer>
            {showMore && (
              <div className="mv-w-full mv-flex mv-justify-center mv-mb-10 mv-mt-4 @lg:mv-mb-12 @lg:mv-mt-6 @xl:mv-mb-14 @xl:mv-mt-8">
                <Link
                  to={`${location.pathname}?${loadMoreSearchParams.toString()}`}
                  preventScrollReset
                  replace
                >
                  <Button
                    size="large"
                    variant="outline"
                    loading={navigation.state === "loading"}
                    disabled={navigation.state === "loading"}
                  >
                    {locales.route.more}
                  </Button>
                </Link>
              </div>
            )}
          </>
        )}
      </section>
    </>
  );
}<|MERGE_RESOLUTION|>--- conflicted
+++ resolved
@@ -53,11 +53,8 @@
   insertParametersIntoLocale,
 } from "~/lib/utils/i18n";
 import { DefaultImages } from "~/images.shared";
-<<<<<<< HEAD
 import { getFilterSchemes, type FilterSchemes } from "./index";
-=======
 import { useState } from "react";
->>>>>>> d9fd5c77
 
 const sortValues = ["name-asc", "name-desc", "createdAt-desc"] as const;
 
@@ -429,13 +426,8 @@
     `${loaderData.submission.value.orgPage + 1}`
   );
 
-<<<<<<< HEAD
-  const [searchQuery, setSearchQuery] = React.useState(
+  const [searchQuery, setSearchQuery] = useState(
     loaderData.submission.value.orgAreaSearch
-=======
-  const [searchQuery, setSearchQuery] = useState(
-    loaderData.submission.value.search
->>>>>>> d9fd5c77
   );
 
   const additionalSearchParams: { key: string; value: string }[] = [];
