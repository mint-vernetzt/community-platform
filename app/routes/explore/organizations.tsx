--- conflicted
+++ resolved
@@ -1042,54 +1042,11 @@
                               (type) => type !== selectedType
                             ),
                           },
+                          search: [
+                            loaderData.submission.value.search.join(" "),
+                          ],
                           showFilters: "",
                         },
-<<<<<<< HEAD
-                        search: [loaderData.submission.value.search.join(" ")],
-                        showFilters: "",
-                      },
-                      constraint: getZodConstraint(getFilterSchemes),
-                      lastResult:
-                        navigation.state === "idle"
-                          ? loaderData.submission
-                          : null,
-                    }}
-                    formProps={{
-                      method: "get",
-                      preventScrollReset: true,
-                    }}
-                  >
-                    <HiddenFilterInputsInContext />
-                    <Chip size="medium">
-                      {title}
-                      <Chip.Delete>
-                        <button
-                          type="submit"
-                          disabled={navigation.state === "loading"}
-                        >
-                          X
-                        </button>
-                      </Chip.Delete>
-                    </Chip>
-                  </ConformForm>
-                );
-              })}
-              {loaderData.selectedNetworkTypes.map((selectedNetworkType) => {
-                const deleteSearchParams = new URLSearchParams(searchParams);
-                deleteSearchParams.delete(
-                  orgFilterFieldset.networkType.name,
-                  selectedNetworkType
-                );
-                let title;
-                if (selectedNetworkType in locales.networkTypes) {
-                  type LocaleKey = keyof typeof locales.networkTypes;
-                  title =
-                    locales.networkTypes[selectedNetworkType as LocaleKey]
-                      .title;
-                } else {
-                  console.error(
-                    `Network type ${selectedNetworkType} not found in locales`
-=======
                         constraint: getZodConstraint(getFilterSchemes),
                         lastResult:
                           navigation.state === "idle"
@@ -1114,7 +1071,6 @@
                         </Chip.Delete>
                       </Chip>
                     </ConformForm>
->>>>>>> dee7fd37
                   );
                 })}
                 {loaderData.selectedNetworkTypes.map((selectedNetworkType) => {
@@ -1150,160 +1106,11 @@
                                   networkType !== selectedNetworkType
                               ),
                           },
+                          search: [
+                            loaderData.submission.value.search.join(" "),
+                          ],
                           showFilters: "",
                         },
-<<<<<<< HEAD
-                        search: [loaderData.submission.value.search.join(" ")],
-                        showFilters: "",
-                      },
-                      constraint: getZodConstraint(getFilterSchemes),
-                      lastResult:
-                        navigation.state === "idle"
-                          ? loaderData.submission
-                          : null,
-                    }}
-                    formProps={{
-                      method: "get",
-                      preventScrollReset: true,
-                    }}
-                  >
-                    <HiddenFilterInputsInContext />
-                    <Chip size="medium">
-                      {title}
-                      <Chip.Delete>
-                        <button
-                          type="submit"
-                          disabled={navigation.state === "loading"}
-                        >
-                          X
-                        </button>
-                      </Chip.Delete>
-                    </Chip>
-                  </ConformForm>
-                );
-              })}
-              {loaderData.selectedFocuses.map((selectedFocus) => {
-                const deleteSearchParams = new URLSearchParams(searchParams);
-                deleteSearchParams.delete(
-                  orgFilterFieldset.focus.name,
-                  selectedFocus
-                );
-                let title;
-                if (selectedFocus in locales.focuses) {
-                  type LocaleKey = keyof typeof locales.focuses;
-                  title = locales.focuses[selectedFocus as LocaleKey].title;
-                } else {
-                  console.error(`Focus ${selectedFocus} not found in locales`);
-                  title = selectedFocus;
-                }
-                return (
-                  <ConformForm
-                    key={selectedFocus}
-                    useFormOptions={{
-                      id: `delete-filter-${selectedFocus}`,
-                      defaultValue: {
-                        ...loaderData.submission.value,
-                        orgFilter: {
-                          ...loaderData.submission.value.orgFilter,
-                          focus:
-                            loaderData.submission.value.orgFilter.focus.filter(
-                              (focus) => focus !== selectedFocus
-                            ),
-                        },
-                        search: [loaderData.submission.value.search.join(" ")],
-                        showFilters: "",
-                      },
-                      constraint: getZodConstraint(getFilterSchemes),
-                      lastResult:
-                        navigation.state === "idle"
-                          ? loaderData.submission
-                          : null,
-                    }}
-                    formProps={{
-                      method: "get",
-                      preventScrollReset: true,
-                    }}
-                  >
-                    <HiddenFilterInputsInContext />
-                    <Chip size="medium">
-                      {title}
-                      <Chip.Delete>
-                        <button
-                          type="submit"
-                          disabled={navigation.state === "loading"}
-                        >
-                          X
-                        </button>
-                      </Chip.Delete>
-                    </Chip>
-                  </ConformForm>
-                );
-              })}
-              {loaderData.selectedAreas.map((selectedArea) => {
-                const deleteSearchParams = new URLSearchParams(searchParams);
-                deleteSearchParams.delete(
-                  orgFilterFieldset.area.name,
-                  selectedArea.slug
-                );
-                return selectedArea.name !== null ? (
-                  <ConformForm
-                    key={selectedArea.slug}
-                    useFormOptions={{
-                      id: `delete-filter-${selectedArea.slug}`,
-                      defaultValue: {
-                        ...loaderData.submission.value,
-                        orgFilter: {
-                          ...loaderData.submission.value.orgFilter,
-                          area: loaderData.submission.value.orgFilter.area.filter(
-                            (area) => area !== selectedArea.slug
-                          ),
-                        },
-                        search: [loaderData.submission.value.search.join(" ")],
-                        showFilters: "",
-                      },
-                      constraint: getZodConstraint(getFilterSchemes),
-                      lastResult:
-                        navigation.state === "idle"
-                          ? loaderData.submission
-                          : null,
-                    }}
-                    formProps={{
-                      method: "get",
-                      preventScrollReset: true,
-                    }}
-                  >
-                    <HiddenFilterInputsInContext />
-                    <Chip size="medium">
-                      {selectedArea.name}
-                      <Chip.Delete>
-                        <button
-                          type="submit"
-                          disabled={navigation.state === "loading"}
-                        >
-                          X
-                        </button>
-                      </Chip.Delete>
-                    </Chip>
-                  </ConformForm>
-                ) : null;
-              })}
-            </div>
-            <Form
-              {...getFormProps(resetForm)}
-              method="get"
-              preventScrollReset
-              className="mv-w-fit"
-            >
-              <HiddenFilterInputs
-                fields={resetFields}
-                defaultValue={loaderData.submission.value}
-              />
-              <Button
-                type="submit"
-                variant="outline"
-                loading={navigation.state === "loading"}
-                disabled={navigation.state === "loading"}
-=======
                         constraint: getZodConstraint(getFilterSchemes),
                         lastResult:
                           navigation.state === "idle"
@@ -1360,6 +1167,9 @@
                                 (focus) => focus !== selectedFocus
                               ),
                           },
+                          search: [
+                            loaderData.submission.value.search.join(" "),
+                          ],
                           showFilters: "",
                         },
                         constraint: getZodConstraint(getFilterSchemes),
@@ -1407,6 +1217,9 @@
                               (area) => area !== selectedArea.slug
                             ),
                           },
+                          search: [
+                            loaderData.submission.value.search.join(" "),
+                          ],
                           showFilters: "",
                         },
                         constraint: getZodConstraint(getFilterSchemes),
@@ -1441,7 +1254,6 @@
                 method="get"
                 preventScrollReset
                 className="mv-w-fit"
->>>>>>> dee7fd37
               >
                 <HiddenFilterInputs
                   fields={resetFields}
