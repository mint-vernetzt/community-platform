import {
  getFieldsetProps,
  getFormProps,
  getInputProps,
  useForm,
} from "@conform-to/react-v1";
import { getZodConstraint, parseWithZod } from "@conform-to/zod-v1";
import { Avatar } from "@mint-vernetzt/components/src/molecules/Avatar";
import { Button } from "@mint-vernetzt/components/src/molecules/Button";
import { Chip } from "@mint-vernetzt/components/src/molecules/Chip";
import { Input } from "@mint-vernetzt/components/src/molecules/Input";
<<<<<<< HEAD
import { useState } from "react";
import type { LoaderFunctionArgs } from "react-router";
=======
import mapStyles from "maplibre-gl/dist/maplibre-gl.css?url";
import { useEffect, useState } from "react";
import type { LinksFunction, LoaderFunctionArgs } from "react-router";
>>>>>>> 639d7db1
import {
  Form,
  NavLink,
  Outlet,
  redirect,
  useLoaderData,
  useNavigation,
  useSearchParams,
  useSubmit,
} from "react-router";
import { useHydrated } from "remix-utils/use-hydrated";
import { createAuthClient, getSessionUser } from "~/auth.server";
import { ConformForm } from "~/components-next/ConformForm";
import { Dropdown } from "~/components-next/Dropdown";
import { Filters, ShowFiltersButton } from "~/components-next/Filters";
import { FormControl } from "~/components-next/FormControl";
import {
  HiddenFilterInputs,
  HiddenFilterInputsInContext,
} from "~/components-next/HiddenFilterInputs";
import { List } from "~/components-next/icons/List";
import { Map as MapIcon } from "~/components-next/icons/Map";
import { detectLanguage } from "~/i18n.server";
import { BlurFactor, getImageURL, ImageSizes } from "~/images.server";
import {
  decideBetweenSingularOrPlural,
  insertParametersIntoLocale,
} from "~/lib/utils/i18n";
import { invariantResponse } from "~/lib/utils/response";
import { type ArrayElement } from "~/lib/utils/types";
import { languageModuleMap } from "~/locales/.server";
import { getPublicURL } from "~/storage.server";
import { getFilterSchemes, type FilterSchemes } from "./all.shared";
import {
  getAllFocuses,
  getAllNetworks,
  getAllNetworkTypes,
  getAllOrganizationTypes,
  getFilterCountForSlug,
  getOrganizationFilterVectorForAttribute,
  getOrganizationIds,
} from "./organizations.server";
import { ORGANIZATION_SORT_VALUES } from "./organizations.shared";
import { getAreaNameBySlug, getAreasBySearchQuery } from "./utils.server";

export const loader = async (args: LoaderFunctionArgs) => {
  const { request } = args;
  const url = new URL(request.url);

  let currentView = "parent";

  if (url.pathname === "/explore/organizations/list") {
    currentView = "list";
  } else if (url.pathname === "/explore/organizations/map") {
    currentView = "map";
  }

  const searchParams = url.searchParams;

  const showFiltersValue = searchParams.getAll("showFilters");

  if (showFiltersValue.length > 1) {
    const cleanURL = new URL(request.url);
    cleanURL.searchParams.delete("showFilters");
    cleanURL.searchParams.append("showFilters", "on");
    return redirect(cleanURL.toString(), { status: 301 });
  }

  const submission = parseWithZod(searchParams, {
    schema: getFilterSchemes,
  });
  invariantResponse(
    submission.status === "success",
    "Validation failed for get request",
    { status: 400 }
  );

  const language = await detectLanguage(request);
  const locales = languageModuleMap[language]["explore/organizations"];

  const { authClient } = createAuthClient(request);

  const sessionUser = await getSessionUser(authClient);
  const isLoggedIn = sessionUser !== null;

  let filteredByVisibilityCount;
  let organizationIdsFilteredByVisibility;
  if (!isLoggedIn) {
    organizationIdsFilteredByVisibility = await getOrganizationIds({
      filter: submission.value.orgFilter,
      search: submission.value.search,
      isLoggedIn,
      language,
    });
    filteredByVisibilityCount = organizationIdsFilteredByVisibility.length;
  }

  const organizationIds = await getOrganizationIds({
    filter: submission.value.orgFilter,
    search: submission.value.search,
    isLoggedIn: true,
    language,
  });

  const organizationCount = organizationIds.length;

  const networks = await getAllNetworks();

  const networkOrganizationIds =
    typeof organizationIdsFilteredByVisibility !== "undefined"
      ? organizationIdsFilteredByVisibility
      : organizationIds;

  const enhancedNetworks = [];
  const networkFilterVector = await getOrganizationFilterVectorForAttribute({
    attribute: "network",
    filter: { ...submission.value.orgFilter },
    search: submission.value.search,
    ids: networkOrganizationIds,
  });

  for (const network of networks) {
    const enhancedNetwork = { ...network };

    let logo = enhancedNetwork.logo;
    let blurredLogo;
    if (logo !== null) {
      const publicURL = getPublicURL(authClient, logo);
      if (publicURL !== null) {
        logo = getImageURL(publicURL, {
          resize: {
            type: "fill",
            width: ImageSizes.Organization.Filter.Logo.width,
            height: ImageSizes.Organization.Filter.Logo.height,
          },
        });
        blurredLogo = getImageURL(publicURL, {
          resize: {
            type: "fill",
            width: ImageSizes.Organization.Filter.BlurredLogo.width,
            height: ImageSizes.Organization.Filter.BlurredLogo.height,
          },
          blur: BlurFactor,
        });
      }
    }

    const vectorCount = getFilterCountForSlug(
      network.slug,
      networkFilterVector,
      "network"
    );

    enhancedNetworks.push({
      ...enhancedNetwork,
      logo,
      blurredLogo,
      vectorCount,
    });
  }

  const areas = await getAreasBySearchQuery(submission.value.orgAreaSearch);
  type EnhancedAreas = Array<
    ArrayElement<Awaited<ReturnType<typeof getAreasBySearchQuery>>> & {
      vectorCount: ReturnType<typeof getFilterCountForSlug>;
    }
  >;
  const enhancedAreas = {
    global: [] as EnhancedAreas,
    country: [] as EnhancedAreas,
    state: [] as EnhancedAreas,
    district: [] as EnhancedAreas,
  };
  const areaOrganizationIds =
    submission.value.search.length > 0
      ? await getOrganizationIds({
          filter: { ...submission.value.orgFilter, area: [] },
          search: submission.value.search,
          isLoggedIn: true,
          language,
        })
      : organizationIds;
  const areaFilterVector = await getOrganizationFilterVectorForAttribute({
    attribute: "area",
    filter: submission.value.orgFilter,
    search: submission.value.search,
    ids: areaOrganizationIds,
  });
  for (const area of areas) {
    const vectorCount = getFilterCountForSlug(
      area.slug,
      areaFilterVector,
      "area"
    );
    const enhancedArea = {
      ...area,
      vectorCount,
    };
    enhancedAreas[area.type].push(enhancedArea);
  }
  const selectedAreas = await Promise.all(
    submission.value.orgFilter.area.map(async (slug) => {
      const vectorCount = getFilterCountForSlug(slug, areaFilterVector, "area");
      const isInSearchResultsList = areas.some((area) => {
        return area.slug === slug;
      });
      return {
        slug,
        name: (await getAreaNameBySlug(slug)) || null,
        vectorCount,
        isInSearchResultsList,
      };
    })
  );

  const types = await getAllOrganizationTypes();
  const typeOrganizationIds =
    submission.value.search.length > 0
      ? await getOrganizationIds({
          filter: { ...submission.value.orgFilter, type: [] },
          search: submission.value.search,
          isLoggedIn: true,
          language,
        })
      : organizationIds;
  const typeFilterVector = await getOrganizationFilterVectorForAttribute({
    attribute: "type",
    filter: submission.value.orgFilter,
    search: submission.value.search,
    ids: typeOrganizationIds,
  });
  const enhancedTypes = types.map((type) => {
    const vectorCount = getFilterCountForSlug(
      type.slug,
      typeFilterVector,
      "type"
    );
    return { ...type, vectorCount };
  });

  const focuses = await getAllFocuses();
  const focusOrganizationIds =
    submission.value.search.length > 0
      ? await getOrganizationIds({
          filter: { ...submission.value.orgFilter, focus: [] },
          search: submission.value.search,
          isLoggedIn: true,
          language,
        })
      : organizationIds;
  const focusFilterVector = await getOrganizationFilterVectorForAttribute({
    attribute: "focus",
    filter: submission.value.orgFilter,
    search: submission.value.search,
    ids: focusOrganizationIds,
  });
  const enhancedFocuses = focuses.map((focus) => {
    const vectorCount = getFilterCountForSlug(
      focus.slug,
      focusFilterVector,
      "focus"
    );
    return { ...focus, vectorCount };
  });

  const networkTypes = await getAllNetworkTypes();
  const networkTypeOrganizationIds =
    submission.value.search.length > 0
      ? await getOrganizationIds({
          filter: { ...submission.value.orgFilter, networkType: [] },
          search: submission.value.search,
          isLoggedIn: true,
          language,
        })
      : organizationIds;
  const networkTypeFilterVector = await getOrganizationFilterVectorForAttribute(
    {
      attribute: "networkType",
      filter: submission.value.orgFilter,
      search: submission.value.search,
      ids: networkTypeOrganizationIds,
    }
  );
  const enhancedNetworkTypes = networkTypes.map((networkType) => {
    const vectorCount = getFilterCountForSlug(
      networkType.slug,
      networkTypeFilterVector,
      "networkType"
    );
    return { ...networkType, vectorCount };
  });

  const selectedNetworks: { slug: string; name: string }[] = [];
  for (const slug of submission.value.orgFilter.network) {
    const network = enhancedNetworks.find((network) => network.slug === slug);
    if (network) {
      selectedNetworks.push({ slug: network.slug, name: network.name });
    }
  }

  return {
    areas: enhancedAreas,
    selectedAreas,
    focuses: enhancedFocuses,
    selectedFocuses: submission.value.orgFilter.focus,
    types: enhancedTypes,
    selectedTypes: submission.value.orgFilter.type,
    networkTypes: enhancedNetworkTypes,
    selectedNetworkTypes: submission.value.orgFilter.networkType,
    submission,
    filteredByVisibilityCount,
    organizationsCount: organizationCount,
    locales,
    networks: enhancedNetworks,
    selectedNetworks,
    currentView,
  };
};

export default function ExploreOrganizations() {
  const loaderData = useLoaderData<typeof loader>();
  const { locales } = loaderData;
  const [searchParams] = useSearchParams();
  const navigation = useNavigation();
  const submit = useSubmit();
  const isHydrated = useHydrated();

  const [form, fields] = useForm<FilterSchemes>({
    id: "filter-organizations",
    defaultValue: {
      ...loaderData.submission.value,
      search: [loaderData.submission.value.search.join(" ")],
      showFilters: "on",
    },
    constraint: getZodConstraint(getFilterSchemes),
    lastResult: navigation.state === "idle" ? loaderData.submission : null,
  });

  const orgFilterFieldset = fields.orgFilter.getFieldset();

  const [resetForm, resetFields] = useForm<FilterSchemes>({
    id: "reset-organization-filters",
    defaultValue: {
      ...loaderData.submission.value,
      orgFilter: {
        area: [],
        focus: [],
        type: [],
        networkType: [],
        network: [],
      },
      orgPage: 1,
      orgSortBy: ORGANIZATION_SORT_VALUES[0],
      orgAreaSearch: "",
      search: [loaderData.submission.value.search.join(" ")],
      showFilters: "",
    },
    constraint: getZodConstraint(getFilterSchemes),
    lastResult: navigation.state === "idle" ? loaderData.submission : null,
  });

  const currentSortValue = ORGANIZATION_SORT_VALUES.find((value) => {
    return value === `${loaderData.submission.value.orgSortBy}`;
  });

  const [visibleNetworks, setVisibleNetworks] = useState<
    typeof loaderData.networks
  >(loaderData.networks);
  const handleNetworkSearch = (event: React.ChangeEvent<HTMLInputElement>) => {
    event.stopPropagation();
    const value = event.target.value;
    if (value.length >= 3) {
      setVisibleNetworks(
        loaderData.networks.filter((network) => {
          return network.name.toLowerCase().includes(value.toLowerCase());
        })
      );
    } else {
      setVisibleNetworks(loaderData.networks);
    }
  };

  useEffect(() => {
    setVisibleNetworks(loaderData.networks);
  }, [loaderData.networks]);

  return (
    <>
      <section className="mv-w-full mv-mx-auto mv-px-4 @sm:mv-max-w-screen-container-sm @md:mv-max-w-screen-container-md @lg:mv-max-w-screen-container-lg @xl:mv-max-w-screen-container-xl @xl:mv-px-6 @2xl:mv-max-w-screen-container-2xl mv-mb-4">
        <Form
          {...getFormProps(form)}
          action={`/explore/organizations/${loaderData.currentView}`}
          method="get"
          onChange={(event) => {
            let preventScrollReset = true;
            let replace = false;
            if (
              (event.target as HTMLInputElement).name ===
              fields.showFilters.name
            ) {
              preventScrollReset = false;
            }
            if (
              (event.target as HTMLInputElement).name ===
              fields.orgAreaSearch.name
            ) {
              replace = true;
            }
            // if ((event.target as HTMLInputElement).name === fields.orgFilter.name) {
            //   replace = true;
            // }
            submit(event.currentTarget, {
              preventScrollReset,
              replace,
              method: "get",
            });
          }}
        >
          <HiddenFilterInputs
            fields={fields}
            defaultValue={loaderData.submission.value}
            entityLeftOut="organization"
          />

          {/* Organization Filters */}
          <input {...getInputProps(fields.orgPage, { type: "hidden" })} />
          <ShowFiltersButton
            showFilters={loaderData.submission.value.showFilters}
          >
            {locales.route.filter.showFiltersLabel}
          </ShowFiltersButton>
          <Filters
            showFilters={searchParams.get(fields.showFilters.name) === "on"}
          >
            <Filters.Title>{locales.route.filter.title}</Filters.Title>
            <Filters.Fieldset
              {...getFieldsetProps(fields.orgFilter)}
              className="mv-flex mv-flex-wrap @lg:mv-gap-4"
              showMore={locales.route.filter.showMore}
              showLess={locales.route.filter.showLess}
            >
              {/* Organization Types Filter */}
              <Dropdown>
                <Dropdown.Label>
                  {locales.route.filter.types}
                  <span className="mv-font-normal @lg:mv-hidden">
                    <br />
                    {loaderData.selectedTypes
                      .map((type) => {
                        let title;
                        if (type in locales.organizationTypes) {
                          type LocaleKey =
                            keyof typeof locales.organizationTypes;
                          title =
                            locales.organizationTypes[type as LocaleKey].title;
                        } else {
                          console.error(
                            `Organization type ${type} not found in locales`
                          );
                          title = type;
                        }
                        return title;
                      })
                      .join(", ")}
                  </span>
                </Dropdown.Label>
                <Dropdown.List>
                  {loaderData.types.map((type) => {
                    const isChecked =
                      orgFilterFieldset.type.initialValue &&
                      Array.isArray(orgFilterFieldset.type.initialValue)
                        ? orgFilterFieldset.type.initialValue.includes(
                            type.slug
                          )
                        : orgFilterFieldset.type.initialValue === type.slug;
                    return (
                      <FormControl
                        {...getInputProps(orgFilterFieldset.type, {
                          type: "checkbox",
                          value: type.slug,
                        })}
                        key={type.slug}
                        defaultChecked={isChecked}
                        disabled={type.vectorCount === 0 && !isChecked}
                      >
                        <FormControl.Label>
                          {(() => {
                            let title;
                            let description;
                            if (type.slug in locales.organizationTypes) {
                              type LocaleKey =
                                keyof typeof locales.organizationTypes;
                              title =
                                locales.organizationTypes[
                                  type.slug as LocaleKey
                                ].title;
                              description =
                                locales.organizationTypes[
                                  type.slug as LocaleKey
                                ].description;
                            } else {
                              console.error(
                                `Organization type ${type.slug} not found in locales`
                              );
                              title = type.slug;
                              description = null;
                            }
                            return (
                              <>
                                {title}
                                {description !== null ? (
                                  <p className="mv-text-sm">{description}</p>
                                ) : null}
                              </>
                            );
                          })()}
                        </FormControl.Label>
                        <FormControl.Counter>
                          {type.vectorCount}
                        </FormControl.Counter>
                      </FormControl>
                    );
                  })}
                </Dropdown.List>
              </Dropdown>

              {/* Focus filter */}
              <Dropdown>
                <Dropdown.Label>
                  {locales.route.filter.focuses}
                  <span className="mv-font-normal @lg:mv-hidden">
                    <br />
                    {loaderData.selectedFocuses
                      .map((focus) => {
                        let title;
                        if (focus in locales.focuses) {
                          type LocaleKey = keyof typeof locales.focuses;
                          title = locales.focuses[focus as LocaleKey].title;
                        } else {
                          console.error(`Focus ${focus} not found in locales`);
                          title = focus;
                        }
                        return title;
                      })
                      .join(", ")}
                  </span>
                </Dropdown.Label>
                <Dropdown.List>
                  {loaderData.focuses.map((focus) => {
                    const isChecked =
                      orgFilterFieldset.focus.initialValue &&
                      Array.isArray(orgFilterFieldset.focus.initialValue)
                        ? orgFilterFieldset.focus.initialValue.includes(
                            focus.slug
                          )
                        : orgFilterFieldset.focus.initialValue === focus.slug;
                    return (
                      <FormControl
                        {...getInputProps(orgFilterFieldset.focus, {
                          type: "checkbox",
                          value: focus.slug,
                        })}
                        key={focus.slug}
                        defaultChecked={isChecked}
                        disabled={focus.vectorCount === 0 && !isChecked}
                      >
                        <FormControl.Label>
                          {(() => {
                            let title;
                            let description;
                            if (focus.slug in locales.focuses) {
                              type LocaleKey = keyof typeof locales.focuses;
                              title =
                                locales.focuses[focus.slug as LocaleKey].title;
                              description =
                                locales.focuses[focus.slug as LocaleKey]
                                  .description;
                            } else {
                              console.error(
                                `Focus ${focus.slug} not found in locales`
                              );
                              title = focus.slug;
                              description = null;
                            }
                            return (
                              <>
                                {title}
                                {description !== null ? (
                                  <p className="mv-text-sm">{description}</p>
                                ) : null}
                              </>
                            );
                          })()}
                        </FormControl.Label>
                        <FormControl.Counter>
                          {focus.vectorCount}
                        </FormControl.Counter>
                      </FormControl>
                    );
                  })}
                </Dropdown.List>
              </Dropdown>

              {/* Area filter */}
              <Dropdown>
                <Dropdown.Label>
                  {locales.route.filter.areas}
                  <span className="mv-font-normal @lg:mv-hidden">
                    <br />
                    {loaderData.selectedAreas
                      .map((area) => {
                        return area.name;
                      })
                      .join(", ")}
                  </span>
                </Dropdown.Label>
                <Dropdown.List>
                  {loaderData.areas.global.map((area) => {
                    const isChecked =
                      orgFilterFieldset.area.initialValue &&
                      Array.isArray(orgFilterFieldset.area.initialValue)
                        ? orgFilterFieldset.area.initialValue.includes(
                            area.slug
                          )
                        : orgFilterFieldset.area.initialValue === area.slug;
                    return (
                      <FormControl
                        {...getInputProps(orgFilterFieldset.area, {
                          type: "checkbox",
                          value: area.slug,
                        })}
                        key={area.slug}
                        defaultChecked={isChecked}
                        disabled={area.vectorCount === 0 && !isChecked}
                      >
                        <FormControl.Label>{area.name}</FormControl.Label>
                        <FormControl.Counter>
                          {area.vectorCount}
                        </FormControl.Counter>
                      </FormControl>
                    );
                  })}
                  {loaderData.areas.country.map((area) => {
                    const isChecked =
                      orgFilterFieldset.area.initialValue &&
                      Array.isArray(orgFilterFieldset.area.initialValue)
                        ? orgFilterFieldset.area.initialValue.includes(
                            area.slug
                          )
                        : orgFilterFieldset.area.initialValue === area.slug;
                    return (
                      <FormControl
                        {...getInputProps(orgFilterFieldset.area, {
                          type: "checkbox",
                          value: area.slug,
                        })}
                        key={area.slug}
                        defaultChecked={isChecked}
                        disabled={area.vectorCount === 0 && !isChecked}
                      >
                        <FormControl.Label>{area.name}</FormControl.Label>
                        <FormControl.Counter>
                          {area.vectorCount}
                        </FormControl.Counter>
                      </FormControl>
                    );
                  })}
                  {loaderData.selectedAreas.length > 0 &&
                    loaderData.selectedAreas.map((selectedArea) => {
                      return selectedArea.name !== null &&
                        selectedArea.isInSearchResultsList === false ? (
                        <FormControl
                          {...getInputProps(orgFilterFieldset.area, {
                            type: "checkbox",
                            value: selectedArea.slug,
                          })}
                          key={selectedArea.slug}
                          defaultChecked={true}
                        >
                          <FormControl.Label>
                            {selectedArea.name}
                          </FormControl.Label>
                          <FormControl.Counter>
                            {selectedArea.vectorCount}
                          </FormControl.Counter>
                        </FormControl>
                      ) : null;
                    })}
                  <div className="mv-ml-4 mv-mr-2 mv-my-2">
                    <Input
                      {...getInputProps(fields.orgAreaSearch, {
                        type: "search",
                      })}
                      key="organization-area-search"
                      placeholder={locales.route.filter.searchAreaPlaceholder}
                    >
                      <Input.Label htmlFor={fields.orgAreaSearch.id} hidden>
                        {locales.route.filter.searchAreaPlaceholder}
                      </Input.Label>
                      <Input.HelperText>
                        {locales.route.filter.searchAreaHelper}
                      </Input.HelperText>
                      <Input.Controls>
                        <noscript>
                          <Button>
                            {locales.route.filter.searchAreaButton}
                          </Button>
                        </noscript>
                      </Input.Controls>
                    </Input>
                  </div>
                  {loaderData.areas.state.length > 0 && (
                    <Dropdown.Legend>
                      {locales.route.filter.stateLabel}
                    </Dropdown.Legend>
                  )}
                  {loaderData.areas.state.length > 0 &&
                    loaderData.areas.state.map((area) => {
                      const isChecked =
                        orgFilterFieldset.area.initialValue &&
                        Array.isArray(orgFilterFieldset.area.initialValue)
                          ? orgFilterFieldset.area.initialValue.includes(
                              area.slug
                            )
                          : orgFilterFieldset.area.initialValue === area.slug;
                      return (
                        <FormControl
                          {...getInputProps(orgFilterFieldset.area, {
                            type: "checkbox",
                            value: area.slug,
                          })}
                          key={area.slug}
                          defaultChecked={isChecked}
                          disabled={area.vectorCount === 0 && !isChecked}
                        >
                          <FormControl.Label>{area.name}</FormControl.Label>
                          <FormControl.Counter>
                            {area.vectorCount}
                          </FormControl.Counter>
                        </FormControl>
                      );
                    })}
                  {loaderData.areas.state.length > 0 &&
                    loaderData.areas.district.length > 0 && (
                      <Dropdown.Divider />
                    )}
                  {loaderData.areas.district.length > 0 && (
                    <Dropdown.Legend>
                      {locales.route.filter.districtLabel}
                    </Dropdown.Legend>
                  )}
                  {loaderData.areas.district.length > 0 &&
                    loaderData.areas.district.map((area) => {
                      const isChecked =
                        orgFilterFieldset.area.initialValue &&
                        Array.isArray(orgFilterFieldset.area.initialValue)
                          ? orgFilterFieldset.area.initialValue.includes(
                              area.slug
                            )
                          : orgFilterFieldset.area.initialValue === area.slug;
                      return (
                        <FormControl
                          {...getInputProps(orgFilterFieldset.area, {
                            type: "checkbox",
                            value: area.slug,
                          })}
                          key={area.slug}
                          defaultChecked={isChecked}
                          disabled={area.vectorCount === 0 && !isChecked}
                        >
                          <FormControl.Label>{area.name}</FormControl.Label>
                          <FormControl.Counter>
                            {area.vectorCount}
                          </FormControl.Counter>
                        </FormControl>
                      );
                    })}
                </Dropdown.List>
              </Dropdown>

              {/* Network type filter */}
              <Dropdown>
                <Dropdown.Label>
                  {locales.route.filter.networkTypes}
                  <span className="mv-font-normal @lg:mv-hidden">
                    <br />
                    {loaderData.selectedNetworkTypes
                      .map((type) => {
                        let title;
                        if (type in locales.networkTypes) {
                          type LocaleKey = keyof typeof locales.networkTypes;
                          title = locales.networkTypes[type as LocaleKey].title;
                        } else {
                          console.error(
                            `Network type ${type} not found in locales`
                          );
                          title = type;
                        }
                        return title;
                      })
                      .join(", ")}
                  </span>
                </Dropdown.Label>
                <Dropdown.List>
                  {loaderData.networkTypes.map((networkType) => {
                    const isChecked =
                      orgFilterFieldset.networkType.initialValue &&
                      Array.isArray(orgFilterFieldset.networkType.initialValue)
                        ? orgFilterFieldset.networkType.initialValue.includes(
                            networkType.slug
                          )
                        : orgFilterFieldset.networkType.initialValue ===
                          networkType.slug;
                    return (
                      <FormControl
                        {...getInputProps(orgFilterFieldset.networkType, {
                          type: "checkbox",
                          value: networkType.slug,
                        })}
                        key={networkType.slug}
                        defaultChecked={isChecked}
                        disabled={networkType.vectorCount === 0 && !isChecked}
                      >
                        <FormControl.Label>
                          {(() => {
                            let title;
                            let description;
                            if (networkType.slug in locales.networkTypes) {
                              type LocaleKey =
                                keyof typeof locales.networkTypes;
                              title =
                                locales.networkTypes[
                                  networkType.slug as LocaleKey
                                ].title;
                              description =
                                locales.networkTypes[
                                  networkType.slug as LocaleKey
                                ].description;
                            } else {
                              console.error(
                                `Network type ${networkType.slug} not found in locales`
                              );
                              title = networkType.slug;
                              description = null;
                            }
                            return (
                              <>
                                {title}
                                {description !== null ? (
                                  <p className="mv-text-sm">{description}</p>
                                ) : null}
                              </>
                            );
                          })()}
                        </FormControl.Label>
                        <FormControl.Counter>
                          {networkType.vectorCount}
                        </FormControl.Counter>
                      </FormControl>
                    );
                  })}
                </Dropdown.List>
              </Dropdown>

              {/* Network filter */}
              <Dropdown>
                <Dropdown.Label>
                  {locales.route.filter.network}
                  <span className="mv-font-normal @lg:mv-hidden">
                    <br />
                    {loaderData.networks
                      .map((network) => {
                        return network.name;
                      })
                      .join(", ")}
                  </span>
                </Dropdown.Label>
                <Dropdown.List>
                  <div className="mv-ml-4 mv-mr-2 mv-my-2">
                    <Input
                      onChange={handleNetworkSearch}
                      placeholder={
                        locales.route.filter.networkSearchPlaceholder
                      }
                    >
                      <Input.Label htmlFor={fields.orgAreaSearch.id} hidden>
                        {locales.route.filter.searchAreaPlaceholder}
                      </Input.Label>
                      <Input.HelperText>
                        {locales.route.filter.searchAreaHelper}
                      </Input.HelperText>
                      <Input.Controls>
                        <noscript>
                          <Button>
                            {locales.route.filter.searchAreaButton}
                          </Button>
                        </noscript>
                      </Input.Controls>
                    </Input>
                  </div>
                  {visibleNetworks.length > 0 &&
                    visibleNetworks.map((network) => {
                      const isChecked =
                        orgFilterFieldset.network.initialValue &&
                        Array.isArray(orgFilterFieldset.network.initialValue)
                          ? orgFilterFieldset.network.initialValue.includes(
                              network.slug
                            )
                          : orgFilterFieldset.network.initialValue ===
                            network.slug;
                      return (
                        <FormControl
                          {...getInputProps(orgFilterFieldset.network, {
                            type: "checkbox",
                            value: network.slug,
                          })}
                          key={network.slug}
                          defaultChecked={isChecked}
                          disabled={network.vectorCount === 0 && !isChecked}
                        >
                          <FormControl.Label>
                            <div className="mv-flex mv-gap-2 mv-items-center">
                              <Avatar size="xs" {...network} />
                              <div className="mv-line-clamp-2">
                                {network.name}
                              </div>
                            </div>
                          </FormControl.Label>
                          <FormControl.Counter>
                            {network.vectorCount}
                          </FormControl.Counter>
                        </FormControl>
                      );
                    })}
                </Dropdown.List>
              </Dropdown>
            </Filters.Fieldset>
            <Filters.Fieldset {...getFieldsetProps(fields.orgSortBy)}>
              <Dropdown orientation="right">
                <Dropdown.Label>
                  <span className="@lg:mv-hidden">
                    {locales.route.filter.sortBy.label}
                    <br />
                  </span>
                  <span className="mv-font-normal @lg:mv-font-semibold">
                    {
                      loaderData.locales.route.filter.sortBy.values[
                        currentSortValue || ORGANIZATION_SORT_VALUES[0]
                      ]
                    }
                  </span>
                </Dropdown.Label>
                <Dropdown.List>
                  {ORGANIZATION_SORT_VALUES.map((sortValue) => {
                    return (
                      <FormControl
                        {...getInputProps(fields.orgSortBy, {
                          type: "radio",
                          value: sortValue,
                        })}
                        key={sortValue}
                        defaultChecked={currentSortValue === sortValue}
                      >
                        <FormControl.Label>
                          {locales.route.filter.sortBy.values[sortValue]}
                        </FormControl.Label>
                      </FormControl>
                    );
                  })}
                </Dropdown.List>
              </Dropdown>
            </Filters.Fieldset>
            <Filters.ResetButton form={resetForm.id}>
              {isHydrated
                ? locales.route.filter.reset
                : locales.route.filter.close}
            </Filters.ResetButton>
            <Filters.ApplyButton>
              {isHydrated
                ? decideBetweenSingularOrPlural(
                    insertParametersIntoLocale(
                      locales.route.showNumberOfItems_one,
                      { count: loaderData.organizationsCount }
                    ),
                    insertParametersIntoLocale(
                      locales.route.showNumberOfItems_other,
                      { count: loaderData.organizationsCount }
                    ),
                    loaderData.organizationsCount
                  )
                : locales.route.filter.apply}
            </Filters.ApplyButton>
          </Filters>
          <noscript className="mv-hidden @lg:mv-block mv-mt-2">
            <Button type="submit">{locales.route.filter.apply}</Button>
          </noscript>
        </Form>
      </section>
      <div
        className={
          loaderData.submission.value.showFilters === true
            ? "mv-hidden @lg:mv-block"
            : undefined
        }
      >
        <div className="mv-w-full mv-mx-auto mv-px-4 @sm:mv-max-w-screen-container-sm @md:mv-max-w-screen-container-md @lg:mv-max-w-screen-container-lg @xl:mv-max-w-screen-container-xl @xl:mv-px-6 @2xl:mv-max-w-screen-container-2xl mv-mb-4">
          <hr className="mv-border-t mv-border-gray-200 mv-mt-4" />
        </div>
        <section className="mv-w-full mv-mx-auto mv-px-4 @sm:mv-max-w-screen-container-sm @md:mv-max-w-screen-container-md @lg:mv-max-w-screen-container-lg @xl:mv-max-w-screen-container-xl @xl:mv-px-6 @2xl:mv-max-w-screen-container-2xl mv-mb-4">
          <div className="mv-w-full mv-flex mv-justify-center">
            <ul className="mv-grid mv-grid-flow-col mv-auto-cols-fr mv-gap-2 mv-p-1 mv-rounded-lg mv-bg-white mv-border mv-border-neutral-300">
              <li>
                <NavLink
                  to={`/explore/organizations/list?${searchParams.toString()}`}
                  className={({ isActive }) =>
                    `mv-px-4 mv-py-2 mv-flex mv-gap-2 mv-rounded-[4px] hover:mv-bg-neutral-100 hover:mv-text-neutral-700 focus:mv-ring-2 focus:mv-ring-primary-200 active:mv-bg-primary-100 active:mv-text-primary mv-text-xs mv-font-semibold mv-leading-4 mv-text-center ${
                      isActive
                        ? "mv-bg-primary-50 mv-text-primary"
                        : "mv-bg-white mv-text-neutral-700"
                    }`
                  }
                  preventScrollReset
                  prefetch="intent"
                >
                  <List aria-hidden="true" />
                  <span>{locales.route.view.list}</span>
                </NavLink>
              </li>
              <li>
                <NavLink
                  to={`/explore/organizations/map?${searchParams.toString()}`}
                  className={({ isActive }) =>
                    `mv-px-4 mv-py-2 mv-flex mv-gap-2 mv-rounded-[4px] hover:mv-bg-neutral-100 hover:mv-text-neutral-700 focus:mv-ring-2 focus:mv-ring-primary-200 active:mv-bg-primary-100 active:mv-text-primary mv-text-xs mv-font-semibold mv-leading-4 mv-text-center ${
                      isActive
                        ? "mv-bg-primary-50 mv-text-primary"
                        : "mv-bg-white mv-text-neutral-700"
                    }`
                  }
                  preventScrollReset
                  prefetch="intent"
                >
                  <MapIcon aria-hidden="true" />
                  <span>{locales.route.view.map}</span>
                </NavLink>
              </li>
            </ul>
          </div>
        </section>
        <section className="mv-w-full mv-mx-auto mv-px-4 @sm:mv-max-w-screen-container-sm @md:mv-max-w-screen-container-md @lg:mv-max-w-screen-container-lg @xl:mv-max-w-screen-container-xl @xl:mv-px-6 @2xl:mv-max-w-screen-container-2xl mv-mb-6">
          {(loaderData.selectedTypes.length > 0 ||
            loaderData.selectedFocuses.length > 0 ||
            loaderData.selectedAreas.length > 0 ||
            loaderData.selectedNetworkTypes.length > 0 ||
            loaderData.selectedNetworks.length > 0) && (
            <div className="mv-flex mv-flex-col mv-gap-2">
              <div className="mv-overflow-auto mv-flex mv-flex-nowrap @lg:mv-flex-wrap mv-w-full mv-gap-2 mv-pb-2">
                {loaderData.selectedTypes.map((selectedType) => {
                  const deleteSearchParams = new URLSearchParams(searchParams);
                  deleteSearchParams.delete(
                    orgFilterFieldset.type.name,
                    selectedType
                  );
                  let title;
                  if (selectedType in locales.organizationTypes) {
                    type LocaleKey = keyof typeof locales.organizationTypes;
                    title =
                      locales.organizationTypes[selectedType as LocaleKey]
                        .title;
                  } else {
                    console.error(
                      `Organization type ${selectedType} not found in locales`
                    );
                    title = selectedType;
                  }
                  return (
                    <ConformForm
                      key={selectedType}
                      useFormOptions={{
                        id: `delete-filter-${selectedType}`,
                        defaultValue: {
                          ...loaderData.submission.value,
                          orgFilter: {
                            ...loaderData.submission.value.orgFilter,
                            type: loaderData.submission.value.orgFilter.type.filter(
                              (type) => type !== selectedType
                            ),
                          },
                          search: [
                            loaderData.submission.value.search.join(" "),
                          ],
                          showFilters: "",
                        },
                        constraint: getZodConstraint(getFilterSchemes),
                        lastResult:
                          navigation.state === "idle"
                            ? loaderData.submission
                            : null,
                      }}
                      formProps={{
                        method: "get",
                        preventScrollReset: true,
                        action: `/explore/organizations/${loaderData.currentView}`,
                      }}
                    >
                      <HiddenFilterInputsInContext />
                      <Chip size="medium">
                        {title}
                        <Chip.Delete>
                          <button
                            type="submit"
                            disabled={navigation.state === "loading"}
                          >
                            X
                          </button>
                        </Chip.Delete>
                      </Chip>
                    </ConformForm>
                  );
                })}
                {loaderData.selectedNetworkTypes.map((selectedNetworkType) => {
                  const deleteSearchParams = new URLSearchParams(searchParams);
                  deleteSearchParams.delete(
                    orgFilterFieldset.networkType.name,
                    selectedNetworkType
                  );
                  let title;
                  if (selectedNetworkType in locales.networkTypes) {
                    type LocaleKey = keyof typeof locales.networkTypes;
                    title =
                      locales.networkTypes[selectedNetworkType as LocaleKey]
                        .title;
                  } else {
                    console.error(
                      `Network type ${selectedNetworkType} not found in locales`
                    );
                    title = selectedNetworkType;
                  }
                  return (
                    <ConformForm
                      key={selectedNetworkType}
                      useFormOptions={{
                        id: `delete-filter-${selectedNetworkType}`,
                        defaultValue: {
                          ...loaderData.submission.value,
                          orgFilter: {
                            ...loaderData.submission.value.orgFilter,
                            networkType:
                              loaderData.submission.value.orgFilter.networkType.filter(
                                (networkType) =>
                                  networkType !== selectedNetworkType
                              ),
                          },
                          search: [
                            loaderData.submission.value.search.join(" "),
                          ],
                          showFilters: "",
                        },
                        constraint: getZodConstraint(getFilterSchemes),
                        lastResult:
                          navigation.state === "idle"
                            ? loaderData.submission
                            : null,
                      }}
                      formProps={{
                        method: "get",
                        preventScrollReset: true,
                        action: `/explore/organizations/${loaderData.currentView}`,
                      }}
                    >
                      <HiddenFilterInputsInContext />
                      <Chip size="medium">
                        {title}
                        <Chip.Delete>
                          <button
                            type="submit"
                            disabled={navigation.state === "loading"}
                          >
                            X
                          </button>
                        </Chip.Delete>
                      </Chip>
                    </ConformForm>
                  );
                })}
                {loaderData.selectedFocuses.map((selectedFocus) => {
                  const deleteSearchParams = new URLSearchParams(searchParams);
                  deleteSearchParams.delete(
                    orgFilterFieldset.focus.name,
                    selectedFocus
                  );
                  let title;
                  if (selectedFocus in locales.focuses) {
                    type LocaleKey = keyof typeof locales.focuses;
                    title = locales.focuses[selectedFocus as LocaleKey].title;
                  } else {
                    console.error(
                      `Focus ${selectedFocus} not found in locales`
                    );
                    title = selectedFocus;
                  }
                  return (
                    <ConformForm
                      key={selectedFocus}
                      useFormOptions={{
                        id: `delete-filter-${selectedFocus}`,
                        defaultValue: {
                          ...loaderData.submission.value,
                          orgFilter: {
                            ...loaderData.submission.value.orgFilter,
                            focus:
                              loaderData.submission.value.orgFilter.focus.filter(
                                (focus) => focus !== selectedFocus
                              ),
                          },
                          search: [
                            loaderData.submission.value.search.join(" "),
                          ],
                          showFilters: "",
                        },
                        constraint: getZodConstraint(getFilterSchemes),
                        lastResult:
                          navigation.state === "idle"
                            ? loaderData.submission
                            : null,
                      }}
                      formProps={{
                        method: "get",
                        preventScrollReset: true,
                        action: `/explore/organizations/${loaderData.currentView}`,
                      }}
                    >
                      <HiddenFilterInputsInContext />
                      <Chip size="medium">
                        {title}
                        <Chip.Delete>
                          <button
                            type="submit"
                            disabled={navigation.state === "loading"}
                          >
                            X
                          </button>
                        </Chip.Delete>
                      </Chip>
                    </ConformForm>
                  );
                })}
                {loaderData.selectedAreas.map((selectedArea) => {
                  const deleteSearchParams = new URLSearchParams(searchParams);
                  deleteSearchParams.delete(
                    orgFilterFieldset.area.name,
                    selectedArea.slug
                  );
                  return selectedArea.name !== null ? (
                    <ConformForm
                      key={selectedArea.slug}
                      useFormOptions={{
                        id: `delete-filter-${selectedArea.slug}`,
                        defaultValue: {
                          ...loaderData.submission.value,
                          orgFilter: {
                            ...loaderData.submission.value.orgFilter,
                            area: loaderData.submission.value.orgFilter.area.filter(
                              (area) => area !== selectedArea.slug
                            ),
                          },
                          search: [
                            loaderData.submission.value.search.join(" "),
                          ],
                          showFilters: "",
                        },
                        constraint: getZodConstraint(getFilterSchemes),
                        lastResult:
                          navigation.state === "idle"
                            ? loaderData.submission
                            : null,
                      }}
                      formProps={{
                        method: "get",
                        preventScrollReset: true,
                        action: `/explore/organizations/${loaderData.currentView}`,
                      }}
                    >
                      <HiddenFilterInputsInContext />
                      <Chip size="medium">
                        {selectedArea.name}
                        <Chip.Delete>
                          <button
                            type="submit"
                            disabled={navigation.state === "loading"}
                          >
                            X
                          </button>
                        </Chip.Delete>
                      </Chip>
                    </ConformForm>
                  ) : null;
                })}
                {loaderData.selectedNetworks.map((selectedNetwork) => {
                  const deleteSearchParams = new URLSearchParams(searchParams);
                  deleteSearchParams.delete(
                    orgFilterFieldset.network.name,
                    selectedNetwork.slug
                  );
                  return selectedNetwork.name !== null ? (
                    <ConformForm
                      key={selectedNetwork.slug}
                      useFormOptions={{
                        id: `delete-filter-${selectedNetwork.slug}`,
                        defaultValue: {
                          ...loaderData.submission.value,
                          orgFilter: {
                            ...loaderData.submission.value.orgFilter,
                            network:
                              loaderData.submission.value.orgFilter.network.filter(
                                (network) => network !== selectedNetwork.slug
                              ),
                          },
                          search: [
                            loaderData.submission.value.search.join(" "),
                          ],
                          showFilters: "",
                        },
                        constraint: getZodConstraint(getFilterSchemes),
                        lastResult:
                          navigation.state === "idle"
                            ? loaderData.submission
                            : null,
                      }}
                      formProps={{
                        method: "get",
                        preventScrollReset: true,
                        action: `/explore/organizations/${loaderData.currentView}`,
                      }}
                    >
                      <HiddenFilterInputsInContext />
                      <Chip size="medium">
                        {selectedNetwork.name}
                        <Chip.Delete>
                          <button
                            type="submit"
                            disabled={navigation.state === "loading"}
                          >
                            X
                          </button>
                        </Chip.Delete>
                      </Chip>
                    </ConformForm>
                  ) : null;
                })}
              </div>
              <Form
                {...getFormProps(resetForm)}
                action={`/explore/organizations/${loaderData.currentView}`}
                method="get"
                preventScrollReset
                className="mv-w-fit"
              >
                <HiddenFilterInputs
                  fields={resetFields}
                  defaultValue={loaderData.submission.value}
                />
                <Button
                  type="submit"
                  variant="outline"
                  loading={navigation.state === "loading"}
                  disabled={navigation.state === "loading"}
                >
                  {locales.route.filter.reset}
                </Button>
              </Form>
            </div>
          )}
        </section>

        <section className="mv-mx-auto @sm:mv-px-4 @md:mv-px-0 @xl:mv-px-2 mv-w-full @sm:mv-max-w-screen-container-sm @md:mv-max-w-screen-container-md @lg:mv-max-w-screen-container-lg @xl:mv-max-w-screen-container-xl @2xl:mv-max-w-screen-container-2xl">
          {typeof loaderData.filteredByVisibilityCount !== "undefined" &&
          loaderData.filteredByVisibilityCount !==
            loaderData.organizationsCount ? (
            <p className="mv-text-center mv-text-gray-700 mv-mb-4 mv-mx-4 @md:mv-mx-0">
              {insertParametersIntoLocale(
                decideBetweenSingularOrPlural(
                  locales.route.notShown_one,
                  locales.route.notShown_other,
                  loaderData.organizationsCount -
                    loaderData.filteredByVisibilityCount
                ),
                {
                  count:
                    loaderData.organizationsCount -
                    loaderData.filteredByVisibilityCount,
                }
              )}
            </p>
          ) : loaderData.organizationsCount === 0 ? (
            <p className="mv-text-center mv-text-gray-700 mv-mb-4">
              {locales.route.empty}
            </p>
          ) : null}
          {loaderData.organizationsCount > 0 ? <Outlet /> : null}
        </section>
      </div>
    </>
  );
}<|MERGE_RESOLUTION|>--- conflicted
+++ resolved
@@ -9,14 +9,8 @@
 import { Button } from "@mint-vernetzt/components/src/molecules/Button";
 import { Chip } from "@mint-vernetzt/components/src/molecules/Chip";
 import { Input } from "@mint-vernetzt/components/src/molecules/Input";
-<<<<<<< HEAD
-import { useState } from "react";
+import { useEffect, useState } from "react";
 import type { LoaderFunctionArgs } from "react-router";
-=======
-import mapStyles from "maplibre-gl/dist/maplibre-gl.css?url";
-import { useEffect, useState } from "react";
-import type { LinksFunction, LoaderFunctionArgs } from "react-router";
->>>>>>> 639d7db1
 import {
   Form,
   NavLink,
