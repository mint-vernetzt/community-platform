import { Button, CardContainer, EventCard } from "@mint-vernetzt/components";
import type { LoaderFunctionArgs } from "@remix-run/node";
import { json } from "@remix-run/node";
import { useFetcher, useLoaderData, useSearchParams } from "@remix-run/react";
import { utcToZonedTime } from "date-fns-tz";
import imgproxy from "imgproxy/dist/types.js";
import React from "react";
import { createAuthClient, getSessionUser } from "~/auth.server";
import { GravityType, getImageURL } from "~/images.server";
import {
  filterEventByVisibility,
  filterOrganizationByVisibility,
} from "~/public-fields-filtering.server";
import { getPublicURL } from "~/storage.server";
import { getPaginationValues } from "../explore/utils.server";
import {
  enhanceEventsWithParticipationStatus,
  getQueryValueAsArrayOfWords,
  searchEventsViaLike,
} from "./utils.server";
<<<<<<< HEAD
import { useHydrated } from "remix-utils";
import { useTranslation } from "react-i18next";

const i18nNS = ["routes/search/events"];
export const handle = {
  i18n: i18nNS,
};
=======
import { useHydrated } from "remix-utils/use-hydrated";
>>>>>>> 2b574f4a

export const loader = async ({ request }: LoaderFunctionArgs) => {
  const { authClient } = createAuthClient(request);
  const sessionUser = await getSessionUser(authClient);

  const searchQuery = getQueryValueAsArrayOfWords(request);
  const { skip, take, page, itemsPerPage } = getPaginationValues(request);

  const rawEvents = await searchEventsViaLike(
    searchQuery,
    sessionUser,
    skip,
    take
  );

  const enhancedEvents = [];

  for (const event of rawEvents) {
    let enhancedEvent = {
      ...event,
    };

    if (sessionUser === null) {
      // Filter event
      enhancedEvent = await filterEventByVisibility<typeof enhancedEvent>(
        enhancedEvent
      );
      // Filter responsible organizations of event
      enhancedEvent.responsibleOrganizations = await Promise.all(
        enhancedEvent.responsibleOrganizations.map(async (relation) => {
          const filteredOrganization = await filterOrganizationByVisibility<
            typeof relation.organization
          >(relation.organization);
          return { ...relation, organization: filteredOrganization };
        })
      );
    }

    // Add images from image proxy
    let blurredBackground;
    if (enhancedEvent.background !== null) {
      const publicURL = getPublicURL(authClient, enhancedEvent.background);
      if (publicURL) {
        enhancedEvent.background = getImageURL(publicURL, {
          resize: { type: "fill", width: 594, height: 396 },
        });
      }
      blurredBackground = getImageURL(publicURL, {
        resize: { type: "fill", width: 18, height: 12 },
        blur: 5,
      });
    } else {
      enhancedEvent.background = "/images/default-event-background.jpg";
      blurredBackground = "/images/default-event-background-blurred.jpg";
    }

    enhancedEvent.responsibleOrganizations =
      enhancedEvent.responsibleOrganizations.map((relation) => {
        let logo = relation.organization.logo;
        if (logo !== null) {
          const publicURL = getPublicURL(authClient, logo);
          if (publicURL) {
            logo = getImageURL(publicURL, {
              resize: { type: "fill", width: 64, height: 64 },
              gravity: GravityType.center,
            });
          }
        }
        return {
          ...relation,
          organization: { ...relation.organization, logo },
        };
      });

    const imageEnhancedEvent = {
      ...enhancedEvent,
      blurredBackground,
    };

    enhancedEvents.push(imageEnhancedEvent);
  }

  const enhancedEventsWithParticipationStatus =
    await enhanceEventsWithParticipationStatus(sessionUser, enhancedEvents);

  return json({
    events: enhancedEventsWithParticipationStatus,
    userId: sessionUser?.id || undefined,
    pagination: {
      page,
      itemsPerPage,
    },
  });
};

export default function SearchView() {
  const loaderData = useLoaderData<typeof loader>();
  const [searchParams] = useSearchParams();

  const fetcher = useFetcher<typeof loader>();
  const [items, setItems] = React.useState(loaderData.events);
  const [shouldFetch, setShouldFetch] = React.useState(() => {
    if (loaderData.events.length < loaderData.pagination.itemsPerPage) {
      return false;
    }
    return true;
  });
  const [page, setPage] = React.useState(() => {
    const pageParam = searchParams.get("page");
    if (pageParam !== null) {
      return parseInt(pageParam);
    }
    return 1;
  });
  React.useEffect(() => {
    if (fetcher.data !== undefined) {
      setItems((events) => {
        return fetcher.data !== undefined
          ? [...events, ...fetcher.data.events]
          : [...events];
      });
      setPage(fetcher.data.pagination.page);
      if (fetcher.data.events.length < fetcher.data.pagination.itemsPerPage) {
        setShouldFetch(false);
      }
    }
  }, [fetcher.data]);

  React.useEffect(() => {
    if (loaderData.events.length < loaderData.pagination.itemsPerPage) {
      setShouldFetch(false);
    }
    setItems(loaderData.events);
  }, [loaderData.events, loaderData.pagination.itemsPerPage]);

  const query = searchParams.get("query") ?? "";

  const isHydrated = useHydrated();

  const { t } = useTranslation(i18nNS);

  return (
    <>
      {items.length > 0 ? (
        <>
          <section className="mv-mx-auto sm:mv-px-4 md:mv-px-0 xl:mv-px-2 mv-w-full sm:mv-max-w-screen-sm md:mv-max-w-screen-md lg:mv-max-w-screen-lg xl:mv-max-w-screen-xl 2xl:mv-max-w-screen-2xl">
            <CardContainer type="multi row">
              {items.length > 0 ? (
                items.map((event) => {
                  const startTime = utcToZonedTime(
                    event.startTime,
                    "Europe/Berlin"
                  );
                  const endTime = utcToZonedTime(
                    event.endTime,
                    "Europe/Berlin"
                  );
                  const participationUntil = utcToZonedTime(
                    event.participationUntil,
                    "Europe/Berlin"
                  );
                  return (
                    <EventCard
                      key={event.id}
                      publicAccess={typeof loaderData.userId === "undefined"}
                      isHydrated={isHydrated}
                      event={{
                        ...event,
                        startTime,
                        endTime,
                        participationUntil,
                        responsibleOrganizations:
                          event.responsibleOrganizations.map(
                            // TODO: fix any type
                            (item: any) => item.organization
                          ),
                      }}
                    />
                  );
                })
              ) : (
                <p>{t("empty.events")}</p>
              )}
            </CardContainer>
          </section>
          {shouldFetch && (
            <div className="mv-w-full mv-flex mv-justify-center mv-mb-8 md:mv-mb-24 lg:mv-mb-8 mv-mt-4 lg:mv-mt-8">
              <fetcher.Form method="get">
                <input key="query" type="hidden" name="query" value={query} />
                <input key="page" type="hidden" name="page" value={page + 1} />
                <Button
                  size="large"
                  variant="outline"
                  loading={fetcher.state === "loading"}
                >
                  {t("more")}
                </Button>
              </fetcher.Form>
            </div>
          )}
        </>
      ) : (
        <p className="text-center text-primary">{t("empty.events")}</p>
      )}
    </>
  );
}<|MERGE_RESOLUTION|>--- conflicted
+++ resolved
@@ -18,7 +18,6 @@
   getQueryValueAsArrayOfWords,
   searchEventsViaLike,
 } from "./utils.server";
-<<<<<<< HEAD
 import { useHydrated } from "remix-utils";
 import { useTranslation } from "react-i18next";
 
@@ -26,9 +25,7 @@
 export const handle = {
   i18n: i18nNS,
 };
-=======
 import { useHydrated } from "remix-utils/use-hydrated";
->>>>>>> 2b574f4a
 
 export const loader = async ({ request }: LoaderFunctionArgs) => {
   const { authClient } = createAuthClient(request);
