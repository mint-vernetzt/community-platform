import { Button } from "@mint-vernetzt/components";
import type { LoaderArgs } from "@remix-run/node";
import { json } from "@remix-run/node";
import {
  Link,
  useFetcher,
  useLoaderData,
  useSearchParams,
} from "@remix-run/react";
import { utcToZonedTime } from "date-fns-tz";
import { GravityType } from "imgproxy/dist/types";
import React from "react";
import { createAuthClient, getSessionUser } from "~/auth.server";
import { H3, H4 } from "~/components/Heading/Heading";
import { getImageURL } from "~/images.server";
import { getInitialsOfName } from "~/lib/string/getInitialsOfName";
import {
  filterOrganizationByVisibility,
  filterProjectByVisibility,
} from "~/public-fields-filtering.server";
import { getPublicURL } from "~/storage.server";
import { getPaginationValues } from "../explore/utils.server";
import {
  getQueryValueAsArrayOfWords,
  searchProjectsViaLike,
} from "./utils.server";

export const loader = async ({ request }: LoaderArgs) => {
  const response = new Response();
  const authClient = createAuthClient(request, response);

  const searchQuery = getQueryValueAsArrayOfWords(request);
  const { skip, take, page, itemsPerPage } = getPaginationValues(request, {
    itemsPerPage: 6,
  });

<<<<<<< HEAD
  const rawProjects = await searchProjectsViaLike(searchQuery, skip, take);
  const sessionUser = await getSessionUser(authClient);
=======
  const sessionUser = await getSessionUser(authClient);

  const rawProjects = await searchProjectsViaLike(
    searchQuery,
    sessionUser,
    paginationValues.skip,
    paginationValues.take
  );
>>>>>>> 29b80946

  const enhancedProjects = [];

  for (const project of rawProjects) {
    let enhancedProject = {
      ...project,
    };

    if (sessionUser === null) {
      // Filter project
      enhancedProject = await filterProjectByVisibility<typeof enhancedProject>(
        enhancedProject
      );
      // Filter responsible organizations of project
      enhancedProject.responsibleOrganizations = await Promise.all(
        enhancedProject.responsibleOrganizations.map(async (relation) => {
          const filteredOrganization = await filterOrganizationByVisibility<
            typeof relation.organization
          >(relation.organization);
          return { ...relation, organization: filteredOrganization };
        })
      );
    }

    // Add images from image proxy
    if (enhancedProject.background !== null) {
      const publicURL = getPublicURL(authClient, enhancedProject.background);
      if (publicURL) {
        enhancedProject.background = getImageURL(publicURL, {
          resize: { type: "fit", width: 400, height: 280 },
        });
      }
    }

    if (enhancedProject.logo !== null) {
      const publicURL = getPublicURL(authClient, enhancedProject.logo);
      if (publicURL) {
        enhancedProject.logo = getImageURL(publicURL, {
          resize: { type: "fit", width: 144, height: 144 },
        });
      }
    }

    enhancedProject.awards = enhancedProject.awards.map((relation) => {
      let logo = relation.award.logo;
      if (logo !== null) {
        const publicURL = getPublicURL(authClient, logo);
        if (publicURL !== null) {
          logo = getImageURL(publicURL, {
            resize: { type: "fit", width: 64, height: 64 },
            gravity: GravityType.center,
          });
        }
      }
      return { ...relation, award: { ...relation.award, logo } };
    });

    enhancedProjects.push(enhancedProject);
  }

  return json(
    {
      projects: enhancedProjects,
      pagination: { page, itemsPerPage },
    },
    { headers: response.headers }
  );
};

export default function SearchView() {
  const loaderData = useLoaderData<typeof loader>();
  const fetcher = useFetcher();
  const [searchParams] = useSearchParams();
  const [items, setItems] = React.useState(loaderData.projects);
  const [shouldFetch, setShouldFetch] = React.useState(() => {
    if (loaderData.projects.length < loaderData.pagination.itemsPerPage) {
      return false;
    }
    return true;
  });
  const [page, setPage] = React.useState(() => {
    const pageParam = searchParams.get("page");
    if (pageParam !== null) {
      return parseInt(pageParam);
    }
    return 1;
  });

  React.useEffect(() => {
    if (fetcher.data !== undefined && fetcher.data.projects !== undefined) {
      setItems((items) => [...items, ...fetcher.data.projects]);
      setPage(fetcher.data.pagination.page);
      if (fetcher.data.projects.length < fetcher.data.pagination.itemsPerPage) {
        setShouldFetch(false);
      }
    }
  }, [fetcher.data]);

  return (
    <>
      {items.length > 0 ? (
        <>
          <section className="container my-8 md:my-10 grid grid-cols-1 sm:grid-cols-2 lg:grid-cols-3 xl:grid-cols-3 gap-8 items-stretch">
            {items.map((project) => {
              return (
                <div
                  key={`project-${project.id}`}
                  className="rounded-2xl bg-white shadow-xl flex flex-col border"
                >
                  <Link
                    className="relative flex-initial"
                    to={`/project/${project.slug}`}
                  >
                    <div className="w-full aspect-4/3 lg:aspect-video rounded-t-2xl hidden">
                      <img
                        src={
                          project.background ||
                          "/images/default-event-background.jpg"
                        }
                        alt={project.name}
                        className="object-cover w-full h-full"
                      />
                    </div>
                  </Link>
                  <Link
                    to={`/project/${project.slug}`}
                    className="flex flex-nowrap content-start items-start p-4 rounded-2xl hover:bg-neutral-200"
                  >
                    <div>
                      <div className="w-full flex items-center flex-row">
                        {project.logo !== "" && project.logo !== null ? (
                          <div className="h-11 w-11 flex items-center justify-center relative shrink-0 rounded-full overflow-hidden border">
                            <img
                              className="max-w-full w-auto max-h-16 h-auto"
                              src={project.logo}
                              alt={project.name}
                            />
                          </div>
                        ) : (
                          <div className="h-11 w-11 bg-primary text-white text-xl flex items-center justify-center rounded-full overflow-hidden shrink-0 border">
                            {getInitialsOfName(project.name)}
                          </div>
                        )}
                        <div className="pl-4">
                          <H3 like="h4" className="text-base mb-0 font-bold">
                            {project.name}
                          </H3>
                          {project.responsibleOrganizations.length > 0 ? (
                            <p className="font-bold text-sm">
                              {project.responsibleOrganizations
                                .map((relation) => relation.organization.name)
                                .join(" / ")}
                            </p>
                          ) : null}
                        </div>
                      </div>
                      {project.excerpt !== null && project.excerpt !== "" ? (
                        <div className="mt-2 line-clamp-3 text-sm">
                          {project.excerpt}
                        </div>
                      ) : null}
                    </div>
                    {project.awards.length > 0 ? (
                      <div className="-mt-4 flex ml-4">
                        {project.awards.map((relation) => {
                          const date = utcToZonedTime(
                            relation.award.date,
                            "Europe/Berlin"
                          );
                          return (
                            <div
                              key={`award-${relation.award.id}`}
                              className="bg-[url('/images/award_bg.svg')] -mt-px bg-cover bg-no-repeat bg-left-top drop-shadow-lg aspect-[11/17]"
                            >
                              <div className="flex flex-col items-center justify-center min-w-[57px] min-h-[88px] h-full pt-2">
                                <div className="h-8 w-8 flex items-center justify-center relative shrink-0 rounded-full overflow-hidden border">
                                  {relation.award.logo !== null &&
                                  relation.award.logo !== "" ? (
                                    <img
                                      src={relation.award.logo}
                                      alt={relation.award.title}
                                    />
                                  ) : (
                                    getInitialsOfName(relation.award.title)
                                  )}
                                </div>
                                <div className="px-2 pt-1 mb-4">
                                  {relation.award.shortTitle ? (
                                    <H4
                                      like="h4"
                                      className="text-xxs mb-0 text-center text-neutral-600 font-bold leading-none"
                                    >
                                      {relation.award.shortTitle}
                                    </H4>
                                  ) : null}
                                  <p className="text-xxs text-center leading-none">
                                    {date.getFullYear()}
                                  </p>
                                </div>
                              </div>
                            </div>
                          );
                        })}
                      </div>
                    ) : null}
                  </Link>

                  <div className="items-end px-4">
                    <div className="py-4 border-t text-right">
                      <Link
                        to={`/project/${project.slug}`}
                        className="btn btn-primary btn-small"
                      >
                        Zum Projekt
                      </Link>
                    </div>
                  </div>
                </div>
              );
            })}
          </section>
          {shouldFetch && (
            <div className="mv-w-full mv-flex mv-justify-center">
              <fetcher.Form method="get">
                <input
                  key="query"
                  type="hidden"
                  name="query"
                  value={searchParams.get("query") ?? ""}
                />
                <input key="page" type="hidden" name="page" value={page + 1} />
                <Button
                  size="large"
                  variant="outline"
                  loading={fetcher.state === "submitting"}
                >
                  Weitere laden
                </Button>
              </fetcher.Form>
            </div>
          )}
        </>
      ) : (
        <p className="text-center text-primary">
          Für Deine Suche konnten leider keine Projekte gefunden werden.
        </p>
      )}
    </>
  );
}<|MERGE_RESOLUTION|>--- conflicted
+++ resolved
@@ -34,19 +34,14 @@
     itemsPerPage: 6,
   });
 
-<<<<<<< HEAD
-  const rawProjects = await searchProjectsViaLike(searchQuery, skip, take);
-  const sessionUser = await getSessionUser(authClient);
-=======
   const sessionUser = await getSessionUser(authClient);
 
   const rawProjects = await searchProjectsViaLike(
     searchQuery,
     sessionUser,
-    paginationValues.skip,
-    paginationValues.take
+    skip,
+    take
   );
->>>>>>> 29b80946
 
   const enhancedProjects = [];
 
