--- conflicted
+++ resolved
@@ -5,15 +5,10 @@
   useActionData,
   useLoaderData,
 } from "remix";
-<<<<<<< HEAD
 import { InputError, makeDomainFunction } from "remix-domains";
 import { Form as RemixForm, formAction } from "remix-forms";
 import { z } from "zod";
-import { updatePassword } from "../../auth.server";
-=======
-import { badRequest, serverError } from "remix-utils";
 import { updatePasswordByAccessToken } from "../../auth.server";
->>>>>>> 60dc4aec
 import InputPassword from "../../components/FormElements/InputPassword/InputPassword";
 import HeaderLogo from "../../components/HeaderLogo/HeaderLogo";
 import PageBackground from "../../components/PageBackground/PageBackground";
@@ -52,7 +47,10 @@
       "confirmPassword"
     ); // -- Field error
   }
-  const { error } = await updatePassword(values.accessToken, values.password);
+  const { error } = await updatePasswordByAccessToken(
+    values.accessToken,
+    values.password
+  );
   if (error !== null) {
     throw error.message;
   }
@@ -65,7 +63,6 @@
   values: z.infer<typeof schema>;
 };
 
-<<<<<<< HEAD
 export const action: ActionFunction = async ({ request }) => {
   return formAction({
     request,
@@ -74,21 +71,6 @@
     successPath: "/login",
   });
 };
-=======
-  if (
-    password !== null &&
-    password !== "" &&
-    passwordControl !== null &&
-    passwordControl !== ""
-  ) {
-    if (password !== passwordControl) {
-      throw badRequest({ message: "Passwords not identical." });
-    }
-    const { error } = await updatePasswordByAccessToken(
-      accessToken as string,
-      password as string
-    );
->>>>>>> 60dc4aec
 
 export function getAccessToken(
   loaderData: LoaderData,
@@ -109,16 +91,9 @@
   const accessToken = getAccessToken(loaderData, actionData);
 
   return (
-<<<<<<< HEAD
     <>
       <PageBackground imagePath="/images/login_background_image.jpg" />
       <div className="md:container md:mx-auto px-4 relative z-10">
-=======
-    <Form method="post">
-      <input name="accessToken" type="hidden" value={loaderData?.accessToken} />
-      <PageBackground imagePath="/images/default_kitchen.jpg" />
-      <div className="container relative z-10">
->>>>>>> 60dc4aec
         <div className="flex flex-row -mx-4 justify-end">
           <div className="basis-full md:basis-6/12 px-4 pt-3 pb-24 flex flex-row items-center">
             <div>
