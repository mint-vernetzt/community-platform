import type { DataFunctionArgs } from "@remix-run/node";
import { json, redirect } from "@remix-run/node";
import { useSearchParams } from "@remix-run/react";
import { InputError, makeDomainFunction } from "remix-domains";
import { Form as RemixForm, performMutation } from "remix-forms";
import { badRequest } from "remix-utils";
import { z } from "zod";
import {
  createAuthClient,
  getSessionUser,
  setSession,
  updatePassword,
} from "../../auth.server";
import InputPassword from "../../components/FormElements/InputPassword/InputPassword";
import HeaderLogo from "../../components/HeaderLogo/HeaderLogo";
import PageBackground from "../../components/PageBackground/PageBackground";
import { TFunction } from "i18next";
import i18next from "~/i18next.server";
import { useTranslation } from "react-i18next";

const i18nNS = ["routes/reset/set-password"];
export const handle = {
  i18n: i18nNS,
};

const createSchema = (t: TFunction) => {
  return z.object({
    password: z.string().min(8, t("validation.password.min")),
    confirmPassword: z.string().min(8, t("validation.confirmPassword.min")),
    accessToken: z.string().min(1, t("validation.accessToken.min")),
    refreshToken: z.string().min(1, t("validation.refreshToken.min")),
    loginRedirect: z.string().optional(),
  });
};

const environmentSchema = z.object({
  authClient: z.unknown(),
  // authClient: z.instanceof(SupabaseClient),
});

export const loader = async (args: DataFunctionArgs) => {
  const { request } = args;
  const response = new Response();
  const authClient = createAuthClient(request, response);
  const sessionUser = await getSessionUser(authClient);
  if (sessionUser !== null) {
    return redirect("/dashboard", { headers: response.headers });
  }

  const t = await i18next.getFixedT(request, i18nNS);

  const url = new URL(request.url);
  const accessToken = url.searchParams.get("access_token");
  const refreshToken = url.searchParams.get("refresh_token");

  if (accessToken === null || refreshToken === null) {
    throw badRequest(t("error.badRequest"));
  }

  return response;
};

<<<<<<< HEAD
const createMutation = (t: TFunction) => {
  return makeDomainFunction(
    createSchema(t),
    environmentSchema
  )(async (values, environment) => {
    if (values.password !== values.confirmPassword) {
      throw new InputError(t("error.confirmation"), "confirmPassword"); // -- Field error
    }

    // This automatically logs in the user
    // Throws error on invalid refreshToken, accessToken combination
    await setSession(
      // @ts-ignore TODO: fix type issue
      environment.authClient,
      values.accessToken,
      values.refreshToken
    );

    const { error } = await updatePassword(
      // @ts-ignore TODO: fix type issue
      environment.authClient,
      values.password
    );
    if (error !== null) {
      throw error.message;
    }
    return values;
  });
};
=======
const mutation = makeDomainFunction(
  schema,
  environmentSchema
)(async (values, environment) => {
  if (values.password !== values.confirmPassword) {
    throw new InputError(
      "Deine Passwörter stimmen nicht überein.",
      "confirmPassword"
    ); // -- Field error
  }

  // This automatically logs in the user
  // Throws error on invalid refreshToken, accessToken combination
  await setSession(
    // TODO: fix type issue
    // @ts-ignore
    environment.authClient,
    values.accessToken,
    values.refreshToken
  );

  const { error } = await updatePassword(
    // TODO: fix type issue
    // @ts-ignore
    environment.authClient,
    values.password
  );
  if (error !== null) {
    throw error.message;
  }
  return values;
});
>>>>>>> 207bb73b

export const action = async ({ request }: DataFunctionArgs) => {
  const response = new Response();

  const t = await i18next.getFixedT(request, i18nNS);
  const authClient = createAuthClient(request, response);
  const result = await performMutation({
    request,
    schema: createSchema(t),
    mutation: createMutation(t),
    environment: { authClient: authClient },
  });

  if (result.success) {
    return redirect(result.data.loginRedirect || "/explore?reason=5", {
      headers: response.headers,
    });
  }

  return json(result, { headers: response.headers });
};

export default function SetPassword() {
  const [urlSearchParams] = useSearchParams();
  const loginRedirect = urlSearchParams.get("login_redirect");
  const accessToken = urlSearchParams.get("access_token");
  const refreshToken = urlSearchParams.get("refresh_token");

  const { t } = useTranslation(i18nNS);
  const schema = createSchema(t);

  return (
    <>
      <PageBackground imagePath="/images/login_background_image.jpg" />
      <div className="md:container md:mx-auto px-4 relative z-10">
        <div className="flex flex-row -mx-4 justify-end">
          <div className="basis-full md:basis-6/12 px-4 pt-3 pb-24 flex flex-row items-center">
            <div>
              <HeaderLogo />
            </div>
            <div className="ml-auto"></div>
          </div>
        </div>
        <RemixForm
          method="post"
          schema={schema}
          hiddenFields={["loginRedirect", "accessToken", "refreshToken"]}
          values={{
            loginRedirect: loginRedirect,
            accessToken: accessToken,
            refreshToken: refreshToken,
          }}
        >
          {({ Field, Button, Errors, register }) => (
            <div className="flex flex-col md:flex-row -mx-4">
              <div className="basis-full md:basis-6/12"></div>
              <div className="basis-full md:basis-6/12 xl:basis-5/12 px-4">
                <h1 className="mb-8">Neues Passwort vergeben</h1>
                <Field name="loginRedirect" />
                <Field name="accessToken" />
                <Field name="refreshToken" />
                <div className="mb-4">
                  <Field name="password" label="Neues Passwort">
                    {({ Errors }) => (
                      <>
                        <InputPassword
                          id="password"
                          label={t("form.label.password")}
                          {...register("password")}
                        />
                        <Errors />
                      </>
                    )}
                  </Field>
                </div>

                <div className="mb-8">
                  <Field name="confirmPassword" label="Wiederholen">
                    {({ Errors }) => (
                      <>
                        <InputPassword
                          id="confirmPassword"
                          label={t("form.label.confirmPassword")}
                          {...register("confirmPassword")}
                        />
                        <Errors />
                      </>
                    )}
                  </Field>
                </div>

                <div className="mb-8">
                  <button type="submit" className="btn btn-primary">
                    {t("form.label.submit")}
                  </button>
                </div>
                <Errors />
              </div>
            </div>
          )}
        </RemixForm>
      </div>
    </>
  );
}<|MERGE_RESOLUTION|>--- conflicted
+++ resolved
@@ -14,7 +14,7 @@
 import InputPassword from "../../components/FormElements/InputPassword/InputPassword";
 import HeaderLogo from "../../components/HeaderLogo/HeaderLogo";
 import PageBackground from "../../components/PageBackground/PageBackground";
-import { TFunction } from "i18next";
+import { type TFunction } from "i18next";
 import i18next from "~/i18next.server";
 import { useTranslation } from "react-i18next";
 
@@ -60,7 +60,6 @@
   return response;
 };
 
-<<<<<<< HEAD
 const createMutation = (t: TFunction) => {
   return makeDomainFunction(
     createSchema(t),
@@ -73,14 +72,16 @@
     // This automatically logs in the user
     // Throws error on invalid refreshToken, accessToken combination
     await setSession(
-      // @ts-ignore TODO: fix type issue
+      // TODO: fix type issue
+      // @ts-ignore
       environment.authClient,
       values.accessToken,
       values.refreshToken
     );
 
     const { error } = await updatePassword(
-      // @ts-ignore TODO: fix type issue
+      // TODO: fix type issue
+      // @ts-ignore
       environment.authClient,
       values.password
     );
@@ -90,40 +91,6 @@
     return values;
   });
 };
-=======
-const mutation = makeDomainFunction(
-  schema,
-  environmentSchema
-)(async (values, environment) => {
-  if (values.password !== values.confirmPassword) {
-    throw new InputError(
-      "Deine Passwörter stimmen nicht überein.",
-      "confirmPassword"
-    ); // -- Field error
-  }
-
-  // This automatically logs in the user
-  // Throws error on invalid refreshToken, accessToken combination
-  await setSession(
-    // TODO: fix type issue
-    // @ts-ignore
-    environment.authClient,
-    values.accessToken,
-    values.refreshToken
-  );
-
-  const { error } = await updatePassword(
-    // TODO: fix type issue
-    // @ts-ignore
-    environment.authClient,
-    values.password
-  );
-  if (error !== null) {
-    throw error.message;
-  }
-  return values;
-});
->>>>>>> 207bb73b
 
 export const action = async ({ request }: DataFunctionArgs) => {
   const response = new Response();
