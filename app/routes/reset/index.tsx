--- conflicted
+++ resolved
@@ -1,11 +1,6 @@
-<<<<<<< HEAD
 import { ActionFunction, useActionData } from "remix";
-=======
-import { Link, ActionFunction, Form, json, useActionData } from "remix";
-import { badRequest, serverError } from "remix-utils";
->>>>>>> 60dc4aec
 import { resetPassword } from "../../auth.server";
-import InputText from "../../components/FormElements/InputText/InputText";
+import Input from "~/components/FormElements/Input/Input";
 import HeaderLogo from "../../components/HeaderLogo/HeaderLogo";
 import PageBackground from "../../components/PageBackground/PageBackground";
 import {
@@ -48,15 +43,9 @@
   const actionData = useActionData<ActionData>();
 
   return (
-<<<<<<< HEAD
     <>
       <PageBackground imagePath="/images/login_background_image.jpg" />
       <div className="md:container md:mx-auto px-4 relative z-10">
-=======
-    <Form method="post" action="/reset?index">
-      <PageBackground imagePath="/images/default_kitchen.jpg" />
-      <div className="container relative z-10">
->>>>>>> 60dc4aec
         <div className="flex flex-row -mx-4 justify-end">
           <div className="basis-full md:basis-6/12 px-4 pt-3 pb-24 flex flex-row items-center">
             <div>
@@ -91,7 +80,7 @@
                       <Field name="email" label="E-Mail">
                         {({ Errors }) => (
                           <>
-                            <InputText
+                            <Input
                               id="email"
                               label="E-Mail"
                               required
