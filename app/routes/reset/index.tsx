import type { ActionFunctionArgs, LoaderFunctionArgs } from "@remix-run/node";
import { json, redirect } from "@remix-run/node";
import { Link, useActionData, useSearchParams } from "@remix-run/react";
import { makeDomainFunction } from "domain-functions";
import { performMutation } from "remix-forms";
import { z } from "zod";
import Input from "~/components/FormElements/Input/Input";
import { prismaClient } from "~/prisma.server";
import {
  createAdminAuthClient,
  createAuthClient,
  getSessionUser,
  sendResetPasswordLink,
} from "../../auth.server";
import HeaderLogo from "../../components/HeaderLogo/HeaderLogo";
import PageBackground from "../../components/PageBackground/PageBackground";
<<<<<<< HEAD
import { type TFunction } from "i18next";
import i18next from "~/i18next.server";
import { Trans, useTranslation } from "react-i18next";
import { detectLanguage } from "~/root.server";

const i18nNS = ["routes/reset/index"];
export const handle = {
  i18n: i18nNS,
};
=======
import { RemixFormsForm } from "~/components/RemixFormsForm/RemixFormsForm";
>>>>>>> 2b574f4a

const createSchema = (t: TFunction) => {
  return z.object({
    email: z
      .string()
      .email(t("validation.email.email"))
      .min(1, t("validation.email.min")),
    loginRedirect: z.string().optional(),
  });
};

const environmentSchema = z.object({
  authClient: z.unknown(),
  // authClient: z.instanceof(SupabaseClient),
  siteUrl: z.string(),
});

export const loader = async (args: LoaderFunctionArgs) => {
  const { request } = args;
  const { authClient } = createAuthClient(request);
  const sessionUser = await getSessionUser(authClient);

  if (sessionUser !== null) {
    return redirect("/dashboard");
  }

  return null;
};

<<<<<<< HEAD
const createMutation = (t: TFunction) => {
  return makeDomainFunction(
    createSchema(t),
    environmentSchema
  )(async (values, environment) => {
    // Passing through a possible redirect after login (e.g. to an event)
    const emailRedirectTo = values.loginRedirect
      ? `${environment.siteUrl}?login_redirect=${values.loginRedirect}`
      : environment.siteUrl;

    // get profile by email to be able to find user
    const profile = await prismaClient.profile.findFirst({
      where: { email: values.email },
      select: { id: true },
    });

    if (profile !== null) {
      const adminAuthClient = createAdminAuthClient();
      const { data, error } = await adminAuthClient.auth.admin.getUserById(
        profile.id
      );
      if (error !== null) {
        console.error(error);
      } else if (data.user !== null) {
        // if user uses email provider send password reset link
        if (data.user.app_metadata.provider === "email") {
          const { error } = await sendResetPasswordLink(
            // TODO: fix type issue
            // @ts-ignore
            environment.authClient,
            values.email,
            emailRedirectTo
          );
          if (error !== null && error.message !== "User not found") {
            throw error.message;
          }
=======
const mutation = makeDomainFunction(
  schema,
  environmentSchema
)(async (values, environment) => {
  // get profile by email to be able to find user
  const profile = await prismaClient.profile.findFirst({
    where: {
      email: {
        contains: values.email,
        mode: "insensitive",
      },
    },
    select: { id: true },
  });

  if (profile !== null) {
    const adminAuthClient = createAdminAuthClient();
    const { data, error } = await adminAuthClient.auth.admin.getUserById(
      profile.id
    );
    if (error !== null) {
      console.error(error);
    } else if (data.user !== null) {
      // if user uses email provider send password reset link
      if (data.user.app_metadata.provider === "email") {
        const loginRedirect = values.loginRedirect
          ? `${environment.siteUrl}${values.loginRedirect}`
          : undefined;
        const { error } = await sendResetPasswordLink(
          // TODO: fix type issue
          // @ts-ignore
          environment.authClient,
          values.email,
          loginRedirect
        );
        console.log(error);
        if (error !== null && error.message !== "User not found") {
          throw error.message;
>>>>>>> 2b574f4a
        }
      }

      return values;
    }
  });
};

export const action = async (args: ActionFunctionArgs) => {
  const { request } = args;
<<<<<<< HEAD
  const response = new Response();

  const authClient = createAuthClient(request, response);
  const locale = detectLanguage(request);
  const t = await i18next.getFixedT(locale, i18nNS);
=======
  const { authClient, headers } = createAuthClient(request);
>>>>>>> 2b574f4a

  const siteUrl = `${process.env.COMMUNITY_BASE_URL}`;

  const result = await performMutation({
    request,
    schema: createSchema(t),
    mutation: createMutation(t),
    environment: { authClient: authClient, siteUrl: siteUrl },
  });

  return json(result, { headers });
};

export default function Index() {
  const actionData = useActionData<typeof action>();
  const [urlSearchParams] = useSearchParams();
  const loginRedirect = urlSearchParams.get("login_redirect");

  const { t } = useTranslation(i18nNS);
  const schema = createSchema(t);

  return (
    <>
      <PageBackground imagePath="/images/login_background_image.jpg" />
      <div className="md:container md:mx-auto px-4 relative z-10">
        <div className="flex flex-row -mx-4 justify-end">
          <div className="basis-full md:basis-6/12 px-4 pt-3 pb-24 flex flex-row items-center">
            <div>
              <HeaderLogo />
            </div>
            <div className="ml-auto">
              <Link
                to={`/login${
                  loginRedirect ? `?login_redirect=${loginRedirect}` : ""
                }`}
                className="text-primary font-bold"
              >
                {t("login")}
              </Link>
            </div>
          </div>
        </div>
        <div className="flex flex-col md:flex-row -mx-4">
          <div className="basis-full md:basis-6/12"></div>
          <div className="basis-full md:basis-6/12 xl:basis-5/12 px-4">
            <h1 className="mb-8">{t("response.headline")}</h1>
            {actionData !== undefined &&
            actionData.success &&
            actionData.data !== undefined ? (
              <>
                <p className="mb-4">
                  <Trans
                    ns={i18nNS}
                    i18nKey="response.done"
                    values={{ email: actionData.data.email }}
                  ></Trans>
                </p>
                <p className="mb-4">{t("response.notice")}</p>
              </>
            ) : (
              <RemixFormsForm
                method="post"
                schema={schema}
                hiddenFields={["loginRedirect"]}
                values={{
                  loginRedirect: loginRedirect || undefined,
                }}
              >
                {({ Field, Button, Errors, register }) => (
                  <>
                    <p className="mb-4">{t("form.intro")}</p>

                    <Field name="loginRedirect" />
                    <div className="mb-8">
                      <Field name="email" label="E-Mail">
                        {({ Errors }) => (
                          <>
                            <Input
                              id="email"
                              label={t("form.label.email")}
                              required
                              {...register("email")}
                            />
                            <Errors />
                          </>
                        )}
                      </Field>
                    </div>

                    <div className="mb-8">
                      <button type="submit" className="btn btn-primary">
                        {t("form.label.submit")}
                      </button>
                    </div>
                    <Errors />
                  </>
                )}
              </RemixFormsForm>
            )}
          </div>
        </div>
        {/* <div className="flex flex-row -mx-4 mb-8 items-center">
          <div className="basis-6/12 px-4"> </div>
          <div className="basis-5/12 px-4"></div>
        </div> */}
      </div>
    </>
  );
}<|MERGE_RESOLUTION|>--- conflicted
+++ resolved
@@ -14,19 +14,16 @@
 } from "../../auth.server";
 import HeaderLogo from "../../components/HeaderLogo/HeaderLogo";
 import PageBackground from "../../components/PageBackground/PageBackground";
-<<<<<<< HEAD
 import { type TFunction } from "i18next";
 import i18next from "~/i18next.server";
 import { Trans, useTranslation } from "react-i18next";
 import { detectLanguage } from "~/root.server";
+import { RemixFormsForm } from "~/components/RemixFormsForm/RemixFormsForm";
 
 const i18nNS = ["routes/reset/index"];
 export const handle = {
   i18n: i18nNS,
 };
-=======
-import { RemixFormsForm } from "~/components/RemixFormsForm/RemixFormsForm";
->>>>>>> 2b574f4a
 
 const createSchema = (t: TFunction) => {
   return z.object({
@@ -56,20 +53,19 @@
   return null;
 };
 
-<<<<<<< HEAD
 const createMutation = (t: TFunction) => {
   return makeDomainFunction(
     createSchema(t),
     environmentSchema
   )(async (values, environment) => {
-    // Passing through a possible redirect after login (e.g. to an event)
-    const emailRedirectTo = values.loginRedirect
-      ? `${environment.siteUrl}?login_redirect=${values.loginRedirect}`
-      : environment.siteUrl;
-
     // get profile by email to be able to find user
     const profile = await prismaClient.profile.findFirst({
-      where: { email: values.email },
+      where: {
+        email: {
+          contains: values.email,
+          mode: "insensitive",
+        },
+      },
       select: { id: true },
     });
 
@@ -83,75 +79,34 @@
       } else if (data.user !== null) {
         // if user uses email provider send password reset link
         if (data.user.app_metadata.provider === "email") {
+          const loginRedirect = values.loginRedirect
+            ? `${environment.siteUrl}${values.loginRedirect}`
+            : undefined;
           const { error } = await sendResetPasswordLink(
             // TODO: fix type issue
             // @ts-ignore
             environment.authClient,
             values.email,
-            emailRedirectTo
+            loginRedirect
           );
+          console.log(error);
           if (error !== null && error.message !== "User not found") {
             throw error.message;
           }
-=======
-const mutation = makeDomainFunction(
-  schema,
-  environmentSchema
-)(async (values, environment) => {
-  // get profile by email to be able to find user
-  const profile = await prismaClient.profile.findFirst({
-    where: {
-      email: {
-        contains: values.email,
-        mode: "insensitive",
-      },
-    },
-    select: { id: true },
-  });
-
-  if (profile !== null) {
-    const adminAuthClient = createAdminAuthClient();
-    const { data, error } = await adminAuthClient.auth.admin.getUserById(
-      profile.id
-    );
-    if (error !== null) {
-      console.error(error);
-    } else if (data.user !== null) {
-      // if user uses email provider send password reset link
-      if (data.user.app_metadata.provider === "email") {
-        const loginRedirect = values.loginRedirect
-          ? `${environment.siteUrl}${values.loginRedirect}`
-          : undefined;
-        const { error } = await sendResetPasswordLink(
-          // TODO: fix type issue
-          // @ts-ignore
-          environment.authClient,
-          values.email,
-          loginRedirect
-        );
-        console.log(error);
-        if (error !== null && error.message !== "User not found") {
-          throw error.message;
->>>>>>> 2b574f4a
         }
+
+        return values;
       }
-
-      return values;
     }
   });
 };
 
 export const action = async (args: ActionFunctionArgs) => {
   const { request } = args;
-<<<<<<< HEAD
-  const response = new Response();
-
-  const authClient = createAuthClient(request, response);
+  const { authClient, headers } = createAuthClient(request);
+
   const locale = detectLanguage(request);
   const t = await i18next.getFixedT(locale, i18nNS);
-=======
-  const { authClient, headers } = createAuthClient(request);
->>>>>>> 2b574f4a
 
   const siteUrl = `${process.env.COMMUNITY_BASE_URL}`;
 
