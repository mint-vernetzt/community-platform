import type { DataFunctionArgs } from "@remix-run/node";
import { json, redirect } from "@remix-run/node";
import {
  Link,
  useActionData,
  useSearchParams,
  useSubmit,
} from "@remix-run/react";
import type { KeyboardEvent } from "react";
import React from "react";
import { makeDomainFunction } from "remix-domains";
import { Form as RemixForm, performMutation } from "remix-forms";
import { z } from "zod";
import { createAuthClient, getSessionUser, signUp } from "~/auth.server";
import Input from "~/components/FormElements/Input/Input";
import InputPassword from "../../components/FormElements/InputPassword/InputPassword";
import SelectField from "../../components/FormElements/SelectField/SelectField";
import HeaderLogo from "../../components/HeaderLogo/HeaderLogo";
import PageBackground from "../../components/PageBackground/PageBackground";
import { generateUsername } from "../../utils.server";
import { TFunction } from "i18next";
import { Trans, useTranslation } from "react-i18next";
import i18next from "~/i18next.server";

const i18nNS = ["routes/register/index"];
export const handle = {
  i18n: i18nNS,
};

const createSchema = (t: TFunction) => {
  return z.object({
    // todo: i18n of enums?
    academicTitle: z.enum(["Dr.", "Prof.", "Prof. Dr."]).optional(),
    firstName: z.string().min(1, t("validation.firstName.min")),
    lastName: z.string().min(1, t("validation.lastName.min")),
    email: z
      .string()
      .email(t("validation.email.email"))
      .min(1, t("validation.email.min")),
    password: z.string().min(8, t("validation.password.min")),
    termsAccepted: z.boolean(),
    loginRedirect: z.string().optional(),
  });
};

const environmentSchema = z.object({
  authClient: z.unknown(),
  // authClient: z.instanceof(SupabaseClient),
  siteUrl: z.string(),
});

export const loader = async (args: DataFunctionArgs) => {
  const { request } = args;
  const response = new Response();
  const authClient = createAuthClient(request, response);
  const sessionUser = await getSessionUser(authClient);
  if (sessionUser !== null) {
    return redirect("/dashboard", { headers: response.headers });
  }

  return response;
};

const createMutation = (t: TFunction) => {
  return makeDomainFunction(
    createSchema(t),
    environmentSchema
  )(async (values, environment) => {
    // TODO: move to database trigger
    const { firstName, lastName, academicTitle, termsAccepted } = values;

    if (!termsAccepted) {
      throw "Bitte akzeptiere unsere Nutzungsbedingungen und bestätige, dass Du die Datenschutzerklärung gelesen hast.";
    }

    const username = `${generateUsername(firstName, lastName)}`;

    // Passing through a possible redirect after login (e.g. to an event)
    const emailRedirectTo = values.loginRedirect
      ? `${environment.siteUrl}?login_redirect=${values.loginRedirect}`
      : environment.siteUrl;

<<<<<<< HEAD
    const { error } = await signUp(
      // TODO: fix type issue
      // @ts-ignore
      environment.authClient,
      values.email,
      values.password,
      {
        firstName,
        lastName,
        username,
        academicTitle: academicTitle || null,
        termsAccepted,
      },
      emailRedirectTo
    );
    if (error !== null && error.message !== "User already registered") {
      throw error.message;
    }
=======
  const { error } = await signUp(
    // TODO: fix type issue
    // @ts-ignore
    environment.authClient,
    values.email,
    values.password,
    {
      firstName,
      lastName,
      username,
      academicTitle: academicTitle || null,
      termsAccepted,
    },
    emailRedirectTo
  );
  if (error !== null && error.message !== "User already registered") {
    throw error.message;
  }
>>>>>>> 207bb73b

    return values;
  });
};

export const action = async (args: DataFunctionArgs) => {
  const { request } = args;
  const response = new Response();

  const authClient = createAuthClient(request, response);
  const t = await i18next.getFixedT(request, i18nNS);

  const siteUrl = `${process.env.COMMUNITY_BASE_URL}/verification`;

  const result = await performMutation({
    request,
    schema: createSchema(t),
    mutation: createMutation(t),
    environment: { authClient: authClient, siteUrl: siteUrl },
  });

  return json(result, { headers: response.headers });
};

export default function Register() {
  const actionData = useActionData<typeof action>();
  const [urlSearchParams] = useSearchParams();
  const loginRedirect = urlSearchParams.get("login_redirect");
  const submit = useSubmit();
  const handleKeyPress = (event: KeyboardEvent<HTMLFormElement>) => {
    if (event.key === "Enter") {
      event.preventDefault();
<<<<<<< HEAD
      // TODO: Type issue
=======
      // TODO: fix type issue
>>>>>>> 207bb73b
      // @ts-ignore
      if (event.target.getAttribute("name") !== "termsAccepted") {
        submit(event.currentTarget);
      }
    }
  };

  const { t } = useTranslation(i18nNS);
  const schema = createSchema(t);

  return (
    <>
      <PageBackground imagePath="/images/login_background_image.jpg" />
      <div className="md:container md:mx-auto px-4 relative z-10">
        <div className="flex flex-row -mx-4 justify-end">
          <div className="basis-full md:basis-6/12 px-4 pt-3 pb-24 flex flex-row items-center">
            <div>
              <HeaderLogo />
            </div>
            <div className="ml-auto">
              {t("content.question")}{" "}
              <Link
                to={`/login${
                  loginRedirect ? `?login_redirect=${loginRedirect}` : ""
                }`}
                className="text-primary font-bold"
              >
                {t("content.login")}
              </Link>
            </div>
          </div>
        </div>
        <div className="flex flex-col md:flex-row -mx-4">
          <div className="basis-full md:basis-6/12 px-4"></div>
          <div className="basis-full md:basis-6/12 xl:basis-5/12 px-4">
            <h1 className="mb-4">{t("content.create")}</h1>
            {actionData !== undefined && actionData.success ? (
              <>
                <p className="mb-4">
                  <Trans
                    i18nKey="content.success"
                    ns="routes/register/index"
                    values={{ email: actionData.data.email }}
                  ></Trans>{" "}
                  <Link
                    to={`/reset${
                      loginRedirect ? `?login_redirect=${loginRedirect}` : ""
                    }`}
                    className="text-primary font-bold hover:underline"
                  >
                    {t("content.reset")}
                  </Link>
                  .
                </p>
              </>
            ) : (
              <RemixForm
                method="post"
                schema={schema}
                hiddenFields={["loginRedirect"]}
                values={{
                  loginRedirect: loginRedirect,
                }}
                onKeyDown={handleKeyPress}
              >
                {({ Field, Button, Errors, register }) => (
                  <>
                    <p className="mb-4">{t("form.intro")}</p>
                    <div className="flex flex-row -mx-4 mb-4">
                      <div className="basis-full lg:basis-6/12 px-4 mb-4">
                        <Field name="loginRedirect" />
                        <Field name="academicTitle" label="Titel">
                          {({ Errors }) => (
                            <>
                              <SelectField
                                label={t("form.title.label")}
                                options={[
                                  {
                                    label: t("form.title.options.dr"),
                                    value: "Dr.",
                                  },
                                  {
                                    label: t("form.title.options.prof"),
                                    value: "Prof.",
                                  },
                                  {
                                    label: t("form.title.options.profdr"),
                                    value: "Prof. Dr.",
                                  },
                                ]}
                                {...register("academicTitle")}
                              />
                              <Errors />
                            </>
                          )}
                        </Field>
                      </div>
                    </div>

                    <div className="flex flex-col lg:flex-row -mx-4 mb-4">
                      <div className="basis-full lg:basis-6/12 px-4 mb-4">
                        <Field name="firstName" label="Vorname">
                          {({ Errors }) => (
                            <>
                              <Input
                                id="firstName"
                                label={t("form.firstName")}
                                required
                                {...register("firstName")}
                              />

                              <Errors />
                            </>
                          )}
                        </Field>
                      </div>
                      <div className="basis-full lg:basis-6/12 px-4 mb-4">
                        <Field name="lastName" label="Nachname">
                          {({ Errors }) => (
                            <>
                              <Input
                                id="lastName"
                                label={t("form.lastName")}
                                required
                                {...register("lastName")}
                              />
                              <Errors />
                            </>
                          )}
                        </Field>
                      </div>
                    </div>

                    <div className="mb-4">
                      <Field name="email" label="E-Mail">
                        {({ Errors }) => (
                          <>
                            <Input
                              id="email"
                              label={t("form.email")}
                              required
                              {...register("email")}
                            />
                            <Errors />
                          </>
                        )}
                      </Field>
                    </div>

                    <div className="mb-4">
                      <Field name="password" label="Passwort">
                        {({ Errors }) => (
                          <>
                            <InputPassword
                              id="password"
                              label={t("form.password")}
                              required
                              {...register("password")}
                            />
                            <Errors />
                          </>
                        )}
                      </Field>
                    </div>

                    {/* <div className="mb-4">
              <InputPassword id="" label="Passwort wiederholen" isRequired />
            </div> */}

                    <div className="mb-8">
                      <div className="form-control checkbox-privacy">
                        <label className="label cursor-pointer items-start">
                          <Field name="termsAccepted">
                            {({ Errors }) => {
                              const ForwardRefComponent = React.forwardRef<
                                HTMLInputElement,
                                JSX.IntrinsicElements["input"]
                              >((props, ref) => {
                                return (
                                  <>
                                    <input
                                      ref={
                                        // TODO: can this type assertion be removed and proofen by code?
                                        ref as React.RefObject<HTMLInputElement>
                                      }
                                      {...props}
                                    />
                                  </>
                                );
                              });
                              return (
                                <>
                                  <ForwardRefComponent
                                    type="checkbox"
                                    className="checkbox checkbox-primary mr-4"
                                    {...register("termsAccepted")}
                                  />
                                  <Errors />
                                </>
                              );
                            }}
                          </Field>
                          <span className="label-text">
                            {t("form.acknowledgements.intro")}{" "}
                            <a
                              href="https://mint-vernetzt.de/terms-of-use-community-platform"
                              target="_blank"
                              rel="noreferrer"
                              className="text-primary font-bold hover:underline"
                            >
                              {t("form.acknowledgements.termsOfUse")}
                            </a>{" "}
                            {t("form.acknowledgements.bridge")}{" "}
                            <a
                              href="https://mint-vernetzt.de/privacy-policy-community-platform"
                              target="_blank"
                              rel="noreferrer"
                              className="text-primary font-bold hover:underline"
                            >
                              {t("form.acknowledgements.dataProtection")}
                            </a>{" "}
                            {t("form.acknowledgements.outro")}
                          </span>
                        </label>
                      </div>
                    </div>
                    <div className="mb-8">
                      <button type="submit" className="btn btn-primary">
                        {t("form.submit")}
                      </button>
                    </div>
                    <Errors />
                  </>
                )}
              </RemixForm>
            )}
          </div>
        </div>
      </div>
    </>
  );
}<|MERGE_RESOLUTION|>--- conflicted
+++ resolved
@@ -18,7 +18,7 @@
 import HeaderLogo from "../../components/HeaderLogo/HeaderLogo";
 import PageBackground from "../../components/PageBackground/PageBackground";
 import { generateUsername } from "../../utils.server";
-import { TFunction } from "i18next";
+import { type TFunction } from "i18next";
 import { Trans, useTranslation } from "react-i18next";
 import i18next from "~/i18next.server";
 
@@ -70,7 +70,7 @@
     const { firstName, lastName, academicTitle, termsAccepted } = values;
 
     if (!termsAccepted) {
-      throw "Bitte akzeptiere unsere Nutzungsbedingungen und bestätige, dass Du die Datenschutzerklärung gelesen hast.";
+      throw t("validation.termsAccepted");
     }
 
     const username = `${generateUsername(firstName, lastName)}`;
@@ -80,7 +80,6 @@
       ? `${environment.siteUrl}?login_redirect=${values.loginRedirect}`
       : environment.siteUrl;
 
-<<<<<<< HEAD
     const { error } = await signUp(
       // TODO: fix type issue
       // @ts-ignore
@@ -99,26 +98,6 @@
     if (error !== null && error.message !== "User already registered") {
       throw error.message;
     }
-=======
-  const { error } = await signUp(
-    // TODO: fix type issue
-    // @ts-ignore
-    environment.authClient,
-    values.email,
-    values.password,
-    {
-      firstName,
-      lastName,
-      username,
-      academicTitle: academicTitle || null,
-      termsAccepted,
-    },
-    emailRedirectTo
-  );
-  if (error !== null && error.message !== "User already registered") {
-    throw error.message;
-  }
->>>>>>> 207bb73b
 
     return values;
   });
@@ -151,11 +130,7 @@
   const handleKeyPress = (event: KeyboardEvent<HTMLFormElement>) => {
     if (event.key === "Enter") {
       event.preventDefault();
-<<<<<<< HEAD
       // TODO: Type issue
-=======
-      // TODO: fix type issue
->>>>>>> 207bb73b
       // @ts-ignore
       if (event.target.getAttribute("name") !== "termsAccepted") {
         submit(event.currentTarget);
