import type { ActionFunctionArgs, LoaderFunctionArgs } from "@remix-run/node";
import { json, redirect } from "@remix-run/node";
import {
  Link,
  useActionData,
  useSearchParams,
  useSubmit,
} from "@remix-run/react";
import type { KeyboardEvent } from "react";
import React from "react";
import { makeDomainFunction } from "domain-functions";
import { performMutation } from "remix-forms";
import { z } from "zod";
import { createAuthClient, getSessionUser, signUp } from "~/auth.server";
import Input from "~/components/FormElements/Input/Input";
import InputPassword from "../../components/FormElements/InputPassword/InputPassword";
import SelectField from "../../components/FormElements/SelectField/SelectField";
import HeaderLogo from "../../components/HeaderLogo/HeaderLogo";
import PageBackground from "../../components/PageBackground/PageBackground";
import { generateUsername } from "../../utils.server";
<<<<<<< HEAD
import { type TFunction } from "i18next";
import { Trans, useTranslation } from "react-i18next";
import i18next from "~/i18next.server";
import { detectLanguage } from "~/root.server";

const i18nNS = ["routes/register/index"];
export const handle = {
  i18n: i18nNS,
};

const createSchema = (t: TFunction) => {
  return z.object({
    // todo: i18n of enums?
    academicTitle: z.enum(["Dr.", "Prof.", "Prof. Dr."]).optional(),
    firstName: z.string().min(1, t("validation.firstName.min")),
    lastName: z.string().min(1, t("validation.lastName.min")),
    email: z
      .string()
      .email(t("validation.email.email"))
      .min(1, t("validation.email.min")),
    password: z.string().min(8, t("validation.password.min")),
    termsAccepted: z.boolean(),
    loginRedirect: z.string().optional(),
  });
};
=======
import { RemixFormsForm } from "~/components/RemixFormsForm/RemixFormsForm";

const schema = z.object({
  academicTitle: z.string().optional(),
  firstName: z.string().min(1, "Bitte gib Deinen Vornamen ein."),
  lastName: z.string().min(1, "Bitte gib Deinen Nachnamen ein."),
  email: z
    .string()
    .email("Bitte gib eine gültige E-Mail-Adresse ein.")
    .min(1, "Bitte gib eine gültige E-Mail-Adresse ein."),
  password: z
    .string()
    .min(
      8,
      "Dein Passwort muss mindestens 8 Zeichen lang sein. Benutze auch Zahlen und Zeichen, damit es sicherer ist."
    ),
  termsAccepted: z.boolean(),
  loginRedirect: z.string().optional(),
});
>>>>>>> 2b574f4a

const environmentSchema = z.object({
  authClient: z.unknown(),
  // authClient: z.instanceof(SupabaseClient),
  siteUrl: z.string(),
});

export const loader = async (args: LoaderFunctionArgs) => {
  const { request } = args;
  const { authClient } = createAuthClient(request);
  const sessionUser = await getSessionUser(authClient);
  if (sessionUser !== null) {
    return redirect("/dashboard");
  }

  return null;
};

const createMutation = (t: TFunction) => {
  return makeDomainFunction(
    createSchema(t),
    environmentSchema
  )(async (values, environment) => {
    // TODO: move to database trigger
    const { firstName, lastName, academicTitle, termsAccepted } = values;

    if (!termsAccepted) {
      throw t("validation.termsAccepted");
    }

    const username = `${generateUsername(firstName, lastName)}`;

<<<<<<< HEAD
    // Passing through a possible redirect after login (e.g. to an event)
    const emailRedirectTo = values.loginRedirect
      ? `${environment.siteUrl}?login_redirect=${values.loginRedirect}`
      : environment.siteUrl;

    const { error } = await signUp(
      // TODO: fix type issue
      // @ts-ignore
      environment.authClient,
      values.email,
      values.password,
      {
        firstName,
        lastName,
        username,
        academicTitle: academicTitle || null,
        termsAccepted,
      },
      emailRedirectTo
    );
    if (error !== null && error.message !== "User already registered") {
      throw error.message;
    }
=======
  const loginRedirect = values.loginRedirect
    ? `${environment.siteUrl}${values.loginRedirect}`
    : undefined;

  const { error } = await signUp(
    // TODO: fix type issue
    // @ts-ignore
    environment.authClient,
    values.email,
    values.password,
    {
      firstName,
      lastName,
      username,
      academicTitle: academicTitle || null,
      termsAccepted,
    },
    loginRedirect
  );
  if (error !== null && error.message !== "User already registered") {
    throw error.message;
  }
>>>>>>> 2b574f4a

    return values;
  });
};

export const action = async (args: ActionFunctionArgs) => {
  const { request } = args;
  const { authClient } = createAuthClient(request);

<<<<<<< HEAD
  const authClient = createAuthClient(request, response);
  const locale = detectLanguage(request);
  const t = await i18next.getFixedT(locale, i18nNS);

  const siteUrl = `${process.env.COMMUNITY_BASE_URL}/verification`;
=======
  const siteUrl = `${process.env.COMMUNITY_BASE_URL}`;
>>>>>>> 2b574f4a

  const result = await performMutation({
    request,
    schema: createSchema(t),
    mutation: createMutation(t),
    environment: { authClient: authClient, siteUrl: siteUrl },
  });

  return json(result);
};

export default function Register() {
  const actionData = useActionData<typeof action>();
  const [urlSearchParams] = useSearchParams();
  const loginRedirect = urlSearchParams.get("login_redirect");
  const submit = useSubmit();
  const handleKeyPress = (event: KeyboardEvent<HTMLFormElement>) => {
    if (event.key === "Enter") {
      event.preventDefault();
      // TODO: Type issue
      // @ts-ignore
      if (event.target.getAttribute("name") !== "termsAccepted") {
        submit(event.currentTarget);
      }
    }
  };

  const { t } = useTranslation(i18nNS);
  const schema = createSchema(t);

  return (
    <>
      <PageBackground imagePath="/images/login_background_image.jpg" />
      <div className="md:container md:mx-auto px-4 relative z-10">
        <div className="flex flex-row -mx-4 justify-end">
          <div className="basis-full md:basis-6/12 px-4 pt-3 pb-24 flex flex-row items-center">
            <div>
              <HeaderLogo />
            </div>
            <div className="ml-auto">
              {t("content.question")}{" "}
              <Link
                to={`/login${
                  loginRedirect ? `?login_redirect=${loginRedirect}` : ""
                }`}
                className="text-primary font-bold"
              >
                {t("content.login")}
              </Link>
            </div>
          </div>
        </div>
        <div className="flex flex-col md:flex-row -mx-4">
          <div className="basis-full md:basis-6/12 px-4"></div>
          <div className="basis-full md:basis-6/12 xl:basis-5/12 px-4">
            <h1 className="mb-4">{t("content.create")}</h1>
            {actionData !== undefined && actionData.success ? (
              <>
                <p className="mb-4">
                  <Trans
                    i18nKey="content.success"
                    ns="routes/register/index"
                    values={{ email: actionData.data.email }}
                  ></Trans>{" "}
                  <Link
                    to={`/reset${
                      loginRedirect ? `?login_redirect=${loginRedirect}` : ""
                    }`}
                    className="text-primary font-bold hover:underline"
                  >
                    {t("content.reset")}
                  </Link>
                  .
                </p>
              </>
            ) : (
              <RemixFormsForm
                method="post"
                schema={schema}
                hiddenFields={["loginRedirect"]}
                values={{
                  loginRedirect: loginRedirect,
                }}
                onKeyDown={handleKeyPress}
              >
                {({ Field, Button, Errors, register }) => (
                  <>
                    <p className="mb-4">{t("form.intro")}</p>
                    <div className="flex flex-row -mx-4 mb-4">
                      <div className="basis-full lg:basis-6/12 px-4 mb-4">
                        <Field name="loginRedirect" />
                        <Field name="academicTitle" label="Titel">
                          {({ Errors }) => (
                            <>
                              <SelectField
                                label={t("form.title.label")}
                                options={[
                                  {
                                    label: t("form.title.options.dr"),
                                    value: "Dr.",
                                  },
                                  {
                                    label: t("form.title.options.prof"),
                                    value: "Prof.",
                                  },
                                  {
                                    label: t("form.title.options.profdr"),
                                    value: "Prof. Dr.",
                                  },
                                ]}
                                {...register("academicTitle")}
                              />
                              <Errors />
                            </>
                          )}
                        </Field>
                      </div>
                    </div>

                    <div className="flex flex-col lg:flex-row -mx-4 mb-4">
                      <div className="basis-full lg:basis-6/12 px-4 mb-4">
                        <Field name="firstName" label="Vorname">
                          {({ Errors }) => (
                            <>
                              <Input
                                id="firstName"
                                label={t("form.firstName")}
                                required
                                {...register("firstName")}
                              />

                              <Errors />
                            </>
                          )}
                        </Field>
                      </div>
                      <div className="basis-full lg:basis-6/12 px-4 mb-4">
                        <Field name="lastName" label="Nachname">
                          {({ Errors }) => (
                            <>
                              <Input
                                id="lastName"
                                label={t("form.lastName")}
                                required
                                {...register("lastName")}
                              />
                              <Errors />
                            </>
                          )}
                        </Field>
                      </div>
                    </div>

                    <div className="mb-4">
                      <Field name="email" label="E-Mail">
                        {({ Errors }) => (
                          <>
                            <Input
                              id="email"
                              label={t("form.email")}
                              required
                              {...register("email")}
                            />
                            <Errors />
                          </>
                        )}
                      </Field>
                    </div>

                    <div className="mb-4">
                      <Field name="password" label="Passwort">
                        {({ Errors }) => (
                          <>
                            <InputPassword
                              id="password"
                              label={t("form.password")}
                              required
                              {...register("password")}
                            />
                            <Errors />
                          </>
                        )}
                      </Field>
                    </div>

                    {/* <div className="mb-4">
              <InputPassword id="" label="Passwort wiederholen" isRequired />
            </div> */}

                    <div className="mb-8">
                      <div className="form-control checkbox-privacy items-start">
                        <label className="label cursor-pointer items-start">
                          <Field name="termsAccepted">
                            {({ Errors }) => {
                              const ForwardRefComponent = React.forwardRef<
                                HTMLInputElement,
                                JSX.IntrinsicElements["input"]
                              >((props, ref) => {
                                return (
                                  <>
                                    <input
                                      ref={
                                        // TODO: can this type assertion be removed and proofen by code?
                                        ref as React.RefObject<HTMLInputElement>
                                      }
                                      {...props}
                                    />
                                  </>
                                );
                              });
                              return (
                                <>
                                  <ForwardRefComponent
                                    type="checkbox"
                                    className="checkbox checkbox-primary mr-4"
                                    {...register("termsAccepted")}
                                  />
                                  <Errors />
                                </>
                              );
                            }}
                          </Field>
                          <span className="label-text">
                            {t("form.acknowledgements.intro")}{" "}
                            <a
                              href="https://mint-vernetzt.de/terms-of-use-community-platform"
                              target="_blank"
                              rel="noreferrer"
                              className="text-primary font-bold hover:underline"
                            >
                              {t("form.acknowledgements.termsOfUse")}
                            </a>
                            {t("form.acknowledgements.bridge")}{" "}
                            <a
                              href="https://mint-vernetzt.de/privacy-policy-community-platform"
                              target="_blank"
                              rel="noreferrer"
                              className="text-primary font-bold hover:underline"
                            >
                              {t("form.acknowledgements.dataProtection")}
                            </a>{" "}
                            {t("form.acknowledgements.outro")}
                          </span>
                        </label>
                      </div>
                    </div>
                    <div className="mb-8">
                      <button type="submit" className="btn btn-primary">
                        {t("form.submit")}
                      </button>
                    </div>
                    <Errors />
                  </>
                )}
              </RemixFormsForm>
            )}
          </div>
        </div>
      </div>
    </>
  );
}<|MERGE_RESOLUTION|>--- conflicted
+++ resolved
@@ -18,11 +18,11 @@
 import HeaderLogo from "../../components/HeaderLogo/HeaderLogo";
 import PageBackground from "../../components/PageBackground/PageBackground";
 import { generateUsername } from "../../utils.server";
-<<<<<<< HEAD
 import { type TFunction } from "i18next";
 import { Trans, useTranslation } from "react-i18next";
 import i18next from "~/i18next.server";
 import { detectLanguage } from "~/root.server";
+import { RemixFormsForm } from "~/components/RemixFormsForm/RemixFormsForm";
 
 const i18nNS = ["routes/register/index"];
 export const handle = {
@@ -44,27 +44,6 @@
     loginRedirect: z.string().optional(),
   });
 };
-=======
-import { RemixFormsForm } from "~/components/RemixFormsForm/RemixFormsForm";
-
-const schema = z.object({
-  academicTitle: z.string().optional(),
-  firstName: z.string().min(1, "Bitte gib Deinen Vornamen ein."),
-  lastName: z.string().min(1, "Bitte gib Deinen Nachnamen ein."),
-  email: z
-    .string()
-    .email("Bitte gib eine gültige E-Mail-Adresse ein.")
-    .min(1, "Bitte gib eine gültige E-Mail-Adresse ein."),
-  password: z
-    .string()
-    .min(
-      8,
-      "Dein Passwort muss mindestens 8 Zeichen lang sein. Benutze auch Zahlen und Zeichen, damit es sicherer ist."
-    ),
-  termsAccepted: z.boolean(),
-  loginRedirect: z.string().optional(),
-});
->>>>>>> 2b574f4a
 
 const environmentSchema = z.object({
   authClient: z.unknown(),
@@ -97,11 +76,9 @@
 
     const username = `${generateUsername(firstName, lastName)}`;
 
-<<<<<<< HEAD
-    // Passing through a possible redirect after login (e.g. to an event)
-    const emailRedirectTo = values.loginRedirect
-      ? `${environment.siteUrl}?login_redirect=${values.loginRedirect}`
-      : environment.siteUrl;
+    const loginRedirect = values.loginRedirect
+      ? `${environment.siteUrl}${values.loginRedirect}`
+      : undefined;
 
     const { error } = await signUp(
       // TODO: fix type issue
@@ -116,35 +93,11 @@
         academicTitle: academicTitle || null,
         termsAccepted,
       },
-      emailRedirectTo
+      loginRedirect
     );
     if (error !== null && error.message !== "User already registered") {
       throw error.message;
     }
-=======
-  const loginRedirect = values.loginRedirect
-    ? `${environment.siteUrl}${values.loginRedirect}`
-    : undefined;
-
-  const { error } = await signUp(
-    // TODO: fix type issue
-    // @ts-ignore
-    environment.authClient,
-    values.email,
-    values.password,
-    {
-      firstName,
-      lastName,
-      username,
-      academicTitle: academicTitle || null,
-      termsAccepted,
-    },
-    loginRedirect
-  );
-  if (error !== null && error.message !== "User already registered") {
-    throw error.message;
-  }
->>>>>>> 2b574f4a
 
     return values;
   });
@@ -154,15 +107,10 @@
   const { request } = args;
   const { authClient } = createAuthClient(request);
 
-<<<<<<< HEAD
-  const authClient = createAuthClient(request, response);
   const locale = detectLanguage(request);
   const t = await i18next.getFixedT(locale, i18nNS);
 
-  const siteUrl = `${process.env.COMMUNITY_BASE_URL}/verification`;
-=======
   const siteUrl = `${process.env.COMMUNITY_BASE_URL}`;
->>>>>>> 2b574f4a
 
   const result = await performMutation({
     request,
