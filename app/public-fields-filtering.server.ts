--- conflicted
+++ resolved
@@ -14,13 +14,10 @@
   teamMemberOfProjects: any;
   waitingForEvents: any;
   profileVisibility: any;
-<<<<<<< HEAD
   administeredEvents: any;
   administeredOrganizations: any;
   administeredProjects: any;
-=======
   backgroundImage: any;
->>>>>>> 1890bb39
   _count: any;
 };
 
@@ -154,14 +151,9 @@
   responsibleForEvents: any;
   responsibleForProject: any;
   organizationVisibility: any;
-<<<<<<< HEAD
   admins: any;
-=======
   backgroundImage: any;
->>>>>>> 1890bb39
-  _count: any;
 };
-
 export async function filterListOfOrganizationsByVisibility<
   T extends EntitySubset<OrganizationWithRelations, T>
 >(organizations: T[]) {
@@ -289,11 +281,8 @@
   teamMembers: any;
   waitingList: any;
   eventVisibility: any;
-<<<<<<< HEAD
   admins: any;
-=======
   backgroundImage: any;
->>>>>>> 1890bb39
   _count: any;
 };
 
@@ -417,11 +406,8 @@
   targetGroups: any;
   teamMembers: any;
   projectVisibility: any;
-<<<<<<< HEAD
   admins: any;
-=======
   backgroundImage: any;
->>>>>>> 1890bb39
   _count: any;
 };
 
