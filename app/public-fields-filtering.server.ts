--- conflicted
+++ resolved
@@ -405,12 +405,9 @@
   additionalDisciplines: any;
   responsibleOrganizations: any;
   targetGroups: any;
-<<<<<<< HEAD
   specialTargetGroups: any;
-=======
   formats: any;
   areas: any;
->>>>>>> b1363c8e
   teamMembers: any;
   projectVisibility: any;
   admins: any;
