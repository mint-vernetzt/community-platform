import { Alert, CircleButton, Footer } from "@mint-vernetzt/components";
import type {
  DataFunctionArgs,
  LinksFunction,
  MetaFunction,
} from "@remix-run/node";
import { json } from "@remix-run/node";
import {
  Form,
  Link,
  Links,
  LiveReload,
  Meta,
  Outlet,
  Scripts,
  ScrollRestoration,
  useLoaderData,
  useLocation,
  useMatches,
  useSearchParams,
} from "@remix-run/react";
import classNames from "classnames";
import * as React from "react";
import { useTranslation } from "react-i18next";
import { notFound } from "remix-utils";
import { getFullName } from "~/lib/profile/getFullName";
import { getAlert } from "./alert.server";
import { createAuthClient, getSessionUser } from "./auth.server";
import Search from "./components/Search/Search";
import { getImageURL } from "./images.server";
import { getInitials } from "./lib/profile/getInitials";
import { getFeatureAbilities } from "./lib/utils/application";
import { detectLanguage, getProfileByUserId } from "./root.server";
import { getPublicURL } from "./storage.server";
import styles from "./styles/legacy-styles.css";
import { combineHeaders } from "./utils.server";
// import newStyles from "../common/design/styles/styles.css";

export const meta: MetaFunction = () => {
  const { t } = useTranslation(["meta"]);
  return { title: t("root.title", "MINTvernetzt Community Plattform") };
};

export const links: LinksFunction = () => [{ rel: "stylesheet", href: styles }];

export const loader = async (args: DataFunctionArgs) => {
  const { request } = args;
  const locale = detectLanguage(request);
  const response = new Response();

  const authClient = createAuthClient(request, response);

  const abilities = await getFeatureAbilities(authClient, [
    "events",
    "projects",
    "dashboard",
  ]);

  const sessionUser = await getSessionUser(authClient);

  let sessionUserInfo;

  if (sessionUser !== null) {
    const profile = await getProfileByUserId(sessionUser.id);

    let avatar: string | undefined;

    if (profile) {
      if (profile.avatar) {
        const publicURL = getPublicURL(authClient, profile.avatar);
        if (publicURL) {
          avatar = getImageURL(publicURL, {
            resize: { type: "fill", width: 64, height: 64 },
          });
        }
      }
      sessionUserInfo = {
        username: profile.username,
        initials: getInitials(profile),
        name: getFullName(profile),
        avatar,
      };
    } else {
      throw notFound({ message: "profile not found." });
    }
  }

  const { alert, headers: alertHeaders } = await getAlert(request);

  return json(
    {
      matomoUrl: process.env.MATOMO_URL,
      matomoSiteId: process.env.MATOMO_SITE_ID,
      sessionUserInfo,
      abilities,
      alert,
      locale,
    },
    { headers: combineHeaders(response.headers, alertHeaders) }
  );
};

export const handle = {
  i18n: [
    "meta",
    "organisms/footer",
    "utils/social-media-services",
    "components/image-cropper",
    "organisms/cards/event-card",
    "organisms/cards/profile-card",
    "organisms/cards/organization-card",
  ],
};

function HeaderLogo() {
  const { t } = useTranslation(["meta"]);
  return (
    <div className="flex flex-row items-center">
      <svg
        xmlns="http://www.w3.org/2000/svg"
        width="56"
        height="56"
        viewBox="0 0 56 56"
        aria-describedby="mint-title-header"
        role="img"
        className="w-10 h-10 md:w-auto md:h-auto"
      >
        <title id="mint-title-header">{t("root.logo")}</title>
        <g fill="none">
          <path
            fill="#154194"
            d="M28 56c15.464 0 28-12.536 28-28S43.464 0 28 0 0 12.536 0 28s12.536 28 28 28"
          />
          <path
            fill="#EFE8E6"
            d="M41.354 25.24c-.43-.89-.998-1.614-1.703-2.17a6.664 6.664 0 0 0-2.447-1.202 11.356 11.356 0 0 0-2.916-.368c-1.358 0-2.532.174-3.524.524-.992.348-1.879.781-2.662 1.298a8.371 8.371 0 0 0-2.681-1.376 10.67 10.67 0 0 0-3.113-.446 14.397 14.397 0 0 0-3.973.543c-1.266.362-2.33.84-3.19 1.434-.523.362-.927.75-1.214 1.163-.288.414-.431.957-.431 1.628v11.98c0 1.085.26 1.816.783 2.19.522.374 1.37.562 2.545.562.573 0 1.096-.033 1.566-.097.47-.065.834-.136 1.096-.213V26.889c.355-.185.72-.347 1.096-.485a4.18 4.18 0 0 1 1.488-.252c.756 0 1.396.2 1.918.6.522.402.783 1.029.783 1.881v9.615c0 1.085.254 1.816.763 2.19.51.374 1.35.562 2.525.562.574 0 1.096-.033 1.566-.097.47-.065.848-.136 1.135-.213V27.897c0-.26-.026-.52-.078-.776a4.99 4.99 0 0 1 1.233-.697 3.95 3.95 0 0 1 1.468-.272c.809 0 1.449.2 1.918.6.47.402.705 1.029.705 1.881v9.615c0 1.085.255 1.816.763 2.19.51.374 1.351.562 2.526.562.573 0 1.096-.033 1.566-.097A9.51 9.51 0 0 0 42 40.69V28.478c0-1.266-.215-2.345-.646-3.237v-.001Z"
          />
          <path
            fill="#B16FAB"
            d="M18.967 17.982C19.612 18.66 20.457 19 21.5 19s1.887-.34 2.532-1.018c.645-.679.968-1.513.968-2.503 0-.961-.323-1.782-.968-2.46-.645-.68-1.49-1.019-2.532-1.019-1.044 0-1.888.34-2.533 1.018-.645.68-.967 1.5-.967 2.46 0 .991.322 1.825.967 2.504m12 0C31.612 18.66 32.457 19 33.5 19s1.887-.34 2.532-1.018c.645-.679.968-1.513.968-2.503 0-.961-.323-1.782-.968-2.46-.645-.68-1.49-1.019-2.532-1.019-1.044 0-1.888.34-2.533 1.018-.645.68-.967 1.5-.967 2.46 0 .991.322 1.825.967 2.504"
          />
        </g>
      </svg>
      <span className="hidden md:block font-bold text-primary ml-2">
        {t("root.community")}
      </span>
    </div>
  );
}

type NavBarProps = {
  sessionUserInfo?: SessionUserInfo;
  abilities: Awaited<ReturnType<typeof getFeatureAbilities>>;
};

type SessionUserInfo = {
  username: string;
  initials: string;
  name?: string;
  avatar?: string;
};

function NavBar(props: NavBarProps) {
  const closeDropdown = () => {
    if (document.activeElement !== null) {
      // TODO: can this type assertion be proofen by code?
      // f.e. with below if statement
      //if (document.activeElement instanceof HTMLAnchorElement) {
      (document.activeElement as HTMLAnchorElement).blur();
      //}
    }
  };

  const [searchParams] = useSearchParams();
  const query = searchParams.get("query");

  const matches = useMatches();
  const isSettings = matches[1].id === "routes/project/$slug/settings";

  const classes = classNames("shadow-md mb-8", isSettings && "hidden md:block");

  const { t } = useTranslation(["meta"]);

  return (
    <header id="header" className={classes}>
      <div className="container relative">
        <div className="pt-3 md:pb-3 flex flex-row flex-wrap xl:flex-nowrap md:items-center xl:justify-between">
          <div className="flex-initial w-1/2 xl:w-[150px] xl:order-1">
            <Link
              to={
                props.sessionUserInfo !== undefined &&
                props.abilities["dashboard"].hasAccess === true
                  ? "/dashboard"
                  : "/"
              }
            >
              <HeaderLogo />
            </Link>
          </div>

          <div className="flex-initial w-full xl:w-auto order-last xl:order-2 flex flex-col lg:flex-row lg:flex-nowrap items-center justify-center">
            <ul className="flex pt-3 lg:pt-0 w-full lg:w-auto justify-between sm:justify-center text-sm sm:text-base">
              <li className="px-2 md:px-5">
                <Link
                  to="/explore/profiles"
                  className="font-semibold text-primary inline-block border-y border-transparent hover:border-b-primary md:leading-7 pb-2 md:pb-0"
                >
                  {t("root.profiles")}
                </Link>
              </li>
              <li className="px-2 md:px-5">
                <Link
                  to="/explore/organizations"
                  className="font-semibold text-primary inline-block border-y border-transparent hover:border-b-primary md:leading-7 pb-2 md:pb-0"
                >
                  {t("root.organizations")}
                </Link>
              </li>
              <li className="px-2 md:px-5">
                <Link
                  to="/explore/events"
                  className="font-semibold text-primary inline-block border-y border-transparent hover:border-b-primary md:leading-7 pb-2 md:pb-0"
                >
                  {t("root.events")}
                </Link>
              </li>
              <li className="px-2 md:px-5">
                <Link
                  to="/explore/projects"
                  className="font-semibold text-primary inline-block border-y border-transparent hover:border-b-primary md:leading-7 pb-2 md:pb-0"
                >
                  {t("root.projects")}
                </Link>
              </li>
            </ul>
            <div className="flex-initial w-full lg:w-auto order-last lg:order-2 py-3 lg:py-0 lg:px-5 ">
              <Form method="get" action="/search">
                <Search
                  placeholder={t("root.search.placeholder")}
                  name="query"
                  query={query}
                />
              </Form>
            </div>
          </div>

          {/* TODO: link to login on anon*/}
          {props.sessionUserInfo !== undefined ? (
            <div className="flex-initial h-10 w-1/2 xl:w-[250px] flex justify-end items-center xl:order-3">
              <div className="dropdown dropdown-end">
                <label
                  tabIndex={0}
                  className="flex items-center cursor-pointer nowrap"
                >
                  <span className="mr-4 font-semibold text-primary hidden md:block">
                    {props.sessionUserInfo.name}
                  </span>
                  {props.sessionUserInfo.avatar === undefined ? (
                    <div className="text-sm w-10 h-10 font-semibold bg-primary text-white flex items-center justify-center rounded-full overflow-hidden">
                      {props.sessionUserInfo.initials}
                    </div>
                  ) : (
                    <div className="cursor-pointer w-10 h-10 rounded-full">
                      <img
                        src={props.sessionUserInfo.avatar}
                        alt={props.sessionUserInfo.initials}
                        className="w-10 h-10 rounded-full"
                      />
                    </div>
                  )}
                </label>
                <ul
                  tabIndex={0}
                  className="dropdown-content menu shadow bg-base-100 rounded-box w-72 pb-4"
                >
                  <li className="relative p-4 pb-2 flex">
                    <a
                      href="#header"
                      className="w-4 h-4 p-0 items-center justify-center z-10 ml-auto focus:bg-white"
                    >
                      <svg
                        width="16"
                        height="16"
                        viewBox="0 0 16 16"
                        fill="none"
                        xmlns="http://www.w3.org/2000/svg"
                      >
                        <path
                          d="M1.29199 1.292C1.38488 1.19888 1.49523 1.12499 1.61672 1.07458C1.73821 1.02416 1.86845 0.998215 1.99999 0.998215C2.13152 0.998215 2.26176 1.02416 2.38325 1.07458C2.50474 1.12499 2.6151 1.19888 2.70799 1.292L7.99999 6.586L13.292 1.292C13.385 1.19903 13.4953 1.12527 13.6168 1.07495C13.7383 1.02464 13.8685 0.998738 14 0.998738C14.1315 0.998738 14.2617 1.02464 14.3832 1.07495C14.5046 1.12527 14.615 1.19903 14.708 1.292C14.801 1.38498 14.8747 1.49536 14.925 1.61683C14.9754 1.73831 15.0012 1.86851 15.0012 2C15.0012 2.13149 14.9754 2.26169 14.925 2.38317C14.8747 2.50465 14.801 2.61503 14.708 2.708L9.41399 8L14.708 13.292C14.801 13.385 14.8747 13.4954 14.925 13.6168C14.9754 13.7383 15.0012 13.8685 15.0012 14C15.0012 14.1315 14.9754 14.2617 14.925 14.3832C14.8747 14.5046 14.801 14.615 14.708 14.708C14.615 14.801 14.5046 14.8747 14.3832 14.925C14.2617 14.9754 14.1315 15.0013 14 15.0013C13.8685 15.0013 13.7383 14.9754 13.6168 14.925C13.4953 14.8747 13.385 14.801 13.292 14.708L7.99999 9.414L2.70799 14.708C2.61501 14.801 2.50463 14.8747 2.38315 14.925C2.26168 14.9754 2.13147 15.0013 1.99999 15.0013C1.8685 15.0013 1.7383 14.9754 1.61682 14.925C1.49534 14.8747 1.38496 14.801 1.29199 14.708C1.19901 14.615 1.12526 14.5046 1.07494 14.3832C1.02462 14.2617 0.998723 14.1315 0.998723 14C0.998723 13.8685 1.02462 13.7383 1.07494 13.6168C1.12526 13.4954 1.19901 13.385 1.29199 13.292L6.58599 8L1.29199 2.708C1.19886 2.61511 1.12497 2.50476 1.07456 2.38327C1.02415 2.26178 0.998199 2.13154 0.998199 2C0.998199 1.86847 1.02415 1.73822 1.07456 1.61673C1.12497 1.49524 1.19886 1.38489 1.29199 1.292Z"
                          fill="#454C5C"
                        />
                      </svg>
                    </a>
                  </li>
                  <li>
                    <h5 className="px-4 py-0 mb-3 text-xl text-primary font-bold hover:bg-white">
                      {t("root.myProfile")}
                    </h5>
                  </li>
                  <li>
                    <Link
                      to={`/profile/${props.sessionUserInfo.username}`}
                      className="py-2 hover:bg-neutral-300 focus:bg-neutral-300"
                      onClick={closeDropdown}
                    >
                      {t("root.showProfile")}
                    </Link>
                  </li>
                  <li className="p-4 pb-6">
                    <hr className="divide-y divide-neutral-400 hover:bg-white m-0 p-0" />
                  </li>
                  <li>
                    <h5 className="px-4 py-0 mb-3 text-xl text-primary font-bold hover:bg-white">
                      {t("root.myOrganizations")}
                    </h5>
                  </li>
                  <li>
                    <Link
                      to={`/profile/${props.sessionUserInfo.username}#organizations`}
                      className="py-2 hover:bg-neutral-300 focus:bg-neutral-300"
                      onClick={closeDropdown}
                    >
                      {t("root.showOrganizations")}
                    </Link>
                  </li>
                  <li>
                    <Link
                      to={`/organization/create`}
                      className="py-2 hover:bg-neutral-300 focus:bg-neutral-300"
                      onClick={closeDropdown}
                    >
                      {t("root.createOrganization")}
                    </Link>
                  </li>

                  <>
                    <li className="p-4 pb-6">
                      <hr className="divide-y divide-neutral-400 hover:bg-white m-0 p-0" />
                    </li>
                    <li>
                      <h5 className="px-4 py-0 mb-3 text-xl text-primary font-bold hover:bg-white">
                        {t("root.myEvents")}
                      </h5>
                    </li>
                    <li>
                      <Link
                        to={`/profile/${props.sessionUserInfo.username}#events`}
                        className="py-2 hover:bg-neutral-300 focus:bg-neutral-300"
                        onClick={closeDropdown}
                      >
                        {t("root.showEvents")}
                      </Link>
                    </li>
                    {props.abilities.events !== undefined &&
                    props.abilities.events.hasAccess === true ? (
                      <li>
                        <Link
                          to={`/event/create`}
                          className="py-2 hover:bg-neutral-300 focus:bg-neutral-300"
                          onClick={closeDropdown}
                        >
                          {t("root.createEvent")}
                        </Link>
                      </li>
                    ) : null}
                  </>
                  <li className="p-4 pb-6">
                    <hr className="divide-y divide-neutral-400 hover:bg-white m-0 p-0" />
                  </li>
                  <li>
                    <h5 className="px-4 py-0 mb-3 text-xl text-primary font-bold hover:bg-white">
                      {t("root.myProjects")}
                    </h5>
                  </li>
                  <li>
                    <Link
                      to={`/profile/${props.sessionUserInfo.username}#projects`}
                      className="py-2 hover:bg-neutral-300 focus:bg-neutral-300"
                      onClick={closeDropdown}
                    >
                      {t("root.showProjects")}
                    </Link>
                  </li>
                  {props.abilities.projects !== undefined &&
                  props.abilities.projects.hasAccess === true ? (
                    <li>
                      <Link
                        to={`/project/create`}
                        className="py-2 hover:bg-neutral-300 focus:bg-neutral-300"
                        onClick={closeDropdown}
                      >
                        {t("root.createProject")}
                      </Link>
                    </li>
                  ) : null}
                  <li className="p-4">
                    <hr className="divide-y divide-neutral-400 hover:bg-white m-0 p-0" />
                  </li>
                  <li>
                    <Form
                      action="/logout?index"
                      method="post"
                      className="py-2 hover:bg-neutral-300 focus:bg-neutral-300 rounded-none"
                    >
                      <button type="submit" className="w-full text-left">
                        {t("root.logout")}
                      </button>
                    </Form>
                  </li>
                </ul>
              </div>
            </div>
          ) : (
            <div className="flex-initial h-10 w-1/2 xl:w-[150px] flex justify-end items-center lg:order-3">
              <Link
                to="/login"
                className="text-primary font-semibold hover:underline"
              >
                {t("root.login")}
              </Link>{" "}
              /{" "}
              <Link
                to="/register"
                className="text-primary font-semibold hover:underline"
              >
                {t("root.register")}
              </Link>
            </div>
          )}
        </div>
      </div>
    </header>
  );
}

export default function App() {
  const location = useLocation();
  const {
    matomoUrl,
    matomoSiteId,
    sessionUserInfo: currentUserInfo,
    abilities,
    alert,
  } = useLoaderData<typeof loader>();

  React.useEffect(() => {
    if (matomoSiteId !== undefined && window._paq !== undefined) {
      window._paq.push(["setCustomUrl", window.location.href]);
      window._paq.push(["trackPageView"]);
    }
  }, [location, matomoSiteId]);

  const nonAppBaseRoutes = ["/login", "/register", "/reset"];
  const isNonAppBaseRoute = nonAppBaseRoutes.some((baseRoute) =>
    location.pathname.startsWith(baseRoute)
  );
  const isIndexRoute = location.pathname === "/";

  const matches = useMatches();
  const isProjectSettings = matches[1].id === "routes/project/$slug/settings";
  const otherSettingsRoutes = [
    "routes/profile/$username/settings",
    "routes/organization/$slug/settings",
    "routes/event/$slug/settings",
    "routes/project/$slug/settings",
  ];
  const isSettings = otherSettingsRoutes.includes(matches[1].id);

  const [searchParams] = useSearchParams();
  const modal = searchParams.get("modal");

  const bodyClasses = classNames(
    modal !== null && modal !== "false" && "overflow-hidden"
  );

<<<<<<< HEAD
  const { locale } = useLoaderData<typeof loader>();

  const { i18n } = useTranslation();
  // useChangeLanguage(locale);
=======
  const main = (
    <main className="flex-auto relative pb-8 w-full">
      {typeof alert !== "undefined" &&
      isNonAppBaseRoute === false &&
      isIndexRoute === false ? (
        <div className="container">
          <Alert level={alert.level}>{alert.message}</Alert>
        </div>
      ) : null}
      <Outlet />
    </main>
  );

  // Scroll to top button
  // Should this be a component?
  const scrollButton = (
    <div className={`${isSettings ? "hidden md:block " : ""}w-0`}>
      <div className="w-0 h-16"></div>
      <div className="w-0 h-screen sticky top-0">
        <div className="absolute bottom-4 md:bottom-8 -left-20">
          <Link to={`${location.pathname}${location.search}#top`}>
            <CircleButton size="large" floating>
              <svg
                width="30"
                height="31"
                viewBox="0 0 30 31"
                fill="none"
                xmlns="http://www.w3.org/2000/svg"
              >
                <path
                  d="M15 4V29"
                  stroke="currentColor"
                  strokeWidth="3"
                  strokeLinecap="round"
                />
                <path
                  d="M3 13L15 2L27 13"
                  stroke="currentColor"
                  strokeWidth="3"
                  strokeLinecap="round"
                  strokeLinejoin="round"
                />
              </svg>
            </CircleButton>
          </Link>
        </div>
      </div>
    </div>
  );
>>>>>>> 207bb73b

  return (
    <html lang={locale} dir={i18n.dir()} data-theme="light">
      <head>
        <meta charSet="utf-8" />
        <meta name="viewport" content="width=device-width,initial-scale=1" />
        <Meta />
        <Links />
        {matomoSiteId !== undefined ? (
          <script
            async
            dangerouslySetInnerHTML={{
              __html: `
                var _paq = window._paq = window._paq || [];
                _paq.push(['enableLinkTracking']);
                (function() {
                  var u="${matomoUrl}";
                  _paq.push(['setTrackerUrl', u+'matomo.php']);
                  _paq.push(['setSiteId', '${matomoSiteId}']);
                  var d=document, g=d.createElement('script'), s=d.getElementsByTagName('script')[0];
                  g.async=true; g.src=u+'matomo.js'; s.parentNode.insertBefore(g,s);
                })();
              `,
            }}
          />
        ) : null}
      </head>

      <body className={bodyClasses}>
        <div id="top" className="flex flex-col min-h-screen">
          {isNonAppBaseRoute || isIndexRoute ? null : (
            <NavBar sessionUserInfo={currentUserInfo} abilities={abilities} />
          )}
          {isIndexRoute ? (
            <div className="z-10">
              <NavBar sessionUserInfo={currentUserInfo} abilities={abilities} />
            </div>
          ) : null}
          {isNonAppBaseRoute ? (
            <>{main}</>
          ) : (
            <div className="flex flex-nowrap">
              {main}
              {scrollButton}
            </div>
          )}
          <Footer isSettings={isProjectSettings} />
        </div>

        <ScrollRestoration />
        <Scripts />
        <LiveReload />
      </body>
    </html>
  );
}<|MERGE_RESOLUTION|>--- conflicted
+++ resolved
@@ -441,6 +441,7 @@
     sessionUserInfo: currentUserInfo,
     abilities,
     alert,
+    locale,
   } = useLoaderData<typeof loader>();
 
   React.useEffect(() => {
@@ -473,12 +474,8 @@
     modal !== null && modal !== "false" && "overflow-hidden"
   );
 
-<<<<<<< HEAD
-  const { locale } = useLoaderData<typeof loader>();
-
   const { i18n } = useTranslation();
   // useChangeLanguage(locale);
-=======
   const main = (
     <main className="flex-auto relative pb-8 w-full">
       {typeof alert !== "undefined" &&
@@ -528,7 +525,6 @@
       </div>
     </div>
   );
->>>>>>> 207bb73b
 
   return (
     <html lang={locale} dir={i18n.dir()} data-theme="light">
