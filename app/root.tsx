import { Alert, Footer } from "@mint-vernetzt/components";
import type {
  DataFunctionArgs,
  LinksFunction,
  MetaFunction,
} from "@remix-run/node";
import { json } from "@remix-run/node";
import {
  Form,
  Link,
  Links,
  LiveReload,
  Meta,
  Outlet,
  Scripts,
  ScrollRestoration,
  useLoaderData,
  useLocation,
  useMatches,
  useSearchParams,
} from "@remix-run/react";
import classNames from "classnames";
import * as React from "react";
import { notFound } from "remix-utils";
import { getFullName } from "~/lib/profile/getFullName";
import { getAlert } from "./alert.server";
import { createAuthClient, getSessionUser } from "./auth.server";
import Search from "./components/Search/Search";
import { getImageURL } from "./images.server";
import { getInitials } from "./lib/profile/getInitials";
import { getFeatureAbilities } from "./lib/utils/application";
import { getProfileByUserId } from "./root.server";
import { getPublicURL } from "./storage.server";
import styles from "./styles/legacy-styles.css";
import { combineHeaders } from "./utils.server";
// import newStyles from "../common/design/styles/styles.css";

export const meta: MetaFunction = () => {
  return { title: "MINTvernetzt Community Plattform" };
};

export const links: LinksFunction = () => [{ rel: "stylesheet", href: styles }];

export const loader = async (args: DataFunctionArgs) => {
  const { request } = args;

  const response = new Response();

  const authClient = createAuthClient(request, response);

  const abilities = await getFeatureAbilities(authClient, [
    "events",
    "projects",
    "dashboard",
  ]);

  const sessionUser = await getSessionUser(authClient);

  let sessionUserInfo;

  if (sessionUser !== null) {
    const profile = await getProfileByUserId(sessionUser.id);

    let avatar: string | undefined;

    if (profile) {
      if (profile.avatar) {
        const publicURL = getPublicURL(authClient, profile.avatar);
        if (publicURL) {
          avatar = getImageURL(publicURL, {
            resize: { type: "fill", width: 64, height: 64 },
          });
        }
      }
      sessionUserInfo = {
        username: profile.username,
        initials: getInitials(profile),
        name: getFullName(profile),
        avatar,
      };
    } else {
      throw notFound({ message: "profile not found." });
    }
  }

  const { alert, headers: alertHeaders } = await getAlert(request);

  return json(
    {
      matomoUrl: process.env.MATOMO_URL,
      matomoSiteId: process.env.MATOMO_SITE_ID,
      sessionUserInfo,
      abilities,
      alert,
    },
    { headers: combineHeaders(response.headers, alertHeaders) }
  );
};

function HeaderLogo() {
  return (
    <div className="flex flex-row items-center">
      <svg
        xmlns="http://www.w3.org/2000/svg"
        width="56"
        height="56"
        viewBox="0 0 56 56"
        aria-describedby="mint-title-header"
        role="img"
        className="w-10 h-10 md:w-auto md:h-auto"
      >
        <title id="mint-title-header">Logo: mint vernetzt</title>
        <g fill="none">
          <path
            fill="#154194"
            d="M28 56c15.464 0 28-12.536 28-28S43.464 0 28 0 0 12.536 0 28s12.536 28 28 28"
          />
          <path
            fill="#EFE8E6"
            d="M41.354 25.24c-.43-.89-.998-1.614-1.703-2.17a6.664 6.664 0 0 0-2.447-1.202 11.356 11.356 0 0 0-2.916-.368c-1.358 0-2.532.174-3.524.524-.992.348-1.879.781-2.662 1.298a8.371 8.371 0 0 0-2.681-1.376 10.67 10.67 0 0 0-3.113-.446 14.397 14.397 0 0 0-3.973.543c-1.266.362-2.33.84-3.19 1.434-.523.362-.927.75-1.214 1.163-.288.414-.431.957-.431 1.628v11.98c0 1.085.26 1.816.783 2.19.522.374 1.37.562 2.545.562.573 0 1.096-.033 1.566-.097.47-.065.834-.136 1.096-.213V26.889c.355-.185.72-.347 1.096-.485a4.18 4.18 0 0 1 1.488-.252c.756 0 1.396.2 1.918.6.522.402.783 1.029.783 1.881v9.615c0 1.085.254 1.816.763 2.19.51.374 1.35.562 2.525.562.574 0 1.096-.033 1.566-.097.47-.065.848-.136 1.135-.213V27.897c0-.26-.026-.52-.078-.776a4.99 4.99 0 0 1 1.233-.697 3.95 3.95 0 0 1 1.468-.272c.809 0 1.449.2 1.918.6.47.402.705 1.029.705 1.881v9.615c0 1.085.255 1.816.763 2.19.51.374 1.351.562 2.526.562.573 0 1.096-.033 1.566-.097A9.51 9.51 0 0 0 42 40.69V28.478c0-1.266-.215-2.345-.646-3.237v-.001Z"
          />
          <path
            fill="#B16FAB"
            d="M18.967 17.982C19.612 18.66 20.457 19 21.5 19s1.887-.34 2.532-1.018c.645-.679.968-1.513.968-2.503 0-.961-.323-1.782-.968-2.46-.645-.68-1.49-1.019-2.532-1.019-1.044 0-1.888.34-2.533 1.018-.645.68-.967 1.5-.967 2.46 0 .991.322 1.825.967 2.504m12 0C31.612 18.66 32.457 19 33.5 19s1.887-.34 2.532-1.018c.645-.679.968-1.513.968-2.503 0-.961-.323-1.782-.968-2.46-.645-.68-1.49-1.019-2.532-1.019-1.044 0-1.888.34-2.533 1.018-.645.68-.967 1.5-.967 2.46 0 .991.322 1.825.967 2.504"
          />
        </g>
      </svg>
      <span className="hidden md:block font-bold text-primary ml-2">
        Community
      </span>
    </div>
  );
}

type NavBarProps = {
  sessionUserInfo?: SessionUserInfo;
  abilities: Awaited<ReturnType<typeof getFeatureAbilities>>;
};

type SessionUserInfo = {
  username: string;
  initials: string;
  name?: string;
  avatar?: string;
};

function NavBar(props: NavBarProps) {
  const closeDropdown = () => {
    if (document.activeElement !== null) {
      // TODO: can this type assertion be proofen by code?
      // f.e. with below if statement
      //if (document.activeElement instanceof HTMLAnchorElement) {
      (document.activeElement as HTMLAnchorElement).blur();
      //}
    }
  };

  const [searchParams] = useSearchParams();
  const query = searchParams.get("query");

  const matches = useMatches();
  const isSettings = matches[1].id === "routes/next/project/$slug/settings";

  const classes = classNames("shadow-md mb-8", isSettings && "hidden md:block");

  return (
    <header id="header" className={classes}>
      <div className="container relative">
        <div className="pt-3 md:pb-3 flex flex-row flex-wrap xl:flex-nowrap md:items-center xl:justify-between">
          <div className="flex-initial w-1/2 xl:w-[150px] xl:order-1">
            <Link
              to={
                props.sessionUserInfo !== undefined &&
                props.abilities["dashboard"].hasAccess === true
                  ? "/dashboard"
                  : "/"
              }
            >
              <HeaderLogo />
            </Link>
          </div>

          <div className="flex-initial w-full xl:w-auto order-last xl:order-2 flex flex-col lg:flex-row lg:flex-nowrap items-center justify-center">
            <ul className="flex pt-3 lg:pt-0 w-full lg:w-auto justify-between sm:justify-center text-sm sm:text-base">
              <li className="px-2 md:px-5">
                <Link
                  to="/explore/profiles"
                  className="font-semibold text-primary inline-block border-y border-transparent hover:border-b-primary md:leading-7 pb-2 md:pb-0"
                >
                  Profile
                </Link>
              </li>
              <li className="px-2 md:px-5">
                <Link
                  to="/explore/organizations"
                  className="font-semibold text-primary inline-block border-y border-transparent hover:border-b-primary md:leading-7 pb-2 md:pb-0"
                >
                  Organisationen
                </Link>
              </li>
              <li className="px-2 md:px-5">
                <Link
                  to="/explore/events"
                  className="font-semibold text-primary inline-block border-y border-transparent hover:border-b-primary md:leading-7 pb-2 md:pb-0"
                >
                  Veranstaltungen
                </Link>
              </li>
              <li className="px-2 md:px-5">
                <Link
                  to="/explore/projects"
                  className="font-semibold text-primary inline-block border-y border-transparent hover:border-b-primary md:leading-7 pb-2 md:pb-0"
                >
                  Projekte
                </Link>
              </li>
            </ul>
            <div className="flex-initial w-full lg:w-auto order-last lg:order-2 py-3 lg:py-0 lg:px-5 ">
              <Form method="get" action="/search">
                <Search name="query" query={query} />
              </Form>
            </div>
          </div>

          {/* TODO: link to login on anon*/}
          {props.sessionUserInfo !== undefined ? (
            <div className="flex-initial h-10 w-1/2 xl:w-[250px] flex justify-end items-center xl:order-3">
              <div className="dropdown dropdown-end">
                <label
                  tabIndex={0}
                  className="flex items-center cursor-pointer nowrap"
                >
                  <span className="mr-4 font-semibold text-primary hidden md:block">
                    {props.sessionUserInfo.name}
                  </span>
                  {props.sessionUserInfo.avatar === undefined ? (
                    <div className="text-sm w-10 h-10 font-semibold bg-primary text-white flex items-center justify-center rounded-full overflow-hidden">
                      {props.sessionUserInfo.initials}
                    </div>
                  ) : (
                    <div className="cursor-pointer w-10 h-10 rounded-full">
                      <img
                        src={props.sessionUserInfo.avatar}
                        alt={props.sessionUserInfo.initials}
                        className="w-10 h-10 rounded-full"
                      />
                    </div>
                  )}
                </label>
                <ul
                  tabIndex={0}
                  className="dropdown-content menu shadow bg-base-100 rounded-box w-72 pb-4"
                >
                  <li className="relative p-4 pb-2 flex">
                    <a
                      href="#header"
                      className="w-4 h-4 p-0 items-center justify-center z-10 ml-auto focus:bg-white"
                    >
                      <svg
                        width="16"
                        height="16"
                        viewBox="0 0 16 16"
                        fill="none"
                        xmlns="http://www.w3.org/2000/svg"
                      >
                        <path
                          d="M1.29199 1.292C1.38488 1.19888 1.49523 1.12499 1.61672 1.07458C1.73821 1.02416 1.86845 0.998215 1.99999 0.998215C2.13152 0.998215 2.26176 1.02416 2.38325 1.07458C2.50474 1.12499 2.6151 1.19888 2.70799 1.292L7.99999 6.586L13.292 1.292C13.385 1.19903 13.4953 1.12527 13.6168 1.07495C13.7383 1.02464 13.8685 0.998738 14 0.998738C14.1315 0.998738 14.2617 1.02464 14.3832 1.07495C14.5046 1.12527 14.615 1.19903 14.708 1.292C14.801 1.38498 14.8747 1.49536 14.925 1.61683C14.9754 1.73831 15.0012 1.86851 15.0012 2C15.0012 2.13149 14.9754 2.26169 14.925 2.38317C14.8747 2.50465 14.801 2.61503 14.708 2.708L9.41399 8L14.708 13.292C14.801 13.385 14.8747 13.4954 14.925 13.6168C14.9754 13.7383 15.0012 13.8685 15.0012 14C15.0012 14.1315 14.9754 14.2617 14.925 14.3832C14.8747 14.5046 14.801 14.615 14.708 14.708C14.615 14.801 14.5046 14.8747 14.3832 14.925C14.2617 14.9754 14.1315 15.0013 14 15.0013C13.8685 15.0013 13.7383 14.9754 13.6168 14.925C13.4953 14.8747 13.385 14.801 13.292 14.708L7.99999 9.414L2.70799 14.708C2.61501 14.801 2.50463 14.8747 2.38315 14.925C2.26168 14.9754 2.13147 15.0013 1.99999 15.0013C1.8685 15.0013 1.7383 14.9754 1.61682 14.925C1.49534 14.8747 1.38496 14.801 1.29199 14.708C1.19901 14.615 1.12526 14.5046 1.07494 14.3832C1.02462 14.2617 0.998723 14.1315 0.998723 14C0.998723 13.8685 1.02462 13.7383 1.07494 13.6168C1.12526 13.4954 1.19901 13.385 1.29199 13.292L6.58599 8L1.29199 2.708C1.19886 2.61511 1.12497 2.50476 1.07456 2.38327C1.02415 2.26178 0.998199 2.13154 0.998199 2C0.998199 1.86847 1.02415 1.73822 1.07456 1.61673C1.12497 1.49524 1.19886 1.38489 1.29199 1.292Z"
                          fill="#454C5C"
                        />
                      </svg>
                    </a>
                  </li>
                  <li>
                    <h5 className="px-4 py-0 mb-3 text-xl text-primary font-bold hover:bg-white">
                      Mein Profil
                    </h5>
                  </li>
                  <li>
                    <Link
                      to={`/profile/${props.sessionUserInfo.username}`}
                      className="py-2 hover:bg-neutral-300 focus:bg-neutral-300"
                      onClick={closeDropdown}
                    >
                      Profil anzeigen
                    </Link>
                  </li>
                  <li className="p-4 pb-6">
                    <hr className="divide-y divide-neutral-400 hover:bg-white m-0 p-0" />
                  </li>
                  <li>
                    <h5 className="px-4 py-0 mb-3 text-xl text-primary font-bold hover:bg-white">
                      Meine Organisationen
                    </h5>
                  </li>
                  <li>
                    <Link
                      to={`/profile/${props.sessionUserInfo.username}#organizations`}
                      className="py-2 hover:bg-neutral-300 focus:bg-neutral-300"
                      onClick={closeDropdown}
                    >
                      Organisationen anzeigen
                    </Link>
                  </li>
                  <li>
                    <Link
                      to={`/organization/create`}
                      className="py-2 hover:bg-neutral-300 focus:bg-neutral-300"
                      onClick={closeDropdown}
                    >
                      Organisation anlegen
                    </Link>
                  </li>

                  <>
                    <li className="p-4 pb-6">
                      <hr className="divide-y divide-neutral-400 hover:bg-white m-0 p-0" />
                    </li>
                    <li>
                      <h5 className="px-4 py-0 mb-3 text-xl text-primary font-bold hover:bg-white">
                        Meine Veranstaltungen
                      </h5>
                    </li>
                    <li>
                      <Link
                        to={`/profile/${props.sessionUserInfo.username}#events`}
                        className="py-2 hover:bg-neutral-300 focus:bg-neutral-300"
                        onClick={closeDropdown}
                      >
                        Veranstaltungen anzeigen
                      </Link>
                    </li>
                    {props.abilities.events !== undefined &&
                    props.abilities.events.hasAccess === true ? (
                      <li>
                        <Link
                          to={`/event/create`}
                          className="py-2 hover:bg-neutral-300 focus:bg-neutral-300"
                          onClick={closeDropdown}
                        >
                          Veranstaltung anlegen
                        </Link>
                      </li>
                    ) : null}
                  </>
                  <li className="p-4 pb-6">
                    <hr className="divide-y divide-neutral-400 hover:bg-white m-0 p-0" />
                  </li>
                  <li>
                    <h5 className="px-4 py-0 mb-3 text-xl text-primary font-bold hover:bg-white">
                      Meine Projekte
                    </h5>
                  </li>
                  <li>
                    <Link
                      to={`/profile/${props.sessionUserInfo.username}#projects`}
                      className="py-2 hover:bg-neutral-300 focus:bg-neutral-300"
                      onClick={closeDropdown}
                    >
                      Projekte anzeigen
                    </Link>
                  </li>
                  {props.abilities.projects !== undefined &&
                  props.abilities.projects.hasAccess === true ? (
                    <li>
                      <Link
                        to={`/project/create`}
                        className="py-2 hover:bg-neutral-300 focus:bg-neutral-300"
                        onClick={closeDropdown}
                      >
                        Projekt anlegen
                      </Link>
                    </li>
                  ) : null}
                  <li className="p-4">
                    <hr className="divide-y divide-neutral-400 hover:bg-white m-0 p-0" />
                  </li>
                  <li>
                    <Form
                      action="/logout?index"
                      method="post"
                      className="py-2 hover:bg-neutral-300 focus:bg-neutral-300 rounded-none"
                    >
                      <button type="submit" className="w-full text-left">
                        Logout
                      </button>
                    </Form>
                  </li>
                </ul>
              </div>
            </div>
          ) : (
            <div className="flex-initial h-10 w-1/2 xl:w-[150px] flex justify-end items-center lg:order-3">
              <Link
                to="/login"
                className="text-primary font-semibold hover:underline"
              >
                Anmelden
              </Link>{" "}
              /{" "}
              <Link
                to="/register"
                className="text-primary font-semibold hover:underline"
              >
                Registrieren
              </Link>
            </div>
          )}
        </div>
      </div>
    </header>
  );
}

export default function App() {
  const location = useLocation();
  const {
    matomoUrl,
    matomoSiteId,
    sessionUserInfo: currentUserInfo,
    abilities,
    alert,
  } = useLoaderData<typeof loader>();

  React.useEffect(() => {
    if (matomoSiteId !== undefined && window._paq !== undefined) {
      window._paq.push(["setCustomUrl", window.location.href]);
      window._paq.push(["trackPageView"]);
    }
  }, [location, matomoSiteId]);

  const nonAppBaseRoutes = ["/login", "/register", "/reset"];
  const isNonAppBaseRoute = nonAppBaseRoutes.some((baseRoute) =>
    location.pathname.startsWith(baseRoute)
  );
  const isIndexRoute = location.pathname === "/";

  const matches = useMatches();
  const isSettings = matches[1].id === "routes/next/project/$slug/settings";

  const [searchParams] = useSearchParams();
  const modal = searchParams.get("modal");
  const isModal = searchParams.get("modal") !== null;

  const bodyClasses = classNames(
    modal !== null && modal !== "false" && "overflow-hidden"
  );

  return (
    <html lang="de" data-theme="light">
      <head>
        <meta charSet="utf-8" />
        <meta name="viewport" content="width=device-width,initial-scale=1" />
        <Meta />
        <Links />
        {matomoSiteId !== undefined ? (
          <script
            async
            dangerouslySetInnerHTML={{
              __html: `
                var _paq = window._paq = window._paq || [];
                _paq.push(['enableLinkTracking']);
                (function() {
                  var u="${matomoUrl}";
                  _paq.push(['setTrackerUrl', u+'matomo.php']);
                  _paq.push(['setSiteId', '${matomoSiteId}']);
                  var d=document, g=d.createElement('script'), s=d.getElementsByTagName('script')[0];
                  g.async=true; g.src=u+'matomo.js'; s.parentNode.insertBefore(g,s);
                })();
              `,
            }}
          />
        ) : null}
      </head>

      <body className={bodyClasses}>
        <div className="flex flex-col min-h-screen">
          {isNonAppBaseRoute || isIndexRoute ? null : (
            <NavBar sessionUserInfo={currentUserInfo} abilities={abilities} />
          )}
          {isIndexRoute ? (
            <div className="z-10">
              <NavBar sessionUserInfo={currentUserInfo} abilities={abilities} />
            </div>
          ) : null}
<<<<<<< HEAD
          <main className="flex-auto relative pb-24 md:pb-8">
            {alert !== null &&
=======
          <main className="flex-auto pb-24 md:pb-8">
            {typeof alert !== "undefined" &&
>>>>>>> 90328c52
            isNonAppBaseRoute === false &&
            isIndexRoute === false ? (
              <div
                id={alert.id}
                key={alert.message}
                className="w-full md:container md:mb-4"
              >
                <Alert level={alert.level}>{alert.message}</Alert>
              </div>
            ) : null}
            <Outlet />
          </main>
          <Footer isSettings={isSettings} />
        </div>
        <ScrollRestoration />
        <Scripts />
        <LiveReload />
      </body>
    </html>
  );
}<|MERGE_RESOLUTION|>--- conflicted
+++ resolved
@@ -482,13 +482,8 @@
               <NavBar sessionUserInfo={currentUserInfo} abilities={abilities} />
             </div>
           ) : null}
-<<<<<<< HEAD
           <main className="flex-auto relative pb-24 md:pb-8">
             {alert !== null &&
-=======
-          <main className="flex-auto pb-24 md:pb-8">
-            {typeof alert !== "undefined" &&
->>>>>>> 90328c52
             isNonAppBaseRoute === false &&
             isIndexRoute === false ? (
               <div
