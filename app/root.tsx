import { Alert, CircleButton, Footer } from "@mint-vernetzt/components";
import type {
  LinksFunction,
  LoaderFunctionArgs,
  MetaFunction,
} from "@remix-run/node";
import { json } from "@remix-run/node";
import {
  Form,
  Link,
  Links,
  LiveReload,
  Meta,
  Outlet,
  Scripts,
  ScrollRestoration,
  useLoaderData,
  useLocation,
  useMatches,
  useSearchParams,
} from "@remix-run/react";
import classNames from "classnames";
import * as React from "react";
<<<<<<< HEAD
import { useTranslation } from "react-i18next";
import { notFound } from "remix-utils";
=======
>>>>>>> 2b574f4a
import { getFullName } from "~/lib/profile/getFullName";
import { getAlert } from "./alert.server";
import { createAuthClient, getSessionUser } from "./auth.server";
import Search from "./components/Search/Search";
import { getImageURL } from "./images.server";
import { getInitials } from "./lib/profile/getInitials";
import { getFeatureAbilities } from "./lib/utils/application";
import { detectLanguage, getProfileByUserId } from "./root.server";
import { getPublicURL } from "./storage.server";
import styles from "./styles/legacy-styles.css";
import { combineHeaders } from "./utils.server";
// import newStyles from "../common/design/styles/styles.css";

export const meta: MetaFunction = () => {
  return [{ title: "MINTvernetzt Community Plattform" }];
};

export const links: LinksFunction = () => [{ rel: "stylesheet", href: styles }];

export const loader = async (args: LoaderFunctionArgs) => {
  const { request } = args;
<<<<<<< HEAD
  const locale = detectLanguage(request);
  const response = new Response();

  const authClient = createAuthClient(request, response);
=======

  const { authClient, headers } = createAuthClient(request);
>>>>>>> 2b574f4a

  const abilities = await getFeatureAbilities(authClient, [
    "events",
    "projects",
    "dashboard",
  ]);

  const user = await getSessionUser(authClient);

  let sessionUserInfo;

  if (user !== null) {
    // Refresh session to reset the cookie max age
    await authClient.auth.refreshSession();

    const profile = await getProfileByUserId(user.id);

    let avatar: string | undefined;

    if (profile) {
      if (profile.avatar) {
        const publicURL = getPublicURL(authClient, profile.avatar);
        if (publicURL) {
          avatar = getImageURL(publicURL, {
            resize: { type: "fill", width: 64, height: 64 },
          });
        }
      }
      sessionUserInfo = {
        username: profile.username,
        initials: getInitials(profile),
        name: getFullName(profile),
        avatar,
      };
    } else {
      throw json({ message: "profile not found." }, { status: 404 });
    }
  }

  const { alert, headers: alertHeaders } = await getAlert(request);

  return json(
    {
      matomoUrl: process.env.MATOMO_URL,
      matomoSiteId: process.env.MATOMO_SITE_ID,
      sessionUserInfo,
      abilities,
      alert,
      locale,
    },
    { headers: combineHeaders(headers, alertHeaders) }
  );
};

export const handle = {
  i18n: [
    "meta",
    "organisms/footer",
    "organisms/roadmap",
    "utils/social-media-services",
    "components/image-cropper",
    "organisms/cards/event-card",
    "organisms/cards/profile-card",
    "organisms/cards/organization-card",
  ],
};

function HeaderLogo() {
  const { t } = useTranslation(["meta"]);
  return (
    <div className="flex flex-row items-center">
      <svg
        xmlns="http://www.w3.org/2000/svg"
        width="56"
        height="56"
        viewBox="0 0 56 56"
        aria-describedby="mint-title-header"
        role="img"
        className="w-10 h-10 md:w-auto md:h-auto"
      >
        <title id="mint-title-header">{t("root.logo")}</title>
        <g fill="none">
          <path
            fill="#154194"
            d="M28 56c15.464 0 28-12.536 28-28S43.464 0 28 0 0 12.536 0 28s12.536 28 28 28"
          />
          <path
            fill="#EFE8E6"
            d="M41.354 25.24c-.43-.89-.998-1.614-1.703-2.17a6.664 6.664 0 0 0-2.447-1.202 11.356 11.356 0 0 0-2.916-.368c-1.358 0-2.532.174-3.524.524-.992.348-1.879.781-2.662 1.298a8.371 8.371 0 0 0-2.681-1.376 10.67 10.67 0 0 0-3.113-.446 14.397 14.397 0 0 0-3.973.543c-1.266.362-2.33.84-3.19 1.434-.523.362-.927.75-1.214 1.163-.288.414-.431.957-.431 1.628v11.98c0 1.085.26 1.816.783 2.19.522.374 1.37.562 2.545.562.573 0 1.096-.033 1.566-.097.47-.065.834-.136 1.096-.213V26.889c.355-.185.72-.347 1.096-.485a4.18 4.18 0 0 1 1.488-.252c.756 0 1.396.2 1.918.6.522.402.783 1.029.783 1.881v9.615c0 1.085.254 1.816.763 2.19.51.374 1.35.562 2.525.562.574 0 1.096-.033 1.566-.097.47-.065.848-.136 1.135-.213V27.897c0-.26-.026-.52-.078-.776a4.99 4.99 0 0 1 1.233-.697 3.95 3.95 0 0 1 1.468-.272c.809 0 1.449.2 1.918.6.47.402.705 1.029.705 1.881v9.615c0 1.085.255 1.816.763 2.19.51.374 1.351.562 2.526.562.573 0 1.096-.033 1.566-.097A9.51 9.51 0 0 0 42 40.69V28.478c0-1.266-.215-2.345-.646-3.237v-.001Z"
          />
          <path
            fill="#B16FAB"
            d="M18.967 17.982C19.612 18.66 20.457 19 21.5 19s1.887-.34 2.532-1.018c.645-.679.968-1.513.968-2.503 0-.961-.323-1.782-.968-2.46-.645-.68-1.49-1.019-2.532-1.019-1.044 0-1.888.34-2.533 1.018-.645.68-.967 1.5-.967 2.46 0 .991.322 1.825.967 2.504m12 0C31.612 18.66 32.457 19 33.5 19s1.887-.34 2.532-1.018c.645-.679.968-1.513.968-2.503 0-.961-.323-1.782-.968-2.46-.645-.68-1.49-1.019-2.532-1.019-1.044 0-1.888.34-2.533 1.018-.645.68-.967 1.5-.967 2.46 0 .991.322 1.825.967 2.504"
          />
        </g>
      </svg>
      <span className="hidden md:block font-bold text-primary ml-2">
        {t("root.community")}
      </span>
    </div>
  );
}

type NavBarProps = {
  sessionUserInfo?: SessionUserInfo;
  abilities: Awaited<ReturnType<typeof getFeatureAbilities>>;
};

type SessionUserInfo = {
  username: string;
  initials: string;
  name?: string;
  avatar?: string;
};

function NavBar(props: NavBarProps) {
  const closeDropdown = () => {
    if (document.activeElement !== null) {
      // TODO: can this type assertion be proofen by code?
      // f.e. with below if statement
      //if (document.activeElement instanceof HTMLAnchorElement) {
      (document.activeElement as HTMLAnchorElement).blur();
      //}
    }
  };

  const [searchParams] = useSearchParams();
  const query = searchParams.get("query");

  const matches = useMatches();
  const isSettings = matches[1].id === "routes/project/$slug/settings";

  const classes = classNames("shadow-md mb-8", isSettings && "hidden md:block");

  const { t } = useTranslation(["meta"]);

  return (
    <header id="header" className={classes}>
      <div className="container relative">
        <div className="pt-3 md:pb-3 flex flex-row flex-wrap xl:flex-nowrap md:items-center xl:justify-between">
          <div className="flex-initial w-1/2 xl:w-[150px] xl:order-1">
            <Link
              to={
                props.sessionUserInfo !== undefined &&
                props.abilities["dashboard"].hasAccess === true
                  ? "/dashboard"
                  : "/"
              }
            >
              <HeaderLogo />
            </Link>
          </div>

          <div className="flex-initial w-full xl:w-auto order-last xl:order-2 flex flex-col lg:flex-row lg:flex-nowrap items-center justify-center">
            <ul className="flex pt-3 lg:pt-0 w-full lg:w-auto justify-between sm:justify-center text-sm sm:text-base">
              <li className="px-2 md:px-5">
                <Link
                  to="/explore/profiles"
                  className="font-semibold text-primary inline-block border-y border-transparent hover:border-b-primary md:leading-7 pb-2 md:pb-0"
                >
                  {t("root.profiles")}
                </Link>
              </li>
              <li className="px-2 md:px-5">
                <Link
                  to="/explore/organizations"
                  className="font-semibold text-primary inline-block border-y border-transparent hover:border-b-primary md:leading-7 pb-2 md:pb-0"
                >
                  {t("root.organizations")}
                </Link>
              </li>
              <li className="px-2 md:px-5">
                <Link
                  to="/explore/events"
                  className="font-semibold text-primary inline-block border-y border-transparent hover:border-b-primary md:leading-7 pb-2 md:pb-0"
                >
                  {t("root.events")}
                </Link>
              </li>
              <li className="px-2 md:px-5">
                <Link
                  to="/explore/projects"
                  className="font-semibold text-primary inline-block border-y border-transparent hover:border-b-primary md:leading-7 pb-2 md:pb-0"
                >
                  {t("root.projects")}
                </Link>
              </li>
            </ul>
            <div className="flex-initial w-full lg:w-auto order-last lg:order-2 py-3 lg:py-0 lg:px-5 ">
              <Form method="get" action="/search">
                <Search
                  placeholder={t("root.search.placeholder")}
                  name="query"
                  query={query}
                />
              </Form>
            </div>
          </div>

          {/* TODO: link to login on anon*/}
          {props.sessionUserInfo !== undefined ? (
            <div className="flex-initial h-10 w-1/2 xl:w-[250px] flex justify-end items-center xl:order-3">
              <div className="dropdown dropdown-end">
                <label
                  tabIndex={0}
                  className="flex items-center cursor-pointer nowrap"
                >
                  <span className="mr-4 font-semibold text-primary hidden md:block">
                    {props.sessionUserInfo.name}
                  </span>
                  {props.sessionUserInfo.avatar === undefined ? (
                    <div className="text-sm w-10 h-10 font-semibold bg-primary text-white flex items-center justify-center rounded-full overflow-hidden">
                      {props.sessionUserInfo.initials}
                    </div>
                  ) : (
                    <div className="cursor-pointer w-10 h-10 rounded-full">
                      <img
                        src={props.sessionUserInfo.avatar}
                        alt={props.sessionUserInfo.initials}
                        className="w-10 h-10 rounded-full"
                      />
                    </div>
                  )}
                </label>
                <ul
                  tabIndex={0}
                  className="dropdown-content menu shadow bg-base-100 rounded-box w-72 pb-4 z-10"
                >
                  <li className="relative p-4 pb-2 flex">
                    <a
                      href="#header"
                      className="w-4 h-4 p-0 items-center justify-center z-10 ml-auto focus:bg-white"
                    >
                      <svg
                        width="16"
                        height="16"
                        viewBox="0 0 16 16"
                        fill="none"
                        xmlns="http://www.w3.org/2000/svg"
                      >
                        <path
                          d="M1.29199 1.292C1.38488 1.19888 1.49523 1.12499 1.61672 1.07458C1.73821 1.02416 1.86845 0.998215 1.99999 0.998215C2.13152 0.998215 2.26176 1.02416 2.38325 1.07458C2.50474 1.12499 2.6151 1.19888 2.70799 1.292L7.99999 6.586L13.292 1.292C13.385 1.19903 13.4953 1.12527 13.6168 1.07495C13.7383 1.02464 13.8685 0.998738 14 0.998738C14.1315 0.998738 14.2617 1.02464 14.3832 1.07495C14.5046 1.12527 14.615 1.19903 14.708 1.292C14.801 1.38498 14.8747 1.49536 14.925 1.61683C14.9754 1.73831 15.0012 1.86851 15.0012 2C15.0012 2.13149 14.9754 2.26169 14.925 2.38317C14.8747 2.50465 14.801 2.61503 14.708 2.708L9.41399 8L14.708 13.292C14.801 13.385 14.8747 13.4954 14.925 13.6168C14.9754 13.7383 15.0012 13.8685 15.0012 14C15.0012 14.1315 14.9754 14.2617 14.925 14.3832C14.8747 14.5046 14.801 14.615 14.708 14.708C14.615 14.801 14.5046 14.8747 14.3832 14.925C14.2617 14.9754 14.1315 15.0013 14 15.0013C13.8685 15.0013 13.7383 14.9754 13.6168 14.925C13.4953 14.8747 13.385 14.801 13.292 14.708L7.99999 9.414L2.70799 14.708C2.61501 14.801 2.50463 14.8747 2.38315 14.925C2.26168 14.9754 2.13147 15.0013 1.99999 15.0013C1.8685 15.0013 1.7383 14.9754 1.61682 14.925C1.49534 14.8747 1.38496 14.801 1.29199 14.708C1.19901 14.615 1.12526 14.5046 1.07494 14.3832C1.02462 14.2617 0.998723 14.1315 0.998723 14C0.998723 13.8685 1.02462 13.7383 1.07494 13.6168C1.12526 13.4954 1.19901 13.385 1.29199 13.292L6.58599 8L1.29199 2.708C1.19886 2.61511 1.12497 2.50476 1.07456 2.38327C1.02415 2.26178 0.998199 2.13154 0.998199 2C0.998199 1.86847 1.02415 1.73822 1.07456 1.61673C1.12497 1.49524 1.19886 1.38489 1.29199 1.292Z"
                          fill="#454C5C"
                        />
                      </svg>
                    </a>
                  </li>
                  <li>
                    <h5 className="px-4 py-0 mb-3 text-xl text-primary font-bold hover:bg-white">
                      {t("root.myProfile")}
                    </h5>
                  </li>
                  <li>
                    <Link
                      to={`/profile/${props.sessionUserInfo.username}`}
                      className="py-2 hover:bg-neutral-300 focus:bg-neutral-300"
                      onClick={closeDropdown}
                    >
                      {t("root.showProfile")}
                    </Link>
                  </li>
                  <li className="p-4 pb-6">
                    <hr className="divide-y divide-neutral-400 hover:bg-white m-0 p-0" />
                  </li>
                  <li>
                    <h5 className="px-4 py-0 mb-3 text-xl text-primary font-bold hover:bg-white">
                      {t("root.myOrganizations")}
                    </h5>
                  </li>
                  <li>
                    <Link
                      to={`/profile/${props.sessionUserInfo.username}#organizations`}
                      className="py-2 hover:bg-neutral-300 focus:bg-neutral-300"
                      onClick={closeDropdown}
                    >
                      {t("root.showOrganizations")}
                    </Link>
                  </li>
                  <li>
                    <Link
                      to={`/organization/create`}
                      className="py-2 hover:bg-neutral-300 focus:bg-neutral-300"
                      onClick={closeDropdown}
                    >
                      {t("root.createOrganization")}
                    </Link>
                  </li>

                  <>
                    <li className="p-4 pb-6">
                      <hr className="divide-y divide-neutral-400 hover:bg-white m-0 p-0" />
                    </li>
                    <li>
                      <h5 className="px-4 py-0 mb-3 text-xl text-primary font-bold hover:bg-white">
                        {t("root.myEvents")}
                      </h5>
                    </li>
                    <li>
                      <Link
                        to={`/profile/${props.sessionUserInfo.username}#events`}
                        className="py-2 hover:bg-neutral-300 focus:bg-neutral-300"
                        onClick={closeDropdown}
                      >
                        {t("root.showEvents")}
                      </Link>
                    </li>
                    {props.abilities.events !== undefined &&
                    props.abilities.events.hasAccess === true ? (
                      <li>
                        <Link
                          to={`/event/create`}
                          className="py-2 hover:bg-neutral-300 focus:bg-neutral-300"
                          onClick={closeDropdown}
                        >
                          {t("root.createEvent")}
                        </Link>
                      </li>
                    ) : null}
                  </>
                  <li className="p-4 pb-6">
                    <hr className="divide-y divide-neutral-400 hover:bg-white m-0 p-0" />
                  </li>
                  <li>
                    <h5 className="px-4 py-0 mb-3 text-xl text-primary font-bold hover:bg-white">
                      {t("root.myProjects")}
                    </h5>
                  </li>
                  <li>
                    <Link
                      to={`/profile/${props.sessionUserInfo.username}#projects`}
                      className="py-2 hover:bg-neutral-300 focus:bg-neutral-300"
                      onClick={closeDropdown}
                    >
                      {t("root.showProjects")}
                    </Link>
                  </li>
                  {props.abilities.projects !== undefined &&
                  props.abilities.projects.hasAccess === true ? (
                    <li>
                      <Link
                        to={`/project/create`}
                        className="py-2 hover:bg-neutral-300 focus:bg-neutral-300"
                        onClick={closeDropdown}
                      >
                        {t("root.createProject")}
                      </Link>
                    </li>
                  ) : null}
                  <li className="p-4">
                    <hr className="divide-y divide-neutral-400 hover:bg-white m-0 p-0" />
                  </li>
                  <li>
                    <Form
                      action="/logout?index"
                      method="post"
                      className="py-2 hover:bg-neutral-300 focus:bg-neutral-300 rounded-none"
                    >
                      <button type="submit" className="w-full text-left">
                        {t("root.logout")}
                      </button>
                    </Form>
                  </li>
                </ul>
              </div>
            </div>
          ) : (
            <div className="flex-initial h-10 w-1/2 xl:w-[150px] flex justify-end items-center lg:order-3">
              <Link
                to="/login"
                className="text-primary font-semibold hover:underline"
              >
                {t("root.login")}
              </Link>{" "}
              /{" "}
              <Link
                to="/register"
                className="text-primary font-semibold hover:underline"
              >
                {t("root.register")}
              </Link>
            </div>
          )}
        </div>
      </div>
    </header>
  );
}

export default function App() {
  const location = useLocation();
  const {
    matomoUrl,
    matomoSiteId,
    sessionUserInfo: currentUserInfo,
    abilities,
    alert,
    locale,
  } = useLoaderData<typeof loader>();

  React.useEffect(() => {
    if (matomoSiteId !== undefined && window._paq !== undefined) {
      window._paq.push(["setCustomUrl", window.location.href]);
      window._paq.push(["trackPageView"]);
    }
  }, [location, matomoSiteId]);

  const nonAppBaseRoutes = ["/login", "/register", "/reset", "/auth/confirm"];
  const isNonAppBaseRoute = nonAppBaseRoutes.some((baseRoute) =>
    location.pathname.startsWith(baseRoute)
  );
  const isIndexRoute = location.pathname === "/";

  const matches = useMatches();
  const isProjectSettings = matches[1].id === "routes/project/$slug/settings";
  const otherSettingsRoutes = [
    "routes/profile/$username/settings",
    "routes/organization/$slug/settings",
    "routes/event/$slug/settings",
    "routes/project/$slug/settings",
  ];
  const isSettings = otherSettingsRoutes.includes(matches[1].id);

  const [searchParams] = useSearchParams();
  const modal = searchParams.get("modal");

  const bodyClasses = classNames(
    modal !== null && modal !== "false" && "overflow-hidden"
  );

  const { i18n } = useTranslation();
  // useChangeLanguage(locale);
  const main = (
    <main className="flex-auto relative pb-8 w-full">
      {typeof alert !== "undefined" &&
      isNonAppBaseRoute === false &&
      isIndexRoute === false ? (
        <div className="container">
          <Alert level={alert.level}>{alert.message}</Alert>
        </div>
      ) : null}
      <Outlet />
    </main>
  );

  // Scroll to top button
  // Should this be a component?
  const scrollButton = (
    <div className={`${isSettings ? "hidden md:block " : ""}w-0`}>
      <div className="w-0 h-16"></div>
      <div className="w-0 h-screen sticky top-0">
        <div className="absolute bottom-4 md:bottom-8 -left-20">
          <Link to={`${location.pathname}${location.search}#top`}>
            <CircleButton size="large" floating>
              <svg
                width="30"
                height="31"
                viewBox="0 0 30 31"
                fill="none"
                xmlns="http://www.w3.org/2000/svg"
              >
                <path
                  d="M15 4V29"
                  stroke="currentColor"
                  strokeWidth="3"
                  strokeLinecap="round"
                />
                <path
                  d="M3 13L15 2L27 13"
                  stroke="currentColor"
                  strokeWidth="3"
                  strokeLinecap="round"
                  strokeLinejoin="round"
                />
              </svg>
            </CircleButton>
          </Link>
        </div>
      </div>
    </div>
  );

  return (
    <html lang={locale} dir={i18n.dir()} data-theme="light">
      <head>
        <meta charSet="utf-8" />
        <meta name="viewport" content="width=device-width,initial-scale=1" />
        <Meta />
        <Links />
        {matomoSiteId !== undefined ? (
          <script
            async
            dangerouslySetInnerHTML={{
              __html: `
                var _paq = window._paq = window._paq || [];
                _paq.push(['enableLinkTracking']);
                (function() {
                  var u="${matomoUrl}";
                  _paq.push(['setTrackerUrl', u+'matomo.php']);
                  _paq.push(['setSiteId', '${matomoSiteId}']);
                  var d=document, g=d.createElement('script'), s=d.getElementsByTagName('script')[0];
                  g.async=true; g.src=u+'matomo.js'; s.parentNode.insertBefore(g,s);
                })();
              `,
            }}
          />
        ) : null}
      </head>

      <body className={bodyClasses}>
        <div id="top" className="flex flex-col min-h-screen">
          {isNonAppBaseRoute || isIndexRoute ? null : (
            <NavBar sessionUserInfo={currentUserInfo} abilities={abilities} />
          )}
          {isIndexRoute ? (
            <div className="z-10">
              <NavBar sessionUserInfo={currentUserInfo} abilities={abilities} />
            </div>
          ) : null}
          {isNonAppBaseRoute ? (
            <>{main}</>
          ) : (
            <div className="flex flex-nowrap">
              {main}
              {scrollButton}
            </div>
          )}
          <Footer isSettings={isProjectSettings} />
        </div>

        <ScrollRestoration />
        <Scripts />
        <LiveReload />
      </body>
    </html>
  );
}<|MERGE_RESOLUTION|>--- conflicted
+++ resolved
@@ -21,11 +21,7 @@
 } from "@remix-run/react";
 import classNames from "classnames";
 import * as React from "react";
-<<<<<<< HEAD
 import { useTranslation } from "react-i18next";
-import { notFound } from "remix-utils";
-=======
->>>>>>> 2b574f4a
 import { getFullName } from "~/lib/profile/getFullName";
 import { getAlert } from "./alert.server";
 import { createAuthClient, getSessionUser } from "./auth.server";
@@ -47,15 +43,9 @@
 
 export const loader = async (args: LoaderFunctionArgs) => {
   const { request } = args;
-<<<<<<< HEAD
   const locale = detectLanguage(request);
-  const response = new Response();
-
-  const authClient = createAuthClient(request, response);
-=======
 
   const { authClient, headers } = createAuthClient(request);
->>>>>>> 2b574f4a
 
   const abilities = await getFeatureAbilities(authClient, [
     "events",
