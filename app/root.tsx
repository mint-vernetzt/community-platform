import {
  Alert,
  CircleButton,
  Footer,
  Link as StyledLink,
} from "@mint-vernetzt/components";
import type {
  LinksFunction,
  LoaderFunctionArgs,
  MetaFunction,
} from "@remix-run/node";
import { json } from "@remix-run/node";
import {
  Form,
  Link,
  Links,
  LiveReload,
  Meta,
  Outlet,
  Scripts,
  ScrollRestoration,
  isRouteErrorResponse,
  useLoaderData,
  useLocation,
  useMatches,
  useRouteError,
  useSearchParams,
} from "@remix-run/react";
import { captureRemixErrorBoundaryError } from "@sentry/remix";
import classNames from "classnames";
import * as React from "react";
import { useTranslation } from "react-i18next";
import { useChangeLanguage } from "remix-i18next";
import { getFullName } from "~/lib/profile/getFullName";
import { getAlert } from "./alert.server";
import { createAuthClient, getSessionUser } from "./auth.server";
import { H1, H2 } from "./components/Heading/Heading";
import Search from "./components/Search/Search";
import { getImageURL } from "./images.server";
import { getInitials } from "./lib/profile/getInitials";
import { getFeatureAbilities } from "./lib/utils/application";
import { detectLanguage, getProfileByUserId } from "./root.server";
import { NavBarMenu, NextFooter, NextNavBar } from "./routes/__components";
import { initializeSentry } from "./sentry.client";
<<<<<<< HEAD
import { getPublicURL } from "./storage.server";
import legacyStyles from "./styles/legacy-styles.css";
import { combineHeaders, deriveMode } from "./utils.server";
=======
import { useChangeLanguage } from "remix-i18next";
import { Modal } from "./routes/__components";
>>>>>>> 6ec714f5

// import newStyles from "../common/design/styles/styles.css";

export const meta: MetaFunction = () => {
  return [{ title: "MINTvernetzt Community Plattform" }];
};

export const links: LinksFunction = () => [
  { rel: "stylesheet", href: legacyStyles },
];

export const loader = async (args: LoaderFunctionArgs) => {
  const { request } = args;
  const locale = detectLanguage(request);

  const { authClient, headers } = createAuthClient(request);

  const abilities = await getFeatureAbilities(authClient, [
    "events",
    "projects",
    "dashboard",
<<<<<<< HEAD
    "next_navbar",
=======
    "abuse_report",
>>>>>>> 6ec714f5
  ]);

  const user = await getSessionUser(authClient);

  let sessionUserInfo;
  let nextSessionUserInfo;

  if (user !== null) {
    // Refresh session to reset the cookie max age
    await authClient.auth.refreshSession();

    const profile = await getProfileByUserId(user.id);

    let avatar: string | undefined;

    if (profile) {
      if (profile.avatar) {
        const publicURL = getPublicURL(authClient, profile.avatar);
        if (publicURL) {
          avatar = getImageURL(publicURL, {
            resize: { type: "fill", width: 64, height: 64 },
          });
        }
      }
      sessionUserInfo = {
        username: profile.username,
        initials: getInitials(profile),
        name: getFullName(profile),
        avatar,
      };
      nextSessionUserInfo = {
        username: profile.username,
        firstName: profile.firstName,
        lastName: profile.lastName,
        avatar,
      };
    } else {
      throw json({ message: "profile not found." }, { status: 404 });
    }
  }

  const { alert, headers: alertHeaders } = await getAlert(request);

  const mode = deriveMode(user);

  const env = {
    baseUrl: process.env.COMMUNITY_BASE_URL,
    sentryDsn: process.env.SENTRY_DSN,
  };

  return json(
    {
      matomoUrl: process.env.MATOMO_URL,
      matomoSiteId: process.env.MATOMO_SITE_ID,
      sessionUserInfo,
      nextSessionUserInfo,
      abilities,
      alert,
      locale,
      env,
      mode,
    },
    { headers: combineHeaders(headers, alertHeaders) }
  );
};

export const handle = {
  i18n: [
    "meta",
    "organisms/footer",
    "organisms/roadmap",
    "utils/social-media-services",
    "components/image-cropper",
    "organisms/cards/event-card",
    "organisms/cards/profile-card",
    "organisms/cards/organization-card",
  ],
};

export function HeaderLogo() {
  const { t } = useTranslation(["meta"]);
  return (
    <div className="flex flex-row items-center">
      <svg
        xmlns="http://www.w3.org/2000/svg"
        width="56"
        height="56"
        viewBox="0 0 56 56"
        aria-describedby="mint-title-header"
        role="img"
        className="w-10 h-10 lg:w-auto lg:h-auto"
      >
        <title id="mint-title-header">{t("root.logo")}</title>
        <g fill="none">
          <path
            fill="#154194"
            d="M28 56c15.464 0 28-12.536 28-28S43.464 0 28 0 0 12.536 0 28s12.536 28 28 28"
          />
          <path
            fill="#EFE8E6"
            d="M41.354 25.24c-.43-.89-.998-1.614-1.703-2.17a6.664 6.664 0 0 0-2.447-1.202 11.356 11.356 0 0 0-2.916-.368c-1.358 0-2.532.174-3.524.524-.992.348-1.879.781-2.662 1.298a8.371 8.371 0 0 0-2.681-1.376 10.67 10.67 0 0 0-3.113-.446 14.397 14.397 0 0 0-3.973.543c-1.266.362-2.33.84-3.19 1.434-.523.362-.927.75-1.214 1.163-.288.414-.431.957-.431 1.628v11.98c0 1.085.26 1.816.783 2.19.522.374 1.37.562 2.545.562.573 0 1.096-.033 1.566-.097.47-.065.834-.136 1.096-.213V26.889c.355-.185.72-.347 1.096-.485a4.18 4.18 0 0 1 1.488-.252c.756 0 1.396.2 1.918.6.522.402.783 1.029.783 1.881v9.615c0 1.085.254 1.816.763 2.19.51.374 1.35.562 2.525.562.574 0 1.096-.033 1.566-.097.47-.065.848-.136 1.135-.213V27.897c0-.26-.026-.52-.078-.776a4.99 4.99 0 0 1 1.233-.697 3.95 3.95 0 0 1 1.468-.272c.809 0 1.449.2 1.918.6.47.402.705 1.029.705 1.881v9.615c0 1.085.255 1.816.763 2.19.51.374 1.351.562 2.526.562.573 0 1.096-.033 1.566-.097A9.51 9.51 0 0 0 42 40.69V28.478c0-1.266-.215-2.345-.646-3.237v-.001Z"
          />
          <path
            fill="#B16FAB"
            d="M18.967 17.982C19.612 18.66 20.457 19 21.5 19s1.887-.34 2.532-1.018c.645-.679.968-1.513.968-2.503 0-.961-.323-1.782-.968-2.46-.645-.68-1.49-1.019-2.532-1.019-1.044 0-1.888.34-2.533 1.018-.645.68-.967 1.5-.967 2.46 0 .991.322 1.825.967 2.504m12 0C31.612 18.66 32.457 19 33.5 19s1.887-.34 2.532-1.018c.645-.679.968-1.513.968-2.503 0-.961-.323-1.782-.968-2.46-.645-.68-1.49-1.019-2.532-1.019-1.044 0-1.888.34-2.533 1.018-.645.68-.967 1.5-.967 2.46 0 .991.322 1.825.967 2.504"
          />
        </g>
      </svg>
      <span className="hidden lg:block font-bold text-primary ml-2">
        {t("root.community")}
      </span>
    </div>
  );
}

type NavBarProps = {
  sessionUserInfo?: SessionUserInfo;
  abilities: Awaited<ReturnType<typeof getFeatureAbilities>>;
};

type SessionUserInfo = {
  username: string;
  initials: string;
  name?: string;
  avatar?: string;
};

function NavBar(props: NavBarProps) {
  const closeDropdown = () => {
    if (document.activeElement !== null) {
      // TODO: can this type assertion be proofen by code?
      // f.e. with below if statement
      //if (document.activeElement instanceof HTMLAnchorElement) {
      (document.activeElement as HTMLAnchorElement).blur();
      //}
    }
  };

  const [searchParams] = useSearchParams();
  const query = searchParams.get("query");

  const matches = useMatches();
  let isSettings = false;
  if (matches[1] !== undefined) {
    isSettings = matches[1].id === "routes/project/$slug/settings";
  }

  const classes = classNames("shadow-md mb-8", isSettings && "hidden md:block");

  const { t } = useTranslation(["meta"]);

  return (
    <header id="header" className={classes}>
      <div className="container relative">
        <div className="pt-3 md:pb-3 flex flex-row flex-wrap xl:flex-nowrap md:items-center xl:justify-between">
          <div className="flex-initial w-1/2 xl:w-[150px] xl:order-1">
            <Link
              to={
                props.sessionUserInfo !== undefined &&
                props.abilities["dashboard"].hasAccess === true
                  ? "/dashboard"
                  : "/"
              }
            >
              <HeaderLogo />
            </Link>
          </div>

          <div className="flex-initial w-full xl:w-auto order-last xl:order-2 flex flex-col lg:flex-row lg:flex-nowrap items-center justify-center">
            <ul className="flex pt-3 lg:pt-0 w-full lg:w-auto justify-between sm:justify-center text-sm sm:text-base">
              <li className="px-2 md:px-5">
                <Link
                  to="/explore/profiles"
                  className="font-semibold text-primary inline-block border-y border-transparent hover:border-b-primary md:leading-7 pb-2 md:pb-0"
                >
                  {t("root.profiles")}
                </Link>
              </li>
              <li className="px-2 md:px-5">
                <Link
                  to="/explore/organizations"
                  className="font-semibold text-primary inline-block border-y border-transparent hover:border-b-primary md:leading-7 pb-2 md:pb-0"
                >
                  {t("root.organizations")}
                </Link>
              </li>
              <li className="px-2 md:px-5">
                <Link
                  to="/explore/events"
                  className="font-semibold text-primary inline-block border-y border-transparent hover:border-b-primary md:leading-7 pb-2 md:pb-0"
                >
                  {t("root.events")}
                </Link>
              </li>
              <li className="px-2 md:px-5">
                <Link
                  to="/explore/projects"
                  className="font-semibold text-primary inline-block border-y border-transparent hover:border-b-primary md:leading-7 pb-2 md:pb-0"
                >
                  {t("root.projects")}
                </Link>
              </li>
            </ul>
            <div className="flex-initial w-full lg:w-auto order-last lg:order-2 py-3 lg:py-0 lg:px-5 ">
              <Form method="get" action="/search">
                <Search
                  placeholder={t("root.search.placeholder")}
                  name="query"
                  query={query}
                />
              </Form>
            </div>
          </div>

          {/* TODO: link to login on anon*/}
          {props.sessionUserInfo !== undefined ? (
            <div className="flex-initial h-10 w-1/2 xl:w-[250px] flex justify-end items-center xl:order-3">
              <div className="dropdown dropdown-end">
                <label
                  tabIndex={0}
                  className="flex items-center cursor-pointer nowrap"
                >
                  <span className="mr-4 font-semibold text-primary hidden md:block">
                    {props.sessionUserInfo.name}
                  </span>
                  {props.sessionUserInfo.avatar === undefined ? (
                    <div className="text-sm w-10 h-10 font-semibold bg-primary text-white flex items-center justify-center rounded-full overflow-hidden">
                      {props.sessionUserInfo.initials}
                    </div>
                  ) : (
                    <div className="cursor-pointer w-10 h-10 rounded-full">
                      <img
                        src={props.sessionUserInfo.avatar}
                        alt={props.sessionUserInfo.initials}
                        className="w-10 h-10 rounded-full"
                      />
                    </div>
                  )}
                </label>
                <ul
                  tabIndex={0}
                  className="dropdown-content menu shadow bg-base-100 rounded-box w-72 pb-4 z-20"
                >
                  <li className="relative p-4 pb-2 flex">
                    <a
                      href="#header"
                      className="w-4 h-4 p-0 items-center justify-center z-20 ml-auto focus:bg-white"
                    >
                      <svg
                        width="16"
                        height="16"
                        viewBox="0 0 16 16"
                        fill="none"
                        xmlns="http://www.w3.org/2000/svg"
                      >
                        <path
                          d="M1.29199 1.292C1.38488 1.19888 1.49523 1.12499 1.61672 1.07458C1.73821 1.02416 1.86845 0.998215 1.99999 0.998215C2.13152 0.998215 2.26176 1.02416 2.38325 1.07458C2.50474 1.12499 2.6151 1.19888 2.70799 1.292L7.99999 6.586L13.292 1.292C13.385 1.19903 13.4953 1.12527 13.6168 1.07495C13.7383 1.02464 13.8685 0.998738 14 0.998738C14.1315 0.998738 14.2617 1.02464 14.3832 1.07495C14.5046 1.12527 14.615 1.19903 14.708 1.292C14.801 1.38498 14.8747 1.49536 14.925 1.61683C14.9754 1.73831 15.0012 1.86851 15.0012 2C15.0012 2.13149 14.9754 2.26169 14.925 2.38317C14.8747 2.50465 14.801 2.61503 14.708 2.708L9.41399 8L14.708 13.292C14.801 13.385 14.8747 13.4954 14.925 13.6168C14.9754 13.7383 15.0012 13.8685 15.0012 14C15.0012 14.1315 14.9754 14.2617 14.925 14.3832C14.8747 14.5046 14.801 14.615 14.708 14.708C14.615 14.801 14.5046 14.8747 14.3832 14.925C14.2617 14.9754 14.1315 15.0013 14 15.0013C13.8685 15.0013 13.7383 14.9754 13.6168 14.925C13.4953 14.8747 13.385 14.801 13.292 14.708L7.99999 9.414L2.70799 14.708C2.61501 14.801 2.50463 14.8747 2.38315 14.925C2.26168 14.9754 2.13147 15.0013 1.99999 15.0013C1.8685 15.0013 1.7383 14.9754 1.61682 14.925C1.49534 14.8747 1.38496 14.801 1.29199 14.708C1.19901 14.615 1.12526 14.5046 1.07494 14.3832C1.02462 14.2617 0.998723 14.1315 0.998723 14C0.998723 13.8685 1.02462 13.7383 1.07494 13.6168C1.12526 13.4954 1.19901 13.385 1.29199 13.292L6.58599 8L1.29199 2.708C1.19886 2.61511 1.12497 2.50476 1.07456 2.38327C1.02415 2.26178 0.998199 2.13154 0.998199 2C0.998199 1.86847 1.02415 1.73822 1.07456 1.61673C1.12497 1.49524 1.19886 1.38489 1.29199 1.292Z"
                          fill="#454C5C"
                        />
                      </svg>
                    </a>
                  </li>
                  <li>
                    <h5 className="px-4 py-0 mb-3 text-xl text-primary font-bold hover:bg-white">
                      {t("root.myProfile")}
                    </h5>
                  </li>
                  <li>
                    <Link
                      to={`/profile/${props.sessionUserInfo.username}`}
                      className="py-2 hover:bg-neutral-300 focus:bg-neutral-300"
                      onClick={closeDropdown}
                    >
                      {t("root.showProfile")}
                    </Link>
                  </li>
                  <li className="p-4 pb-6">
                    <hr className="divide-y divide-neutral-400 hover:bg-white m-0 p-0" />
                  </li>
                  <li>
                    <h5 className="px-4 py-0 mb-3 text-xl text-primary font-bold hover:bg-white">
                      {t("root.myOrganizations")}
                    </h5>
                  </li>
                  <li>
                    <Link
                      to={`/profile/${props.sessionUserInfo.username}#organizations`}
                      className="py-2 hover:bg-neutral-300 focus:bg-neutral-300"
                      onClick={closeDropdown}
                    >
                      {t("root.showOrganizations")}
                    </Link>
                  </li>
                  <li>
                    <Link
                      to={`/organization/create`}
                      className="py-2 hover:bg-neutral-300 focus:bg-neutral-300"
                      onClick={closeDropdown}
                    >
                      {t("root.createOrganization")}
                    </Link>
                  </li>

                  <>
                    <li className="p-4 pb-6">
                      <hr className="divide-y divide-neutral-400 hover:bg-white m-0 p-0" />
                    </li>
                    <li>
                      <h5 className="px-4 py-0 mb-3 text-xl text-primary font-bold hover:bg-white">
                        {t("root.myEvents")}
                      </h5>
                    </li>
                    <li>
                      <Link
                        to={`/profile/${props.sessionUserInfo.username}#events`}
                        className="py-2 hover:bg-neutral-300 focus:bg-neutral-300"
                        onClick={closeDropdown}
                      >
                        {t("root.showEvents")}
                      </Link>
                    </li>
                    {props.abilities.events !== undefined &&
                    props.abilities.events.hasAccess === true ? (
                      <li>
                        <Link
                          to={`/event/create`}
                          className="py-2 hover:bg-neutral-300 focus:bg-neutral-300"
                          onClick={closeDropdown}
                        >
                          {t("root.createEvent")}
                        </Link>
                      </li>
                    ) : null}
                  </>
                  <li className="p-4 pb-6">
                    <hr className="divide-y divide-neutral-400 hover:bg-white m-0 p-0" />
                  </li>
                  <li>
                    <h5 className="px-4 py-0 mb-3 text-xl text-primary font-bold hover:bg-white">
                      {t("root.myProjects")}
                    </h5>
                  </li>
                  <li>
                    <Link
                      to={`/profile/${props.sessionUserInfo.username}#projects`}
                      className="py-2 hover:bg-neutral-300 focus:bg-neutral-300"
                      onClick={closeDropdown}
                    >
                      {t("root.showProjects")}
                    </Link>
                  </li>
                  {props.abilities.projects !== undefined &&
                  props.abilities.projects.hasAccess === true ? (
                    <li>
                      <Link
                        to={`/project/create`}
                        className="py-2 hover:bg-neutral-300 focus:bg-neutral-300"
                        onClick={closeDropdown}
                      >
                        {t("root.createProject")}
                      </Link>
                    </li>
                  ) : null}
                  <li className="p-4">
                    <hr className="divide-y divide-neutral-400 hover:bg-white m-0 p-0" />
                  </li>
                  <li>
                    <Form
                      id="logout-form"
                      action="/logout?index"
                      method="post"
                      className="hidden"
                    />
                    <button
                      form="logout-form"
                      type="submit"
                      className="text-left w-full hover:bg-neutral-300 focus:bg-neutral-300"
                    >
                      {t("root.logout")}
                    </button>
                  </li>
                </ul>
              </div>
            </div>
          ) : (
            <div className="flex-initial h-10 w-1/2 xl:w-[150px] flex justify-end items-center lg:order-3">
              <Link
                to="/login"
                className="text-primary font-semibold hover:underline"
              >
                {t("root.login")}
              </Link>{" "}
              /{" "}
              <Link
                to="/register"
                className="text-primary font-semibold hover:underline"
              >
                {t("root.register")}
              </Link>
            </div>
          )}
        </div>
      </div>
    </header>
  );
}

export const ErrorBoundary = () => {
  const error = useRouteError();
  captureRemixErrorBoundaryError(error);

  const { i18n } = useTranslation();

  let errorTitle;
  let errorText;
  let errorData;

  if (isRouteErrorResponse(error)) {
    errorTitle = `${error.status}`;
    errorText = error.statusText;
    errorData = `${error.data}`;
  } else if (error instanceof Error) {
    errorTitle = "Client error";
    errorText = error.message;
    errorData = error.stack;
  } else {
    errorTitle = "Unknown error";
  }

  return (
    <html lang="en-US" dir={i18n.dir()} data-theme="light">
      <head>
        <meta charSet="utf-8" />
        <meta name="viewport" content="width=device-width,initial-scale=1" />
        <Meta />
        <Links />
      </head>

      <body>
        <div id="top" className="flex flex-col min-h-screen">
          {/* TODO: Include NextNavBar */}
          {/* <NextNavBar abilities={{}} /> */}
          <NavBar abilities={{}} />
          <section className="container my-8 md:mt-10 lg:mt-20 text-center">
            <H1 like="h0">{errorTitle}</H1>
            <H2 like="h1">Sorry, something went wrong!</H2>
            <p>
              Please capture a screenshot and send it over to{" "}
              <StyledLink
                as="a"
                to="mailto:support@mint-vernetzt.de"
                variant="primary"
              >
                support@mint-vernetzt.de
              </StyledLink>
              . We will do our best to help you with this issue.
            </p>
          </section>
          {errorText !== undefined ? (
            <section className="container my-8 md:mt-10 lg:mt-20 text-center">
              <p>Error Text:</p>
              {errorText}
            </section>
          ) : null}
          {errorData !== undefined ? (
            <section className="container my-8 md:mt-10 lg:mt-20 text-center">
              <p>Error Data:</p>
              {errorData}
            </section>
          ) : null}
        </div>
        <Footer />

        <ScrollRestoration />
        <Scripts />
        <LiveReload />
      </body>
    </html>
  );
};

export default function App() {
  const location = useLocation();
  const {
    matomoUrl,
    matomoSiteId,
    sessionUserInfo: currentUserInfo,
    nextSessionUserInfo,
    abilities,
    alert,
    locale,
    env,
    mode,
  } = useLoaderData<typeof loader>();

  React.useEffect(() => {
    initializeSentry({ baseUrl: env.baseUrl, dsn: env.sentryDsn });
  }, [env.baseUrl, env.sentryDsn]);

  React.useEffect(() => {
    if (matomoSiteId !== undefined && window._paq !== undefined) {
      window._paq.push(["setCustomUrl", window.location.href]);
      window._paq.push(["trackPageView"]);
    }
  }, [location, matomoSiteId]);

  const nonAppBaseRoutes = ["/login", "/register", "/reset", "/auth/confirm"];
  const isNonAppBaseRoute = nonAppBaseRoutes.some((baseRoute) =>
    location.pathname.startsWith(baseRoute)
  );
  const isIndexRoute = location.pathname === "/";

  const matches = useMatches();
  let isSettings = false;
  let isProjectSettings = false;
  if (matches[1] !== undefined) {
    isProjectSettings = matches[1].id === "routes/project/$slug/settings";
    const otherSettingsRoutes = [
      "routes/profile/$username/settings",
      "routes/organization/$slug/settings",
      "routes/event/$slug/settings",
      "routes/project/$slug/settings",
    ];
    isSettings = otherSettingsRoutes.includes(matches[1].id);
  }

  const [searchParams] = useSearchParams();
  const modal = searchParams.get("modal");
  const showFilters = searchParams.get("showFilters");
  const openNavBarMenuKey = "navbarmenu";
  const navBarMenuIsOpen = searchParams.get(openNavBarMenuKey);

  const bodyClasses = classNames(
    modal !== null && modal !== "false" && "mv-overflow-hidden",
    showFilters !== null &&
      showFilters !== "false" &&
      "mv-overflow-hidden lg:mv-overflow-auto",
    navBarMenuIsOpen !== null &&
      navBarMenuIsOpen !== "false" &&
      "mv-overflow-hidden lg:mv-overflow-auto"
  );

  const { i18n } = useTranslation();
  useChangeLanguage(locale);

  const main = (
    <main className="flex-auto relative pb-8 w-full">
      {typeof alert !== "undefined" &&
      isNonAppBaseRoute === false &&
      isIndexRoute === false ? (
        <div className="mv-container-custom">
          <Alert level={alert.level}>{alert.message}</Alert>
        </div>
      ) : null}
      <Outlet />
    </main>
  );

  // Scroll to top button
  // Should this be a component?
  const scrollButton = (
    <div className={`${isSettings ? "hidden @md:mv-block " : ""}w-0`}>
      <div className="w-0 h-16"></div>
      <div className="w-0 h-screen sticky top-0">
        <div className="absolute bottom-4 @md:mv-bottom-8 -left-20">
          <Link to={`${location.pathname}${location.search}#top`}>
            <CircleButton size="large" floating>
              <svg
                width="30"
                height="31"
                viewBox="0 0 30 31"
                fill="none"
                xmlns="http://www.w3.org/2000/svg"
              >
                <path
                  d="M15 4V29"
                  stroke="currentColor"
                  strokeWidth="3"
                  strokeLinecap="round"
                />
                <path
                  d="M3 13L15 2L27 13"
                  stroke="currentColor"
                  strokeWidth="3"
                  strokeLinecap="round"
                  strokeLinejoin="round"
                />
              </svg>
            </CircleButton>
          </Link>
        </div>
      </div>
    </div>
  );

  return (
    <html lang={locale} dir={i18n.dir()} data-theme="light">
      <head>
        <meta charSet="utf-8" />
        <meta name="viewport" content="width=device-width,initial-scale=1" />
        <Meta />
        <Links />
        {typeof matomoSiteId !== "undefined" && matomoSiteId !== "" ? (
          <script
            async
            dangerouslySetInnerHTML={{
              __html: `
                var _paq = window._paq = window._paq || [];
                _paq.push(['enableLinkTracking']);
                (function() {
                  var u="${matomoUrl}";
                  _paq.push(['setTrackerUrl', u+'matomo.php']);
                  _paq.push(['setSiteId', '${matomoSiteId}']);
                  var d=document, g=d.createElement('script'), s=d.getElementsByTagName('script')[0];
                  g.async=true; g.src=u+'matomo.js'; s.parentNode.insertBefore(g,s);
                })();
              `,
            }}
          />
        ) : null}
      </head>

      <body className={bodyClasses}>
        <div id="top" className="flex flex-col min-h-screen">
          {abilities.next_navbar.hasAccess ? (
            <NextNavBar
              sessionUserInfo={nextSessionUserInfo}
              abilities={abilities}
              openNavBarMenuKey={openNavBarMenuKey}
            />
          ) : null}

          {isIndexRoute ||
          (showFilters !== null && showFilters !== "false") ||
          abilities.next_navbar.hasAccess ? null : (
            <NavBar sessionUserInfo={currentUserInfo} abilities={abilities} />
          )}
          {isIndexRoute && abilities.next_navbar.hasAccess === false ? (
            <div className="z-10">
              <NavBar sessionUserInfo={currentUserInfo} abilities={abilities} />
            </div>
          ) : null}

          <div className="mv-flex">
            {abilities.next_navbar.hasAccess ? (
              <NavBarMenu
                mode={mode}
                openNavBarMenuKey={openNavBarMenuKey}
                username={currentUserInfo?.username}
              />
            ) : null}
            <div className="mv-flex-grow mv-@container">
              {isNonAppBaseRoute ? (
                <>{main}</>
              ) : (
                <>
                  <div className="flex flex-nowrap">
                    {main}
                    {scrollButton}
                  </div>
                  {abilities.next_navbar.hasAccess && isIndexRoute ? (
                    <NextFooter />
                  ) : null}
                </>
              )}
            </div>
          </div>
          {abilities.next_navbar.hasAccess === false ? (
            <Footer isSettings={isProjectSettings} />
          ) : null}
        </div>
        {abilities.abuse_report.hasAccess && <Modal.Root />}
        <ScrollRestoration />
        <Scripts />
        <LiveReload />
      </body>
    </html>
  );
}<|MERGE_RESOLUTION|>--- conflicted
+++ resolved
@@ -40,16 +40,16 @@
 import { getInitials } from "./lib/profile/getInitials";
 import { getFeatureAbilities } from "./lib/utils/application";
 import { detectLanguage, getProfileByUserId } from "./root.server";
-import { NavBarMenu, NextFooter, NextNavBar } from "./routes/__components";
+import {
+  NavBarMenu,
+  NextFooter,
+  NextNavBar,
+  Modal,
+} from "./routes/__components";
 import { initializeSentry } from "./sentry.client";
-<<<<<<< HEAD
 import { getPublicURL } from "./storage.server";
 import legacyStyles from "./styles/legacy-styles.css";
 import { combineHeaders, deriveMode } from "./utils.server";
-=======
-import { useChangeLanguage } from "remix-i18next";
-import { Modal } from "./routes/__components";
->>>>>>> 6ec714f5
 
 // import newStyles from "../common/design/styles/styles.css";
 
@@ -71,11 +71,8 @@
     "events",
     "projects",
     "dashboard",
-<<<<<<< HEAD
     "next_navbar",
-=======
     "abuse_report",
->>>>>>> 6ec714f5
   ]);
 
   const user = await getSessionUser(authClient);
