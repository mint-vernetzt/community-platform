import {
  getFormProps,
  getInputProps,
  type SubmissionResult,
  useForm,
} from "@conform-to/react-v1";
import { getZodConstraint, parseWithZod } from "@conform-to/zod-v1";
import { Button } from "@mint-vernetzt/components/src/molecules/Button";
import { Input } from "@mint-vernetzt/components/src/molecules/Input";
<<<<<<< HEAD
import classNames from "classnames";
import {
  Children,
  createContext,
  isValidElement,
  useCallback,
  useContext,
} from "react";
import { Form, useSearchParams } from "react-router";
import { z } from "zod";
=======
import { Children, createContext, isValidElement, useContext } from "react";
import { Form, useNavigation, useSearchParams } from "react-router";
import { type z } from "zod";
>>>>>>> 434146ab
import { insertParametersIntoLocale } from "~/lib/utils/i18n";

const ListContext = createContext<{ hideAfter?: number }>({});

export function useListContext() {
  const context = useContext(ListContext);
  if (context === null) {
    throw new Error("useListContext must be used within a ListContext");
  }
  return context;
}

function Search<
  T extends
    | {
        username: string;
        firstName: string;
        lastName: string;
      }
    | { slug: string; name: string },
>(props: {
  id?: string;
  children?: React.ReactNode;
  searchParam: string;
  defaultItems: T[];
  setValues: React.Dispatch<React.SetStateAction<T[]>>;
  hideUntil?: number;
  locales: { placeholder: string };
  label: string;
  submission: SubmissionResult<unknown>;
  schema: z.ZodTypeAny;
}) {
  const { id = "search-form", submission, schema } = props;
  const [searchParams] = useSearchParams();
  const navigation = useNavigation();

  let defaultValue;
  const searchParamValue = searchParams.get(props.searchParam);
  if (searchParamValue !== null) {
    defaultValue = { [props.searchParam]: searchParamValue };
  }

  const [form, fields] = useForm({
    id,
    defaultValue,
    constraint: getZodConstraint(schema),
    onValidate: (values) => {
      return parseWithZod(values.formData, {
        schema: schema,
      });
    },
    lastResult: navigation.state === "idle" ? submission : null,
  });

  const handleChange: React.ChangeEventHandler<HTMLFormElement> = (event) => {
    form.validate();
    if (form.valid === false) {
      return;
    }

    const formData = new FormData(event.currentTarget);
    const searchValue = formData.get(props.searchParam);

    if (typeof searchValue !== "string") {
      return;
    }
    const query = searchValue.trim().split(" ");

    const filteredItems = props.defaultItems.filter((item) => {
      const contains = query.some((term) => {
        return (
          ("firstName" in item &&
            typeof item.firstName === "string" &&
            item.firstName.toLowerCase().includes(term.toLowerCase())) ||
          ("lastName" in item &&
            typeof item.lastName === "string" &&
            item.lastName.toLowerCase().includes(term.toLowerCase())) ||
          ("username" in item &&
            typeof item.username === "string" &&
            item.username.toLowerCase().includes(term.toLowerCase())) ||
          ("name" in item &&
            typeof item.name === "string" &&
            item.name.toLowerCase().includes(term.toLowerCase())) ||
          ("slug" in item &&
            typeof item.slug === "string" &&
            item.slug.toLowerCase().includes(term.toLowerCase()))
        );
      });
      return contains;
    });
    props.setValues(filteredItems);
  };

  const handleReset: React.FormEventHandler<HTMLFormElement> = () => {
    props.setValues(props.defaultItems);
  };

  if (
    searchParamValue === null &&
    typeof props.hideUntil !== "undefined" &&
    props.defaultItems.length <= props.hideUntil
  ) {
    return null;
  }

  return (
    <Form
      {...getFormProps(form)}
      method="get"
      preventScrollReset
      onChange={handleChange}
      onReset={handleReset}
      autoComplete="off"
    >
      {props.children}
      <Input
        {...getInputProps(fields[props.searchParam], {
          type: "text",
        })}
        key={fields[props.searchParam].id}
        placeholder={props.locales.placeholder}
        standalone
        aria-label={props.label}
      >
        <Input.Label htmlFor={fields[props.searchParam].id} hidden>
          {props.locales.placeholder}
        </Input.Label>
        <Input.SearchIcon />
        <Input.ClearIcon />
        <noscript>
          <Input.Controls>
            <Button type="submit">{props.locales.placeholder}</Button>
          </Input.Controls>
        </noscript>
      </Input>
    </Form>
  );
}

function List(props: {
  id: string;
  children: React.ReactNode;
  hideAfter?: number;
  locales: { more: string; less: string };
  multiColumnAt?: "md" | "lg" | "xl";
}) {
  const { children, hideAfter, id, locales, multiColumnAt } = props;

  const classes = classNames(
    "grid grid-cols-1 gap-4 group",
    multiColumnAt === "md" && "@md:grid-cols-2",
    multiColumnAt === "lg" && "@lg:grid-cols-2",
    multiColumnAt === "xl" && "@xl:grid-cols-2"
  );

  const search = Children.toArray(children).find((child) => {
    return isValidElement(child) && child.type === Search;
  });

  const otherChildren = Children.toArray(children).filter((child) => {
    return isValidElement(child) && child.type !== Search;
  });

  return (
    <ListContext value={{ hideAfter }}>
      {search}
      <ul className={classes}>
        {otherChildren}
        {typeof hideAfter !== "undefined" &&
        otherChildren.length > hideAfter ? (
          <div
            key={`show-more-${id}-container`}
            className="@md:col-span-2 w-full flex justify-center pt-2 text-sm text-neutral-600 font-semibold leading-5 justify-self-center"
          >
            <label
              htmlFor={`show-more-${id}`}
              className="flex gap-2 cursor-pointer w-fit"
            >
              <div className="group-has-[:checked]:hidden">
                {insertParametersIntoLocale(locales.more, {
                  count: otherChildren.length - hideAfter,
                })}
              </div>
              <div className="hidden group-has-[:checked]:block">
                {insertParametersIntoLocale(locales.less, {
                  count: otherChildren.length - hideAfter,
                })}
              </div>
              <div className="rotate-90 group-has-[:checked]:-rotate-90">
                <svg
                  width="20"
                  height="20"
                  viewBox="0 0 20 20"
                  fill="none"
                  xmlns="http://www.w3.org/2000/svg"
                >
                  <path
                    d="M7.12588 14.887C7.08598 14.8513 7.05432 14.8089 7.03272 14.7621C7.01112 14.7154 7 14.6653 7 14.6147C7 14.5642 7.01112 14.5141 7.03272 14.4673C7.05432 14.4206 7.08598 14.3782 7.12588 14.3425L11.9649 9.9999L7.12588 5.65733C7.08604 5.62158 7.05444 5.57913 7.03288 5.53241C7.01132 5.48569 7.00022 5.43562 7.00022 5.38506C7.00022 5.33449 7.01132 5.28442 7.03288 5.2377C7.05444 5.19098 7.08604 5.14854 7.12588 5.11278C7.16571 5.07702 7.21301 5.04866 7.26506 5.02931C7.3171 5.00996 7.37289 5 7.42923 5C7.48557 5 7.54135 5.00996 7.5934 5.02931C7.64545 5.04866 7.69274 5.07702 7.73258 5.11278L12.8741 9.72762C12.914 9.76335 12.9457 9.80578 12.9673 9.85251C12.9889 9.89923 13 9.94932 13 9.9999C13 10.0505 12.9889 10.1006 12.9673 10.1473C12.9457 10.194 12.914 10.2365 12.8741 10.2722L7.73258 14.887C7.69278 14.9228 7.6455 14.9512 7.59344 14.9706C7.54139 14.99 7.48559 15 7.42923 15C7.37287 15 7.31707 14.99 7.26501 14.9706C7.21296 14.9512 7.16568 14.9228 7.12588 14.887Z"
                    fill="#454C5C"
                  />
                  <path
                    d="M7.12588 14.887C7.08598 14.8513 7.05432 14.8089 7.03272 14.7621C7.01112 14.7154 7 14.6653 7 14.6147C7 14.5642 7.01112 14.5141 7.03272 14.4673C7.05432 14.4206 7.08598 14.3782 7.12588 14.3425L11.9649 9.9999L7.12588 5.65733C7.08604 5.62158 7.05444 5.57913 7.03288 5.53241C7.01132 5.48569 7.00022 5.43562 7.00022 5.38506C7.00022 5.33449 7.01132 5.28442 7.03288 5.2377C7.05444 5.19098 7.08604 5.14854 7.12588 5.11278C7.16571 5.07702 7.21301 5.04866 7.26506 5.02931C7.3171 5.00996 7.37289 5 7.42923 5C7.48557 5 7.54135 5.00996 7.5934 5.02931C7.64545 5.04866 7.69274 5.07702 7.73258 5.11278L12.8741 9.72762C12.914 9.76335 12.9457 9.80578 12.9673 9.85251C12.9889 9.89923 13 9.94932 13 9.9999C13 10.0505 12.9889 10.1006 12.9673 10.1473C12.9457 10.194 12.914 10.2365 12.8741 10.2722L7.73258 14.887C7.69278 14.9228 7.6455 14.9512 7.59344 14.9706C7.54139 14.99 7.48559 15 7.42923 15C7.37287 15 7.31707 14.99 7.26501 14.9706C7.21296 14.9512 7.16568 14.9228 7.12588 14.887Z"
                    stroke="#454C5C"
                  />
                </svg>
              </div>
            </label>
            <input
              id={`show-more-${id}`}
              type="checkbox"
              className="w-0 h-0 opacity-0"
            />
          </div>
        ) : null}
      </ul>
    </ListContext>
  );
}

List.Search = Search;

export default List;<|MERGE_RESOLUTION|>--- conflicted
+++ resolved
@@ -7,22 +7,10 @@
 import { getZodConstraint, parseWithZod } from "@conform-to/zod-v1";
 import { Button } from "@mint-vernetzt/components/src/molecules/Button";
 import { Input } from "@mint-vernetzt/components/src/molecules/Input";
-<<<<<<< HEAD
 import classNames from "classnames";
-import {
-  Children,
-  createContext,
-  isValidElement,
-  useCallback,
-  useContext,
-} from "react";
-import { Form, useSearchParams } from "react-router";
-import { z } from "zod";
-=======
 import { Children, createContext, isValidElement, useContext } from "react";
 import { Form, useNavigation, useSearchParams } from "react-router";
 import { type z } from "zod";
->>>>>>> 434146ab
 import { insertParametersIntoLocale } from "~/lib/utils/i18n";
 
 const ListContext = createContext<{ hideAfter?: number }>({});
