import * as React from "react";
import { ToggleCheckbox } from "../Checkbox/ToggleCheckbox";
import { useFormContext } from "react-hook-form";

export interface InputTextProps {
  label: string;
  isPublic?: boolean;
  errorMessage?: string;
  withClearButton?: boolean;
}

const InputText = React.forwardRef(
<<<<<<< HEAD
  (props: React.HTMLProps<HTMLInputElement> & InputTextProps, forwardRef) => {
=======
  (props: React.HTMLProps<HTMLInputElement> & InputTextProps, ref) => {
    const inputRef = React.createRef<HTMLInputElement>();
>>>>>>> 60dc4aec
    const id = props.id ?? props.label;
    const { isPublic, errorMessage, withClearButton, ...rest } = props;
    const formContext = useFormContext();
    const setValue = formContext ? formContext.setValue : null;

    const handleClear = (e: React.SyntheticEvent<HTMLButtonElement>) => {
      e.preventDefault();
      if (inputRef.current) {
        if (setValue !== null) {
          setValue(id, "", { shouldDirty: true });
        }

        inputRef.current.value = "";
        inputRef.current.focus();
      }
    };
    return (
      <div className="form-control w-full">
        {props.label && (
          <label
            htmlFor={id}
            className={`label ${errorMessage ? " text-red-500" : ""}`}
            title={props.errorMessage}
          >
            {props.label} {props.required !== undefined ? "*" : ""}
          </label>
        )}

        <div className="flex flex-row items-center">
          <div className="flex-auto">
            <input
              ref={inputRef}
              {...rest}
              ref={forwardRef as React.RefObject<HTMLInputElement>}
              type={props.type ?? "text"}
              className={`input input-bordered w-full ${props.className}`}
              id={id}
              name={id}
            />
          </div>
          {withClearButton === true && (
            <button className="p-2" onClick={handleClear}>
              x
            </button>
          )}
          {props.isPublic !== undefined && (
            <ToggleCheckbox
              name="publicFields"
              value={props.name}
              defaultChecked={props.isPublic}
            />
          )}
        </div>
      </div>
    );
  }
);

export default InputText;
InputText.displayName = "InputText";<|MERGE_RESOLUTION|>--- conflicted
+++ resolved
@@ -10,12 +10,8 @@
 }
 
 const InputText = React.forwardRef(
-<<<<<<< HEAD
-  (props: React.HTMLProps<HTMLInputElement> & InputTextProps, forwardRef) => {
-=======
   (props: React.HTMLProps<HTMLInputElement> & InputTextProps, ref) => {
     const inputRef = React.createRef<HTMLInputElement>();
->>>>>>> 60dc4aec
     const id = props.id ?? props.label;
     const { isPublic, errorMessage, withClearButton, ...rest } = props;
     const formContext = useFormContext();
@@ -49,7 +45,6 @@
             <input
               ref={inputRef}
               {...rest}
-              ref={forwardRef as React.RefObject<HTMLInputElement>}
               type={props.type ?? "text"}
               className={`input input-bordered w-full ${props.className}`}
               id={id}
