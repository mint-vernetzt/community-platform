--- conflicted
+++ resolved
@@ -10,11 +10,8 @@
 import { InputFile } from "./InputFile";
 import { canvasPreview } from "./canvasPreview";
 import { useDebounceEffect } from "./useDebounceEffect";
-<<<<<<< HEAD
 import { useTranslation } from "react-i18next";
-=======
 import { RemixFormsForm } from "../RemixFormsForm/RemixFormsForm";
->>>>>>> 2b574f4a
 
 export interface ImageCropperProps {
   id: string;
