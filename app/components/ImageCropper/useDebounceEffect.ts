import { useEffect, type DependencyList } from "react";

export function useDebounceEffect(
  fn: () => void,
  waitTime: number,
  deps?: DependencyList
) {
  useEffect(() => {
    const t = setTimeout(() => {
<<<<<<< HEAD
      // @ts-ignore
      fn.apply(undefined, deps);
=======
      // TODO: fix type issue and fix eslint error
      // @ts-ignore
      fn.apply(undefined, deps); // eslint-disable-line prefer-spread
>>>>>>> 2b574f4a
    }, waitTime);

    return () => {
      clearTimeout(t);
    };
  }, deps);
}<|MERGE_RESOLUTION|>--- conflicted
+++ resolved
@@ -7,14 +7,9 @@
 ) {
   useEffect(() => {
     const t = setTimeout(() => {
-<<<<<<< HEAD
-      // @ts-ignore
-      fn.apply(undefined, deps);
-=======
       // TODO: fix type issue and fix eslint error
       // @ts-ignore
       fn.apply(undefined, deps); // eslint-disable-line prefer-spread
->>>>>>> 2b574f4a
     }, waitTime);
 
     return () => {
