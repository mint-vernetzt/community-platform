import { createServerClient } from "@supabase/auth-helpers-remix";
import { getSessionUser } from "~/auth.server";
import { validateFeatureAccess } from "./application";
import { testURL } from "./tests";

// @ts-ignore
const expect = global.expect as jest.Expect;

jest.mock("~/auth.server", () => {
  return { getSessionUser: jest.fn() };
});

const request = new Request("");
const response = new Response();

const supabaseClient = createServerClient(
  "localhost:12345",
  "SUPABASE_ANON_KEY",
  {
    request,
    response,
  }
);

describe("validateFeatureAccess()", () => {
  describe("single feature", () => {
    beforeAll(() => {
      delete process.env.FEATURES;
      delete process.env.FEATURE_USER_IDS;
    });

    test("feature flags not set", async () => {
      expect.assertions(6);
      try {
        new Request(testURL);
      } catch (err) {
        console.log({ err });
      }

      // throw
      try {
<<<<<<< HEAD
        await validateFeatureAccess(supabaseClient, "a feature");
=======
        await validateFeatureAccess(new Request(testURL), "a feature");
>>>>>>> e80a0ee9
      } catch (error) {
        console.log({ error });
        const response = error as Response;
        expect(response.status).toBe(500);

        const json = await response.json();
        expect(json.message).toBe("No feature flags found");
      }

      // self handled
      const { error, hasAccess, abilities } = await validateFeatureAccess(
<<<<<<< HEAD
        supabaseClient,
=======
        new Request(testURL),
>>>>>>> e80a0ee9
        "a feature",
        { throw: false }
      );
      if (error !== undefined) {
        expect(error.message).toBe("No feature flags found");
      }
      expect(hasAccess).toBe(false);

      if (abilities["a feature"] !== undefined) {
        if (abilities["a feature"].error !== undefined) {
          expect(abilities["a feature"].error.message).toBe(
            "No feature flags found"
          );
        }
        expect(abilities["a feature"].hasAccess).toBe(false);
      }
    });

    test("feature not found", async () => {
      process.env.FEATURES = "a feature";
      expect.assertions(4);

      // throw
      try {
<<<<<<< HEAD
        await validateFeatureAccess(supabaseClient, "another feature");
=======
        await validateFeatureAccess(new Request(testURL), "another feature");
>>>>>>> e80a0ee9
      } catch (error) {
        const response = error as Response;
        expect(response.status).toBe(500);

        const json = await response.json();
        expect(json.message).toBe(
          `Feature flag for "another feature" not found`
        );
      }

      // self handled
      const { error, hasAccess, featureName } = await validateFeatureAccess(
<<<<<<< HEAD
        supabaseClient,
=======
        new Request(testURL),
>>>>>>> e80a0ee9
        "another feature",
        { throw: false }
      );
      if (error !== undefined) {
        expect(error.message).toBe(
          `Feature flag for "${featureName}" not found`
        );
      }
      expect(hasAccess).toBe(false);
    });

    test("user has no access", async () => {
      process.env.FEATURES = "a feature, another feature";
      process.env.FEATURE_USER_IDS = "some-user-id";

      expect.assertions(4);

      (getSessionUser as jest.Mock).mockImplementation(() => {
        return { id: "some-other-user-id" };
      });

      // throw
      try {
<<<<<<< HEAD
        await validateFeatureAccess(supabaseClient, "another feature");
=======
        await validateFeatureAccess(new Request(testURL), "another feature");
>>>>>>> e80a0ee9
      } catch (error) {
        const response = error as Response;
        expect(response.status).toBe(500);

        const json = await response.json();
        expect(json.message).toBe(
          `User hasn't access to feature "another feature"`
        );
      }

      // self handled
      const { error, hasAccess, featureName } = await validateFeatureAccess(
<<<<<<< HEAD
        supabaseClient,
=======
        new Request(testURL),
>>>>>>> e80a0ee9
        "another feature",
        { throw: false }
      );
      if (error !== undefined) {
        expect(error.message).toBe(
          `User hasn't access to feature "${featureName}"`
        );
      }
      expect(hasAccess).toBe(false);
    });

    test("feature set for specific access", async () => {
      process.env.FEATURES = "a feature, another feature";
      process.env.FEATURE_USER_IDS = "some-user-id, some-other-user-id";

      (getSessionUser as jest.Mock).mockImplementationOnce(() => {
        return { id: "some-other-user-id" };
      });

      let error;
      let hasAccess: boolean | undefined = false;
      let featureName: string | undefined;

      try {
<<<<<<< HEAD
        const result = await validateFeatureAccess(supabaseClient, "a feature");
=======
        const result = await validateFeatureAccess(
          new Request(testURL),
          "a feature"
        );
>>>>>>> e80a0ee9
        error = result.error;
        hasAccess = result.hasAccess;
        featureName = result.featureName;
      } catch (err) {
        error = err;
      }

      expect(error).toBeUndefined();
      expect(hasAccess).toBe(true);
      expect(featureName).toBe("a feature");
    });

    test("feature set for public access", async () => {
      process.env.FEATURES = "a feature, another feature";

      (getSessionUser as jest.Mock).mockImplementationOnce(() => {
        return { id: "some-user-id" };
      });

      let error;
      let hasAccess: boolean | undefined = false;
      let featureName: string | undefined;

      try {
        const result = await validateFeatureAccess(
<<<<<<< HEAD
          supabaseClient,
=======
          new Request(testURL),
>>>>>>> e80a0ee9
          "another feature"
        );
        error = result.error;
        hasAccess = result.hasAccess;
        featureName = result.featureName;
      } catch (err) {
        error = err;
      }

      expect(error).toBeUndefined();
      expect(hasAccess).toBe(true);
      expect(featureName).toBe("another feature");
    });

    afterAll(() => {
      delete process.env.FEATURES;
      delete process.env.FEATURE_USER_IDS;
    });
  });

  describe("list of features", () => {
    beforeAll(() => {
      delete process.env.FEATURES;
      delete process.env.FEATURE_USER_IDS;
    });

    test("feature flags not set", async () => {
      expect.assertions(6);

      // throw
      try {
<<<<<<< HEAD
        await validateFeatureAccess(supabaseClient, ["feature1", "feature2"]);
=======
        await validateFeatureAccess(new Request(testURL), [
          "feature1",
          "feature2",
        ]);
>>>>>>> e80a0ee9
      } catch (error) {
        const response = error as Response;
        expect(response.status).toBe(500);

        const json = await response.json();
        expect(json.message).toBe("No feature flags found");
      }

      // self handled
      const { abilities } = await validateFeatureAccess(
<<<<<<< HEAD
        supabaseClient,
=======
        new Request(testURL),
>>>>>>> e80a0ee9
        ["feature1", "feature2"],
        { throw: false }
      );

      if (abilities["feature1"].error !== undefined) {
        expect(abilities["feature1"].error.message).toBe(
          "No feature flags found"
        );
      }
      expect(abilities["feature1"].hasAccess).toBe(false);

      if (abilities["feature2"].error !== undefined) {
        expect(abilities["feature2"].error.message).toBe(
          "No feature flags found"
        );
      }
      expect(abilities["feature2"].hasAccess).toBe(false);
    });

    test("feature not found", async () => {
      process.env.FEATURES = "feature1, feature3";

      expect.assertions(4);

      // throw
      try {
<<<<<<< HEAD
        await validateFeatureAccess(supabaseClient, ["feature1", "feature2"]);
=======
        await validateFeatureAccess(new Request(testURL), [
          "feature1",
          "feature2",
        ]);
>>>>>>> e80a0ee9
      } catch (error) {
        const response = error as Response;
        expect(response.status).toBe(500);

        const json = await response.json();
        expect(json.message).toBe(`Feature flag for "feature2" not found`);
      }

      // self handled
      const { abilities } = await validateFeatureAccess(
<<<<<<< HEAD
        supabaseClient,
=======
        new Request(testURL),
>>>>>>> e80a0ee9
        ["feature1", "feature2"],
        { throw: false }
      );

      if (abilities["feature2"].error !== undefined) {
        expect(abilities["feature2"].error.message).toBe(
          `Feature flag for "feature2" not found`
        );
      }
      expect(abilities["feature2"].hasAccess).toBe(false);
    });

    test("user has no access", async () => {
      process.env.FEATURES = "feature1, feature2";
      process.env.FEATURE_USER_IDS = "some-user-id";

      expect.assertions(6);

      (getSessionUser as jest.Mock).mockImplementation(() => {
        return { id: "some-other-user-id" };
      });

      // throw
      try {
<<<<<<< HEAD
        await validateFeatureAccess(supabaseClient, ["feature1", "feature2"]);
=======
        await validateFeatureAccess(new Request(testURL), [
          "feature1",
          "feature2",
        ]);
>>>>>>> e80a0ee9
      } catch (error) {
        const response = error as Response;
        expect(response.status).toBe(500);

        const json = await response.json();
        expect(json.message).toBe(`User hasn't access to feature "feature1"`);
      }

      // self handled
      const { abilities } = await validateFeatureAccess(
<<<<<<< HEAD
        supabaseClient,
=======
        new Request(testURL),
>>>>>>> e80a0ee9
        ["feature1", "feature2"],
        { throw: false }
      );

      if (abilities["feature1"].error !== undefined) {
        expect(abilities["feature1"].error.message).toBe(
          `User hasn't access to feature "feature1"`
        );
      }
      expect(abilities["feature1"].hasAccess).toBe(false);

      if (abilities["feature2"].error !== undefined) {
        expect(abilities["feature2"].error.message).toBe(
          `User hasn't access to feature "feature2"`
        );
      }
      expect(abilities["feature2"].hasAccess).toBe(false);
    });

    test("feature set for specific access", async () => {
      process.env.FEATURES = "feature1, feature2, feature3";
      process.env.FEATURE_USER_IDS = "some-user-id, some-other-user-id";

      (getSessionUser as jest.Mock).mockImplementationOnce(() => {
        return { id: "some-other-user-id" };
      });

      expect.assertions(4);

<<<<<<< HEAD
      const { abilities } = await validateFeatureAccess(supabaseClient, [
=======
      const { abilities } = await validateFeatureAccess(new Request(testURL), [
>>>>>>> e80a0ee9
        "feature1",
        "feature2",
      ]);

      if (abilities["feature1"] !== undefined) {
        expect(abilities["feature1"].hasAccess).toBe(true);
        expect(abilities["feature1"].error).toBeUndefined();
      }

      if (abilities["feature2"] !== undefined) {
        expect(abilities["feature2"].hasAccess).toBe(true);
        expect(abilities["feature2"].error).toBeUndefined();
      }
    });

    test("feature set for public access", async () => {
      process.env.FEATURES = "feature1,feature2,feature3";

      (getSessionUser as jest.Mock).mockImplementationOnce(() => {
        return { id: "some-other-user-id" };
      });

      expect.assertions(4);

<<<<<<< HEAD
      const { abilities } = await validateFeatureAccess(supabaseClient, [
=======
      const { abilities } = await validateFeatureAccess(new Request(testURL), [
>>>>>>> e80a0ee9
        "feature1",
        "feature2",
      ]);

      if (abilities["feature1"] !== undefined) {
        expect(abilities["feature1"].hasAccess).toBe(true);
        expect(abilities["feature1"].error).toBeUndefined();
      }

      if (abilities["feature2"] !== undefined) {
        expect(abilities["feature2"].hasAccess).toBe(true);
        expect(abilities["feature2"].error).toBeUndefined();
      }
    });

    afterAll(() => {
      delete process.env.FEATURES;
      delete process.env.FEATURE_USER_IDS;
    });
  });
});<|MERGE_RESOLUTION|>--- conflicted
+++ resolved
@@ -10,7 +10,7 @@
   return { getSessionUser: jest.fn() };
 });
 
-const request = new Request("");
+const request = new Request(testURL);
 const response = new Response();
 
 const supabaseClient = createServerClient(
@@ -39,11 +39,7 @@
 
       // throw
       try {
-<<<<<<< HEAD
         await validateFeatureAccess(supabaseClient, "a feature");
-=======
-        await validateFeatureAccess(new Request(testURL), "a feature");
->>>>>>> e80a0ee9
       } catch (error) {
         console.log({ error });
         const response = error as Response;
@@ -55,11 +51,7 @@
 
       // self handled
       const { error, hasAccess, abilities } = await validateFeatureAccess(
-<<<<<<< HEAD
-        supabaseClient,
-=======
-        new Request(testURL),
->>>>>>> e80a0ee9
+        supabaseClient,
         "a feature",
         { throw: false }
       );
@@ -84,11 +76,7 @@
 
       // throw
       try {
-<<<<<<< HEAD
         await validateFeatureAccess(supabaseClient, "another feature");
-=======
-        await validateFeatureAccess(new Request(testURL), "another feature");
->>>>>>> e80a0ee9
       } catch (error) {
         const response = error as Response;
         expect(response.status).toBe(500);
@@ -101,11 +89,7 @@
 
       // self handled
       const { error, hasAccess, featureName } = await validateFeatureAccess(
-<<<<<<< HEAD
-        supabaseClient,
-=======
-        new Request(testURL),
->>>>>>> e80a0ee9
+        supabaseClient,
         "another feature",
         { throw: false }
       );
@@ -129,11 +113,7 @@
 
       // throw
       try {
-<<<<<<< HEAD
         await validateFeatureAccess(supabaseClient, "another feature");
-=======
-        await validateFeatureAccess(new Request(testURL), "another feature");
->>>>>>> e80a0ee9
       } catch (error) {
         const response = error as Response;
         expect(response.status).toBe(500);
@@ -146,11 +126,7 @@
 
       // self handled
       const { error, hasAccess, featureName } = await validateFeatureAccess(
-<<<<<<< HEAD
-        supabaseClient,
-=======
-        new Request(testURL),
->>>>>>> e80a0ee9
+        supabaseClient,
         "another feature",
         { throw: false }
       );
@@ -175,14 +151,7 @@
       let featureName: string | undefined;
 
       try {
-<<<<<<< HEAD
         const result = await validateFeatureAccess(supabaseClient, "a feature");
-=======
-        const result = await validateFeatureAccess(
-          new Request(testURL),
-          "a feature"
-        );
->>>>>>> e80a0ee9
         error = result.error;
         hasAccess = result.hasAccess;
         featureName = result.featureName;
@@ -208,11 +177,7 @@
 
       try {
         const result = await validateFeatureAccess(
-<<<<<<< HEAD
           supabaseClient,
-=======
-          new Request(testURL),
->>>>>>> e80a0ee9
           "another feature"
         );
         error = result.error;
@@ -244,14 +209,7 @@
 
       // throw
       try {
-<<<<<<< HEAD
         await validateFeatureAccess(supabaseClient, ["feature1", "feature2"]);
-=======
-        await validateFeatureAccess(new Request(testURL), [
-          "feature1",
-          "feature2",
-        ]);
->>>>>>> e80a0ee9
       } catch (error) {
         const response = error as Response;
         expect(response.status).toBe(500);
@@ -262,11 +220,7 @@
 
       // self handled
       const { abilities } = await validateFeatureAccess(
-<<<<<<< HEAD
-        supabaseClient,
-=======
-        new Request(testURL),
->>>>>>> e80a0ee9
+        supabaseClient,
         ["feature1", "feature2"],
         { throw: false }
       );
@@ -293,14 +247,7 @@
 
       // throw
       try {
-<<<<<<< HEAD
         await validateFeatureAccess(supabaseClient, ["feature1", "feature2"]);
-=======
-        await validateFeatureAccess(new Request(testURL), [
-          "feature1",
-          "feature2",
-        ]);
->>>>>>> e80a0ee9
       } catch (error) {
         const response = error as Response;
         expect(response.status).toBe(500);
@@ -311,11 +258,7 @@
 
       // self handled
       const { abilities } = await validateFeatureAccess(
-<<<<<<< HEAD
-        supabaseClient,
-=======
-        new Request(testURL),
->>>>>>> e80a0ee9
+        supabaseClient,
         ["feature1", "feature2"],
         { throw: false }
       );
@@ -340,14 +283,7 @@
 
       // throw
       try {
-<<<<<<< HEAD
         await validateFeatureAccess(supabaseClient, ["feature1", "feature2"]);
-=======
-        await validateFeatureAccess(new Request(testURL), [
-          "feature1",
-          "feature2",
-        ]);
->>>>>>> e80a0ee9
       } catch (error) {
         const response = error as Response;
         expect(response.status).toBe(500);
@@ -358,11 +294,7 @@
 
       // self handled
       const { abilities } = await validateFeatureAccess(
-<<<<<<< HEAD
-        supabaseClient,
-=======
-        new Request(testURL),
->>>>>>> e80a0ee9
+        supabaseClient,
         ["feature1", "feature2"],
         { throw: false }
       );
@@ -392,11 +324,7 @@
 
       expect.assertions(4);
 
-<<<<<<< HEAD
       const { abilities } = await validateFeatureAccess(supabaseClient, [
-=======
-      const { abilities } = await validateFeatureAccess(new Request(testURL), [
->>>>>>> e80a0ee9
         "feature1",
         "feature2",
       ]);
@@ -421,11 +349,7 @@
 
       expect.assertions(4);
 
-<<<<<<< HEAD
       const { abilities } = await validateFeatureAccess(supabaseClient, [
-=======
-      const { abilities } = await validateFeatureAccess(new Request(testURL), [
->>>>>>> e80a0ee9
         "feature1",
         "feature2",
       ]);
