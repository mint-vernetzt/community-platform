--- conflicted
+++ resolved
@@ -130,32 +130,7 @@
       return trimmedValue;
     });
 
-<<<<<<< HEAD
 export const createMastodonSchema = (t: TFunction) => createWebsiteSchema(t);
-=======
-export const createMastodonSchema = (t: TFunction) =>
-  z
-    .string()
-    .regex(
-      // Escape in following regex -> See: https://developer.mozilla.org/en-US/docs/Web/HTML/Attributes/pattern#overview
-      // eslint-disable-next-line no-useless-escape
-      /^(https:\/\/)([a-z0-9]+\.)?[\-a-zA-Z0-9@:%._+~#=]{1,256}\.[a-zA-Z0-9\(\)]{1,6}\/.+$|^$/,
-      {
-        message: t("validation.mastodon.regex", { ns: i18nNS }),
-      }
-    )
-    .optional()
-    .transform((value) => {
-      if (value === undefined) {
-        return null;
-      }
-      const trimmedValue = value.trim();
-      if (trimmedValue === "") {
-        return null;
-      }
-      return trimmedValue;
-    });
->>>>>>> ab5ac57f
 
 export const createBlueskySchema = (t: TFunction) =>
   z
