export const locale = {
  EventListItem: {},
  EventListItemContent: {
    onWaitingList: "on waiting list",
    unlimitedSeats: "Unlimited seats",
    seatsFree: "seats free",
  },
  EventListItemFlag: {
    canceled: "Canceled",
    draft: "Draft",
  },
  ListContainer: {
    more: "Show {{count}} more",
    less: "Show {{count}} less",
  },
  UnsavedChangesModal: {
    title: "Unsaved changes",
    description:
      "You have unsaved changes. These will be lost if you go one step further now.",
    proceed: "Discard changes",
    cancel: "Cancel",
  },
  VisibilityCheckbox: {
    ariaLabel: "Set visibility to private or public. Checkmark means public.",
  },
  Map: {
    organizationCountHeadline: "organizations and networks",
    openMenu: "Open organization list",
    closeMenu: "Close organization list",
    organizationCardCta: "View organization",
<<<<<<< HEAD
    toThePlatform: "To the MINTvernetzt community platform",
=======
    whatIsShown:
      "On the map, only organizations that have provided their address are shown. If you have further questions about the map, <0>here is the help section</0>.",
>>>>>>> dbd056a4
  },
} as const;<|MERGE_RESOLUTION|>--- conflicted
+++ resolved
@@ -28,11 +28,8 @@
     openMenu: "Open organization list",
     closeMenu: "Close organization list",
     organizationCardCta: "View organization",
-<<<<<<< HEAD
     toThePlatform: "To the MINTvernetzt community platform",
-=======
     whatIsShown:
       "On the map, only organizations that have provided their address are shown. If you have further questions about the map, <0>here is the help section</0>.",
->>>>>>> dbd056a4
   },
 } as const;