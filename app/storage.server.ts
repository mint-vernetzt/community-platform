--- conflicted
+++ resolved
@@ -118,13 +118,10 @@
       throw serverError({ message: "Cannot upload empty file." });
     }
 
-<<<<<<< HEAD
     if (buffer.length > 5_000_000) {
-      throw serverError({ message: "File is to big." });
-    }
-
-=======
->>>>>>> 7be0841d
+      throw serverError({ message: "File is too big." });
+    }
+
     return {
       uploadHandlerResponse: {
         ...uploadHandlerResponse,
