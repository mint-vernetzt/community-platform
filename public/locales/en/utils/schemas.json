--- conflicted
+++ resolved
@@ -4,11 +4,7 @@
       "regex": "Please enter a valid phone number (At least 7 digits, Allowed characters: Space, +, -, (, ))."
     },
     "website": {
-<<<<<<< HEAD
-      "regex": "Your input does not match the format of a website URL (subdomain.domain.tld/...)."
-=======
-      "regex": "Your input does not match the format of a website URL (https://subdomain.domain.tld/...)."
->>>>>>> ab5ac57f
+      "regex": "Your input does not match the format of a website URL (https://domain.tld/...)."
     },
     "facebook": {
       "regex": "Your input does not match the format of a Facebook page (https://facebook.com/...)."
@@ -20,37 +16,22 @@
       "regex": "Your input does not match the format of a Xing page (https://xing.com/...)."
     },
     "twitter": {
-<<<<<<< HEAD
-      "regex": "Your input does not match the format of a X or Twitter page (x.com/... or twitter.com/...)."
-    },
-    "mastodon": {
-      "regex": "Your input does not match the format of a Mastodon page (subdomain.domain.tld/...)."
-=======
       "regex": "Your input does not match the format of a Twitter page (https://x.com/... or https://twitter.com/...)."
     },
     "mastodon": {
-      "regex": "Your input does not match the format of a Mastodon page (https://subdomain.domain.tld/...)."
->>>>>>> ab5ac57f
+      "regex": "Your input does not match the format of a Mastodon page (https://domain.tld/...)."
     },
     "bluesky": {
       "regex": "Your input does not match the format of a Blue Sky page (https://bsky.app/...)."
     },
     "tiktok": {
-<<<<<<< HEAD
-      "regex": "Your input does not match the format of a TikTok page (tiktok.com/...)."
-=======
       "regex": "Your input does not match the format of a TikTok page (https://tiktok.com/...)."
->>>>>>> ab5ac57f
     },
     "instagram": {
       "regex": "Your input does not match the format of an Instagram page (https://instagram.com/...)."
     },
     "youtube": {
-<<<<<<< HEAD
-      "regex": "Your input does not match the format of a Youtube page (youtube.com/...)."
-=======
       "regex": "Your input does not match the format of a Youtube page (https://youtube.com/...)."
->>>>>>> ab5ac57f
     },
     "youtubeEmbed": {
       "urlParsing": "Unknown error during url parsing.",
