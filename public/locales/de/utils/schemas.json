--- conflicted
+++ resolved
@@ -4,11 +4,7 @@
       "regex": "Bitte gib eine gültige Telefonnummer ein (Mindestens 7 Ziffern, Erlaubte Zeichen: Leerzeichen, +, -, (, ))."
     },
     "website": {
-<<<<<<< HEAD
-      "regex": "Deine Eingabe entspricht nicht dem Format einer Website URL (subdomain.domain.tld/...)."
-=======
-      "regex": "Deine Eingabe entspricht nicht dem Format einer Website URL (https://subdomain.domain.tld/...)."
->>>>>>> ab5ac57f
+      "regex": "Deine Eingabe entspricht nicht dem Format einer Website URL (https://domain.tld/...)."
     },
     "facebook": {
       "regex": "Deine Eingabe entspricht nicht dem Format einer Facebook Seite (https://facebook.com/...)."
@@ -20,37 +16,22 @@
       "regex": "Deine Eingabe entspricht nicht dem Format einer Xing Seite (https://xing.com/...)."
     },
     "twitter": {
-<<<<<<< HEAD
-      "regex": "Deine Eingabe entspricht nicht dem Format einer X oder Twitter Seite (x.com/... oder twitter.com/...)."
-    },
-    "mastodon": {
-      "regex": "Deine Eingabe entspricht nicht dem Format einer Mastodon Seite (subdomain.domain.tld/...)."
-=======
       "regex": "Deine Eingabe entspricht nicht dem Format einer Twitter Seite (https://x.com/... oder https://twitter.com/...)."
     },
     "mastodon": {
-      "regex": "Deine Eingabe entspricht nicht dem Format einer Mastodon Seite (https://subdomain.domain.tld/...)."
->>>>>>> ab5ac57f
+      "regex": "Deine Eingabe entspricht nicht dem Format einer Mastodon Seite (https://domain.tld/...)."
     },
     "bluesky": {
       "regex": "Deine Eingabe entspricht nicht dem Format einer Blue Sky Seite (https://bsky.app/...)."
     },
     "tiktok": {
-<<<<<<< HEAD
-      "regex": "Deine Eingabe entspricht nicht dem Format einer TikTok Seite (tiktok.com/...)."
-=======
       "regex": "Deine Eingabe entspricht nicht dem Format einer TikTok Seite (https://tiktok.com/...)."
->>>>>>> ab5ac57f
     },
     "instagram": {
       "regex": "Deine Eingabe entspricht nicht dem Format einer Instagram Seite (https://instagram.com/...)."
     },
     "youtube": {
-<<<<<<< HEAD
-      "regex": "Deine Eingabe entspricht nicht dem Format einer Youtube Seite (youtube.com/...)."
-=======
       "regex": "Deine Eingabe entspricht nicht dem Format einer Youtube Seite (https://youtube.com/...)."
->>>>>>> ab5ac57f
     },
     "youtubeEmbed": {
       "urlParsing": "Unknown error during url parsing.",
