{
  "error": {
    "profileNotFound": "Profile not found"
  },
  "content": {
    "welcome": "Willkommen,",
    "community": "in Deiner MINTvernetzt-Community!",
    "myProfile": "Mein Profil besuchen",
    "profiles": "Profile",
    "allProfiles": "Alle Profile",
    "organizations": "Organisationen",
    "allOrganizations": "Alle Organisationen",
<<<<<<< HEAD
    "events": "Veranstaltungen",
    "allEvents": "Alle Veranstaltungen"
=======
    "projects": "Projekte",
    "allProjects": "Alle Projekte"
>>>>>>> c3e5f31d
  }
}<|MERGE_RESOLUTION|>--- conflicted
+++ resolved
@@ -10,12 +10,9 @@
     "allProfiles": "Alle Profile",
     "organizations": "Organisationen",
     "allOrganizations": "Alle Organisationen",
-<<<<<<< HEAD
     "events": "Veranstaltungen",
-    "allEvents": "Alle Veranstaltungen"
-=======
+    "allEvents": "Alle Veranstaltungen",
     "projects": "Projekte",
     "allProjects": "Alle Projekte"
->>>>>>> c3e5f31d
   }
 }