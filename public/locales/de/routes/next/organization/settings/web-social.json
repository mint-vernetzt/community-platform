--- conflicted
+++ resolved
@@ -20,48 +20,13 @@
       "headline": "Website",
       "url": {
         "label": "URL",
-<<<<<<< HEAD
-        "placeholder": "subdomain.domain.tld/..."
-=======
-        "placeholder": "https://subdomain.domain.tld/..."
->>>>>>> ab5ac57f
+        "placeholder": "https://domain.tld/..."
       }
     },
     "socialNetworks": {
       "headline": "Soziale Netzwerke",
       "facebook": {
         "label": "Facebook",
-<<<<<<< HEAD
-        "placeholder": "facebook.com/..."
-      },
-      "linkedin": {
-        "label": "LinkedIn",
-        "placeholder": "linkedin.com/..."
-      },
-      "xing": {
-        "label": "Xing",
-        "placeholder": "xing.com/..."
-      },
-      "twitter": {
-        "label": "X (Twitter)",
-        "placeholder": "x.com/..."
-      },
-      "mastodon": {
-        "label": "Mastodon",
-        "placeholder": "subdomain.domain.tld/..."
-      },
-      "tiktok": {
-        "label": "TikTok",
-        "placeholder": "tiktok.com/..."
-      },
-      "instagram": {
-        "label": "Instagram",
-        "placeholder": "instagram.com/..."
-      },
-      "youtube": {
-        "label": "YouTube",
-        "placeholder": "youtube.com/..."
-=======
         "placeholder": "https://facebook.com/..."
       },
       "linkedin": {
@@ -78,7 +43,7 @@
       },
       "mastodon": {
         "label": "Mastodon",
-        "placeholder": "https://subdomain.domain.tld/..."
+        "placeholder": "https://domain.tld/..."
       },
       "tiktok": {
         "label": "TikTok",
@@ -91,7 +56,6 @@
       "youtube": {
         "label": "YouTube",
         "placeholder": "https://youtube.com/..."
->>>>>>> ab5ac57f
       }
     }
   }
