--- conflicted
+++ resolved
@@ -25,11 +25,8 @@
   { tableName: "experienceLevel", data: experienceLevels },
   { tableName: "stage", data: stages },
   { tableName: "discipline", data: disciplines },
-<<<<<<< HEAD
   { tableName: "additionalDiscipline", data: additionalDisciplines },
-=======
   { tableName: "format", data: formats },
->>>>>>> b1363c8e
 ];
 
 Promise.all(
