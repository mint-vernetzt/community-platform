import type {
  AdditionalDiscipline,
  Discipline,
  EventType,
  ExperienceLevel,
  Focus,
  Format,
  Offer,
  OrganizationType,
  SpecialTargetGroup,
  Tag,
  TargetGroup,
} from "@prisma/client";
import { prismaClient } from "../../../app/prisma.server";

export type GenericEntry =
  | Offer
  | OrganizationType
  | Focus
  | Tag
  | TargetGroup
  | SpecialTargetGroup
  | EventType
  | Discipline
<<<<<<< HEAD
  | AdditionalDiscipline
=======
  | Format
>>>>>>> b1363c8e
  | ExperienceLevel;

export type TableName =
  | "offer"
  | "organizationType"
  | "focus"
  | "tag"
  | "targetGroup"
  | "specialTargetGroup"
  | "eventType"
  | "experienceLevel"
  | "discipline"
<<<<<<< HEAD
  | "additionalDiscipline"
=======
  | "format"
>>>>>>> b1363c8e
  | "stage";

type Lookup = {
  [keyof: string]: GenericEntry;
};

export function filterMissingData(
  wantedEntries: GenericEntry[],
  existingEntries: GenericEntry[]
) {
  const existingEntryIds = existingEntries.map((o) => o.id);
  return wantedEntries.filter(
    (wanted) => !existingEntryIds.includes(wanted.id)
  );
}

export function dataToBeUpdated(
  wantedEntries: GenericEntry[],
  existingEntries: GenericEntry[]
) {
  // create object of {uuid1: {id: uuid1, title: title1}, uuid2: {id: uuid2, title: title2}, ... }
  const existingLookup = makeLookup(existingEntries);

  return wantedEntries.filter((wanted) => {
    const existing = existingLookup[wanted.id] !== undefined;
    return (
      existing &&
      !shallowComparison<GenericEntry>(existingLookup[wanted.id], wanted)
    );
  });
}

export function makeLookup(entries: GenericEntry[]) {
  return entries.reduce((entry, value) => {
    entry[value.id] = value;
    return entry;
  }, {} as Lookup);
}

export function shallowComparison<T extends {}>(obj1: T, obj2: T) {
  return (
    Object.keys(obj1).length === Object.keys(obj2).length &&
    (Object.keys(obj1) as (keyof typeof obj1)[]).every((key) => {
      return (
        Object.prototype.hasOwnProperty.call(obj2, key) &&
        obj1[key] === obj2[key]
      );
    })
  );
}

export function entriesOnlyExistingOnDatabase(
  wantedEntries: GenericEntry[],
  existingEntries: GenericEntry[]
) {
  const wantedLookup = makeLookup(wantedEntries);

  return existingEntries.filter(
    (existing) => wantedLookup[existing.id] === undefined
  );
}

export async function importDataset(
  datasets: GenericEntry[],
  tableName: TableName
) {
  console.log(`create entries for ${tableName}`);

  // @ts-ignore
  const existingEntries = await prismaClient[tableName].findMany();
  const missingData = filterMissingData(datasets, existingEntries);

  if (missingData.length > 0) {
    // @ts-ignore
    await prismaClient[tableName].createMany({ data: missingData });
    console.log(`added "${tableName}s": `, missingData);
  }

  const entriesToUpdate = dataToBeUpdated(datasets, existingEntries);
  if (entriesToUpdate.length > 0) {
    for (const entry of entriesToUpdate) {
      // @ts-ignore
      await prismaClient[tableName].update({
        where: {
          id: entry.id,
        },
        data: {
          ...entry,
        },
      });
    }

    console.log(`updated: "${tableName}s"`, entriesToUpdate);
  }

  const unknownEntries = entriesOnlyExistingOnDatabase(
    datasets,
    existingEntries
  );
  if (unknownEntries.length > 0) {
    console.log(`warning, unknown "${tableName}s" in db: `, unknownEntries);
  }

  if (missingData.length === 0 && entriesToUpdate.length === 0) {
    console.log(`table ${tableName} is up to date`);
  }
}<|MERGE_RESOLUTION|>--- conflicted
+++ resolved
@@ -22,11 +22,8 @@
   | SpecialTargetGroup
   | EventType
   | Discipline
-<<<<<<< HEAD
   | AdditionalDiscipline
-=======
   | Format
->>>>>>> b1363c8e
   | ExperienceLevel;
 
 export type TableName =
@@ -39,11 +36,8 @@
   | "eventType"
   | "experienceLevel"
   | "discipline"
-<<<<<<< HEAD
   | "additionalDiscipline"
-=======
   | "format"
->>>>>>> b1363c8e
   | "stage";
 
 type Lookup = {
