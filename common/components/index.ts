--- conflicted
+++ resolved
@@ -4,7 +4,6 @@
   EventCard,
 } from "./src/organisms/cards";
 export { Avatar, Button, Chip, Link } from "./src/molecules";
-<<<<<<< HEAD
 export type {
   ButtonProps,
   AvatarProps,
@@ -12,7 +11,4 @@
   LinkProps,
 } from "./src/molecules";
 export { CardContainer } from "./src/organisms/containers";
-=======
-export { CardContainer } from "./src/organisms/containers";
-export { Footer } from "./src/organisms";
->>>>>>> aa80e320
+export { Footer } from "./src/organisms";