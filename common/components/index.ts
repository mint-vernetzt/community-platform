--- conflicted
+++ resolved
@@ -9,13 +9,10 @@
   Toast,
   type TextButtonProps,
   type ToastProps,
-<<<<<<< HEAD
-=======
   Status,
   type StatusProps,
   Image,
   type ImageProps,
->>>>>>> 4191cd76
 } from "./src/molecules";
 export type {
   AlertProps,
