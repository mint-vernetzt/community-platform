--- conflicted
+++ resolved
@@ -8,14 +8,11 @@
   TextButton,
   Toast,
   type TextButtonProps,
-<<<<<<< HEAD
   type ToastProps,
-=======
   Status,
   type StatusProps,
   Image,
   type ImageProps,
->>>>>>> bf0c9bd1
 } from "./src/molecules";
 export type {
   AlertProps,
