import classNames from "classnames";
import { getFullName, getInitials } from "../utils";
import React from "react";

export type AvatarSize = "sm" | "md" | "lg" | "xl";

export type AvatarProps = { size?: AvatarSize; to?: string } & (
  | {
      name: string;
      logo?: string | null;
    }
  | {
      firstName: string;
      lastName: string;
      avatar?: string | null;
    }
);

function Avatar(props: AvatarProps) {
  const { size = "md" } = props;

  let displayName = "";
  let initials = getInitials(props);
  let src;
  if ("name" in props) {
    displayName = props.name;
    src = props.logo;
  } else if ("firstName" in props) {
    displayName = getFullName({
      firstName: props.firstName,
      lastName: props.lastName,
    });
    src = props.avatar;
  }

  const classes = classNames(
    {
      "mv-h-[136px] mv-w-[136px]": size === "xl",
      "mv-h-[44px] mv-w-[44px]": size === "lg",
      "mv-h-[40px] mv-w-[40px]": size === "md",
      "mv-h-[36px] mv-w-[36px]": size === "sm",
    },
    {
      "mv-text-[70px]": size === "xl",
      "mv-text-[22px]": size === "lg",
      "mv-text-[20px]": size === "md",
      "mv-text-[14px]": size === "sm",
    },
    {
      "mv-border-2": size === "xl",
      "mv-border": size === "lg" || size === "md" || size === "sm",
    },
    "mv-bg-primary mv-border-gray-200 mv-flex mv-items-center mv-justify-center mv-rounded-full mv-overflow-hidden mv-shrink-0",
    "mv-text-white mv-font-normal	mv-flex mv-items-center mv-justify-center",
    props.to &&
      "hover:mv-border-0 active:mv-border-0 focus:mv-border-0 hover:mv-shadow-md active:mv-shadow-md focus:mv-shadow-md"
  );

  const child = src ? <img src={src} alt={displayName} /> : <>{initials}</>;

  return (
    <div className={classes}>
      {props.to ? <a href={props.to}>{child}</a> : <>{child}</>}
    </div>
  );
}

export type MoreIndicatorProps = {
  amount: number;
  to?: string;
};

export function MoreIndicator(props: MoreIndicatorProps) {
  const amount = props.amount < 1000 ? `+${props.amount}` : ">999";

  const classes = classNames(
    {
      "mv-text-sm": props.amount < 100,
      "mv-text-xs": props.amount >= 100,
    },
    "mv-w-[36px] mv-h-[36px] mv-bg-gray-200 mv-text-gray-700 mv-font-semibold mv-rounded-full mv-flex mv-items-center mv-justify-center",
    props.to && "hover:mv-shadow-md active:mv-shadow-md focus:mv-shadow-md"
  );
  return props.to ? (
    <a href={props.to}>
      <div className={classes}>{amount}</div>
    </a>
  ) : (
    <div className={classes}>{amount}</div>
  );
}

function wrapAvatars(children: React.ReactNode) {
  const validChildren = React.Children.toArray(children).filter((child) => {
    return React.isValidElement(child);
  });

  if (validChildren.length === 0) {
    return <div className="mv-h-9"></div>;
  }

  return React.Children.map(validChildren, (child) => {
    return <div>{child}</div>;
  });
}

export type AvatarListProps = {
  visibleAvatars?: number;
  children?: React.ReactNode;
  moreIndicatorProps?: Partial<MoreIndicatorProps>;
};

export function AvatarList(props: AvatarListProps) {
  const avatars = React.Children.toArray(props.children).filter((child) => {
    return React.isValidElement(child) && child.type === Avatar;
  });

  return (
    <div className={classNames("mv-flex mv-gap-2")}>
      {props.visibleAvatars !== undefined ? (
        <>
          {wrapAvatars(avatars.slice(0, props.visibleAvatars))}
          {avatars.length > props.visibleAvatars && (
            <MoreIndicator
              {...props.moreIndicatorProps}
              amount={avatars.length - props.visibleAvatars}
            />
          )}
        </>
      ) : (
        wrapAvatars(avatars.slice(0, props.visibleAvatars))
      )}
    </div>
  );
}

<<<<<<< HEAD
export type AvatarSize = "sm" | "md" | "lg" | "xl" | "full";

export type TextSize = "sm" | "md" | "lg" | "xl";

export type AvatarProps = {
  size?: AvatarSize;
  textSize?: TextSize;
  to?: string;
} & (
  | {
      name: string;
      logo?: string | null;
    }
  | {
      firstName: string;
      lastName: string;
      avatar?: string | null;
    }
);

function Avatar(props: AvatarProps) {
  const { size = "md", textSize = "md" } = props;

  let displayName = "";
  let initials = getInitials(props);
  let src;
  if ("name" in props) {
    displayName = props.name;
    src = props.logo;
  } else if ("firstName" in props) {
    displayName = getFullName({
      firstName: props.firstName,
      lastName: props.lastName,
    });
    src = props.avatar;
  }

  const classes = classNames(
    {
      "mv-w-full mv-aspect-[1]": size === "full",
      "mv-h-[136px] mv-w-[136px]": size === "xl",
      "mv-h-[44px] mv-w-[44px]": size === "lg",
      "mv-h-[40px] mv-w-[40px]": size === "md",
      "mv-h-[36px] mv-w-[36px]": size === "sm",
    },
    {
      "mv-text-[70px]": size === "xl" || textSize === "xl",
      "mv-text-[22px]": size === "lg" || textSize === "lg",
      "mv-text-[20px]": size === "md" || textSize === "md",
      "mv-text-[14px]": size === "sm" || textSize === "sm",
    },
    {
      "mv-border-2": size === "xl" || textSize === "xl",
      "mv-border":
        size === "lg" ||
        size === "md" ||
        size === "sm" ||
        textSize === "lg" ||
        textSize === "md" ||
        textSize === "sm",
    },
    "mv-bg-primary mv-border-gray-200 mv-flex mv-items-center mv-justify-center mv-rounded-full mv-overflow-hidden mv-shrink-0",
    "mv-text-white mv-font-normal	mv-flex mv-items-center mv-justify-center",
    props.to &&
      "hover:mv-border-0 active:mv-border-0 focus:mv-border-0 hover:mv-shadow-md active:mv-shadow-md focus:mv-shadow-md"
  );

  const child = src ? <img src={src} alt={displayName} /> : <>{initials}</>;

  return (
    <div className={classes}>
      {props.to ? <a href={props.to}>{child}</a> : <>{child}</>}
    </div>
  );
}
=======
Avatar.List = AvatarList;
>>>>>>> c16066ca

export default Avatar;<|MERGE_RESOLUTION|>--- conflicted
+++ resolved
@@ -2,22 +2,8 @@
 import { getFullName, getInitials } from "../utils";
 import React from "react";
 
-export type AvatarSize = "sm" | "md" | "lg" | "xl";
-
-export type AvatarProps = { size?: AvatarSize; to?: string } & (
-  | {
-      name: string;
-      logo?: string | null;
-    }
-  | {
-      firstName: string;
-      lastName: string;
-      avatar?: string | null;
-    }
-);
-
 function Avatar(props: AvatarProps) {
-  const { size = "md" } = props;
+  const { size = "md", textSize = "md" } = props;
 
   let displayName = "";
   let initials = getInitials(props);
@@ -35,20 +21,27 @@
 
   const classes = classNames(
     {
+      "mv-w-full mv-aspect-[1]": size === "full",
       "mv-h-[136px] mv-w-[136px]": size === "xl",
       "mv-h-[44px] mv-w-[44px]": size === "lg",
       "mv-h-[40px] mv-w-[40px]": size === "md",
       "mv-h-[36px] mv-w-[36px]": size === "sm",
     },
     {
-      "mv-text-[70px]": size === "xl",
-      "mv-text-[22px]": size === "lg",
-      "mv-text-[20px]": size === "md",
-      "mv-text-[14px]": size === "sm",
+      "mv-text-[70px]": size === "xl" || textSize === "xl",
+      "mv-text-[22px]": size === "lg" || textSize === "lg",
+      "mv-text-[20px]": size === "md" || textSize === "md",
+      "mv-text-[14px]": size === "sm" || textSize === "sm",
     },
     {
-      "mv-border-2": size === "xl",
-      "mv-border": size === "lg" || size === "md" || size === "sm",
+      "mv-border-2": size === "xl" || textSize === "xl",
+      "mv-border":
+        size === "lg" ||
+        size === "md" ||
+        size === "sm" ||
+        textSize === "lg" ||
+        textSize === "md" ||
+        textSize === "sm",
     },
     "mv-bg-primary mv-border-gray-200 mv-flex mv-items-center mv-justify-center mv-rounded-full mv-overflow-hidden mv-shrink-0",
     "mv-text-white mv-font-normal	mv-flex mv-items-center mv-justify-center",
@@ -134,7 +127,6 @@
   );
 }
 
-<<<<<<< HEAD
 export type AvatarSize = "sm" | "md" | "lg" | "xl" | "full";
 
 export type TextSize = "sm" | "md" | "lg" | "xl";
@@ -155,63 +147,6 @@
     }
 );
 
-function Avatar(props: AvatarProps) {
-  const { size = "md", textSize = "md" } = props;
-
-  let displayName = "";
-  let initials = getInitials(props);
-  let src;
-  if ("name" in props) {
-    displayName = props.name;
-    src = props.logo;
-  } else if ("firstName" in props) {
-    displayName = getFullName({
-      firstName: props.firstName,
-      lastName: props.lastName,
-    });
-    src = props.avatar;
-  }
-
-  const classes = classNames(
-    {
-      "mv-w-full mv-aspect-[1]": size === "full",
-      "mv-h-[136px] mv-w-[136px]": size === "xl",
-      "mv-h-[44px] mv-w-[44px]": size === "lg",
-      "mv-h-[40px] mv-w-[40px]": size === "md",
-      "mv-h-[36px] mv-w-[36px]": size === "sm",
-    },
-    {
-      "mv-text-[70px]": size === "xl" || textSize === "xl",
-      "mv-text-[22px]": size === "lg" || textSize === "lg",
-      "mv-text-[20px]": size === "md" || textSize === "md",
-      "mv-text-[14px]": size === "sm" || textSize === "sm",
-    },
-    {
-      "mv-border-2": size === "xl" || textSize === "xl",
-      "mv-border":
-        size === "lg" ||
-        size === "md" ||
-        size === "sm" ||
-        textSize === "lg" ||
-        textSize === "md" ||
-        textSize === "sm",
-    },
-    "mv-bg-primary mv-border-gray-200 mv-flex mv-items-center mv-justify-center mv-rounded-full mv-overflow-hidden mv-shrink-0",
-    "mv-text-white mv-font-normal	mv-flex mv-items-center mv-justify-center",
-    props.to &&
-      "hover:mv-border-0 active:mv-border-0 focus:mv-border-0 hover:mv-shadow-md active:mv-shadow-md focus:mv-shadow-md"
-  );
-
-  const child = src ? <img src={src} alt={displayName} /> : <>{initials}</>;
-
-  return (
-    <div className={classes}>
-      {props.to ? <a href={props.to}>{child}</a> : <>{child}</>}
-    </div>
-  );
-}
-=======
 Avatar.List = AvatarList;
->>>>>>> c16066ca
 
 export default Avatar;