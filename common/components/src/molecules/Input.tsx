--- conflicted
+++ resolved
@@ -274,13 +274,8 @@
   });
 
   const inputClasses = classNames(
-<<<<<<< HEAD
-    "rounded-lg border border-neutral-300 w-full p-2 text-gray-800 text-base leading-snug font-semibold outline-hidden placeholder:font-normal placeholder:text-  neutral-700 focus:ring-2 focus:ring-primary-200 focus:border-transparent focus-visible:outline-0",
-    errors.length > 0 && "border-negative-600",
-=======
-    "rounded-lg border border-neutral-300 w-full p-2 text-gray-800 text-base leading-snug font-semibold outline-hidden placeholder:font-normal placeholder:gray-400 focus:ring-2 focus:ring-primary-200 focus:border-transparent focus-visible:outline-0",
+    "rounded-lg border border-neutral-300 w-full p-2 text-gray-800 text-base leading-snug font-semibold outline-hidden placeholder:font-normal placeholder:text-neutral-700 focus:ring-2 focus:ring-primary-200 focus:border-transparent focus-visible:outline-0",
     errors.length > 0 && "border-negative-700",
->>>>>>> 031addbe
     typeof inputProps.disabled !== "undefined" &&
       inputProps.disabled === true &&
       "text-neutral-300",
