--- conflicted
+++ resolved
@@ -27,16 +27,10 @@
   "dependencies": {
     "@fontsource/source-sans-pro": "^4.5.6",
     "@hookform/resolvers": "^2.8.8",
-<<<<<<< HEAD
-    "@prisma/client": "^3.11.1",
+    "@prisma/client": "^4.7.0",
     "@remix-run/node": "^1.7.6",
     "@remix-run/react": "^1.7.6",
     "@remix-run/serve": "^1.7.6",
-=======
-    "@prisma/client": "^4.7.0",
-    "@remix-run/react": "^1.2.3",
-    "@remix-run/serve": "^1.2.3",
->>>>>>> 4fe90242
     "@supabase/supabase-js": "^1.33.2",
     "commander": "^9.1.0",
     "cross-env": "^7.0.3",
